--- conflicted
+++ resolved
@@ -83,12 +83,6 @@
  *         <li>--sink-parallelism {optional; parallelism for sink job}
  *         <li>--exactly-once {optional; set flag to enable exactly once approach}
  *       </ul>
-<<<<<<< HEAD
- *       The sequence of operations in the read pipeline is: <i>source > flatMap > keyBy > sum </i>
- *       <br>
- *       A counter counts the total number of records read (the number of records observed by keyBy
- *       operation) and logs this count at the end. <br>
-=======
  *       The sequence of operations in the read and write pipeline is: <i>source > map > sink</i>.
  *       <br>
  *       The records read are passed to a map which increments the "number" field in the BQ table by
@@ -97,7 +91,6 @@
  *       counts the total number of records read (the number of records observed by map operation)
  *       and logs this count at the end. It also logs the "HOUR" and "DAY" value of the obtained
  *       rows in order to verify the query correctness. <br>
->>>>>>> e106a5f8
  *       Command to run bounded tests on Dataproc Cluster is: <br>
  *       {@code gcloud dataproc jobs submit flink --id {JOB_ID} --jar= {GCS_JAR_LOCATION}
  *       --cluster={CLUSTER_NAME} --region={REGION} -- --gcp-source-project {GCP_SOURCE_PROJECT_ID}
@@ -327,12 +320,6 @@
                                 "BigQueryBoundedSource",
                                 source.getProducedType())
                         .map(
-<<<<<<< HEAD
-                                (GenericRecord genericRecord) -> {
-                                    genericRecord.put(
-                                            "number", (long) genericRecord.get("number") + 1);
-                                    return genericRecord;
-=======
                                 new MapFunction<GenericRecord, GenericRecord>() {
                                     @Override
                                     public GenericRecord map(GenericRecord genericRecord)
@@ -341,7 +328,6 @@
                                                 "number", (long) genericRecord.get("number") + 1);
                                         return genericRecord;
                                     }
->>>>>>> e106a5f8
                                 })
                         .returns(
                                 new GenericRecordAvroTypeInfo(
