/*
 * Copyright (C) 2024 Google Inc.
 *
 * Licensed under the Apache License, Version 2.0 (the "License"); you may not
 * use this file except in compliance with the License. You may obtain a copy of
 * the License at
 *
 * http://www.apache.org/licenses/LICENSE-2.0
 *
 * Unless required by applicable law or agreed to in writing, software
 * distributed under the License is distributed on an "AS IS" BASIS, WITHOUT
 * WARRANTIES OR CONDITIONS OF ANY KIND, either express or implied. See the
 * License for the specific language governing permissions and limitations under
 * the License.
 */

package com.google.cloud.flink.bigquery.sink.serializer;

import org.apache.flink.api.common.typeinfo.Types;
import org.apache.flink.table.api.DataTypes;
import org.apache.flink.table.types.AtomicDataType;
import org.apache.flink.table.types.DataType;
import org.apache.flink.table.types.logical.ArrayType;
import org.apache.flink.table.types.logical.DecimalType;
import org.apache.flink.table.types.logical.IntType;
import org.apache.flink.table.types.logical.LocalZonedTimestampType;
import org.apache.flink.table.types.logical.LogicalType;
import org.apache.flink.table.types.logical.LogicalTypeFamily;
import org.apache.flink.table.types.logical.MapType;
import org.apache.flink.table.types.logical.MultisetType;
import org.apache.flink.table.types.logical.RowType;
import org.apache.flink.table.types.logical.RowType.RowField;
import org.apache.flink.table.types.logical.TimeType;
import org.apache.flink.table.types.logical.TimestampType;
import org.apache.flink.table.types.logical.TypeInformationRawType;
import org.apache.flink.util.Preconditions;

import org.apache.avro.LogicalTypes;
import org.apache.avro.Schema;
import org.apache.avro.SchemaBuilder;
import org.apache.avro.SchemaParseException;
import org.slf4j.Logger;
import org.slf4j.LoggerFactory;

import javax.annotation.Nullable;

import java.util.List;
import java.util.concurrent.ConcurrentHashMap;
import java.util.concurrent.ConcurrentMap;

/**
 * Source: <a href =
 * "https://github.com/apache/flink/blob/master/flink-formats/flink-avro/src/main/java/org/apache/flink/formats/avro/typeutils/AvroSchemaConverter.java">Source</a>
 * <br>
 * Modified for special BigQuery Types. Class to convert Avro{@link Schema} to {@link DataType}
 * Schema which could be further converted to Table API {@link org.apache.flink.table.api.Schema}.
 */
public class AvroSchemaConvertor {

    private static final Logger LOG = LoggerFactory.getLogger(AvroSchemaConvertor.class);

    private final ConcurrentMap<Schema, DataType> avroToDataTypeConversionMemorizationMap =
            new ConcurrentHashMap<>();

    private final ConcurrentMap<LogicalType, Schema> logicalToAvroTypeConversionMemorizationMap =
            new ConcurrentHashMap<>();

    /**
     * Converts an Avro schema string into a nested row structure with deterministic field order and
     * data types that are compatible with Flink's Table & SQL API.
     *
     * @param avroSchemaString Avro schema definition string
     * @return data type matching the schema
     */
    public DataType convertToDataType(String avroSchemaString) {
        Preconditions.checkNotNull(avroSchemaString, "Avro schema must not be null.");
        final Schema schema;
        try {
            schema = new Schema.Parser().parse(avroSchemaString);
        } catch (SchemaParseException e) {
            throw new IllegalArgumentException("Could not parse Avro schema string.", e);
        }
        return this.convertToDataType(schema);
    }

    private DataType convertToDataType(Schema schema) {
        DataType convertedDataType = this.getFromAvroToDataTypeConversionMap(schema);
        if (convertedDataType != null) {
            return convertedDataType;
        }
        DataType dataType;
        switch (schema.getType()) {
            case RECORD:
                final List<Schema.Field> schemaFields = schema.getFields();
                final DataTypes.Field[] fields = new DataTypes.Field[schemaFields.size()];
                for (int i = 0; i < schemaFields.size(); i++) {
                    final Schema.Field field = schemaFields.get(i);
                    fields[i] = DataTypes.FIELD(field.name(), convertToDataType(field.schema()));
                }
                dataType = DataTypes.ROW(fields).notNull();
                break;
            case ARRAY:
                dataType = DataTypes.ARRAY(convertToDataType(schema.getElementType())).notNull();
                break;
            case UNION:
                final Schema actualSchema;
                final boolean nullable;
                if (schema.getTypes().size() == 2
                        && (schema.getTypes().get(0).getType() == Schema.Type.NULL
                                || schema.getTypes().get(1).getType() == Schema.Type.NULL)) {
                    // UNION (Size 2) - of the type [datatype, `NULL`] or [`NULL`, datatype],
                    // actual datatype is derived from index 0 or 1 depending on the
                    // placement of `NULL`.
                    actualSchema =
                            schema.getTypes().get(0).getType() == Schema.Type.NULL
                                    ? schema.getTypes().get(1)
                                    : schema.getTypes().get(0);
                    nullable = true;
                } else if (schema.getTypes().size() == 1) {
                    actualSchema = schema.getTypes().get(0);
                    nullable = false;
                } else {
                    // use Kryo for serialization
                    return new AtomicDataType(
                            new TypeInformationRawType<>(false, Types.GENERIC(Object.class)));
                }
                DataType converted = convertToDataType(actualSchema);
                dataType = nullable ? converted.nullable() : converted;
                break;
            case MAP:
                dataType =
                        DataTypes.MAP(
                                        DataTypes.STRING().notNull(),
                                        convertToDataType(schema.getValueType()))
                                .notNull();
                break;
            case STRING:
                DataType logicalDataType = handleLogicalTypeSchema(schema);
                if (logicalDataType != null) {
                    return logicalDataType;
                }
                dataType = DataTypes.STRING().notNull();
                break;
            case ENUM:
                dataType = DataTypes.STRING().notNull();
                break;
            case FIXED:
                // logical decimal type
                logicalDataType = handleLogicalTypeSchema(schema);
                if (logicalDataType != null) {
                    addToAvroToDataTypeConversionMap(schema, logicalDataType);
                    return logicalDataType;
                }
                // convert fixed size binary data to primitive byte arrays
                dataType = DataTypes.VARBINARY(schema.getFixedSize()).notNull();
                break;
            case BYTES:
                // logical decimal type
                logicalDataType = handleLogicalTypeSchema(schema);
                if (logicalDataType != null) {
                    addToAvroToDataTypeConversionMap(schema, logicalDataType);
                    return logicalDataType;
                }
                dataType = DataTypes.BYTES().notNull();
                break;
            case INT:
                // logical date and time type
                logicalDataType = handleLogicalTypeSchema(schema);
                if (logicalDataType != null) {
                    addToAvroToDataTypeConversionMap(schema, logicalDataType);
                    return logicalDataType;
                }
                dataType = DataTypes.INT().notNull();
                break;
            case LONG:
                // logical timestamp type
                logicalDataType = handleLogicalTypeSchema(schema);
                if (logicalDataType != null) {
                    addToAvroToDataTypeConversionMap(schema, logicalDataType);
                    return logicalDataType;
                }
                dataType = DataTypes.BIGINT().notNull();
                break;
            case FLOAT:
                dataType = DataTypes.FLOAT().notNull();
                break;
            case DOUBLE:
                dataType = DataTypes.DOUBLE().notNull();
                break;
            case BOOLEAN:
                dataType = DataTypes.BOOLEAN().notNull();
                break;
            case NULL:
                dataType = DataTypes.NULL();
                break;
            default:
                LOG.info(
                        "Unsupported Avro type '"
                                + schema.getType()
                                + "'. \nSupported types are NULL,"
                                + " BOOLEAN, DOUBLE, FLOAT, LONG, INT, BYTES, FIXED,"
                                + " ENUM, STRING, ENUM, MAP, UNION, ARRAY, RECORD ");
                throw new IllegalArgumentException(
                        "Unsupported Avro type '" + schema.getType() + "'.");
        }
        this.addToAvroToDataTypeConversionMap(schema, dataType);
        return dataType;
    }

    /**
     * Wrapper to add to map. Converted to a function to enable cache efficiency testing.
     *
     * @param schema {@link Schema} object being converted.
     * @param dataType Converted {@link DataType} object.
     */
    private void addToAvroToDataTypeConversionMap(Schema schema, DataType dataType) {
        this.avroToDataTypeConversionMemorizationMap.putIfAbsent(schema, dataType);
    }

    /**
     * Wrapper to get from a map. Converted to a function to enable cache efficiency testing.
     *
     * @param schema {@link Schema} object being converted.
     * @return Converted {@link DataType} object.
     */
    @Nullable
    private DataType getFromAvroToDataTypeConversionMap(Schema schema) {
        return this.avroToDataTypeConversionMemorizationMap.getOrDefault(schema, null);
    }

    /**
     * Function to convert Avro Schema Field value to Data Type (Tale API Schema).
     *
     * @param fieldSchema Avro Schema describing the schema for the value.
     * @return Converted {@link DataType} value if supported logical type exists, NULL Otherwise.
     */
    private static DataType handleLogicalTypeSchema(Schema fieldSchema) {
        String logicalTypeString =
                fieldSchema.getProp(org.apache.avro.LogicalType.LOGICAL_TYPE_PROP);
        if (logicalTypeString != null) {
            // 1. In case, the Schema has a Logical Type.
            if (logicalTypeString.equals(LogicalTypes.date().getName())) {
                return DataTypes.DATE().notNull();
            } else if (logicalTypeString.equals(LogicalTypes.decimal(1).getName())) {
                final LogicalTypes.Decimal decimalType =
                        (LogicalTypes.Decimal) fieldSchema.getLogicalType();
                int precision = decimalType.getPrecision();
                // BIGNUMERIC type field from BigQuery does not contain the "is_numeric" tag.
                if (fieldSchema.getObjectProp("isNumeric") != null
                        && precision < 39
                        && precision > 0) {
                    return DataTypes.DECIMAL(precision, decimalType.getScale()).notNull();
                } else {
                    return DataTypes.BYTES().notNull();
                }
            } else if (logicalTypeString.equals(LogicalTypes.timestampMicros().getName())) {
                return DataTypes.TIMESTAMP(6).notNull();
            } else if (logicalTypeString.equals(LogicalTypes.timestampMillis().getName())) {
                return DataTypes.TIMESTAMP(3).notNull();
            } else if (logicalTypeString.equals(LogicalTypes.uuid().getName())) {
                return DataTypes.STRING().notNull();
            } else if (logicalTypeString.equals(LogicalTypes.timeMillis().getName())) {
                return DataTypes.TIME(3).notNull();
            } else if (logicalTypeString.equals((LogicalTypes.timeMicros().getName()))) {
                return DataTypes.TIME(6).notNull();
            } else if (logicalTypeString.equals(LogicalTypes.localTimestampMillis().getName())) {
                return DataTypes.TIMESTAMP_WITH_LOCAL_TIME_ZONE(3).notNull();
            } else if (logicalTypeString.equals(LogicalTypes.localTimestampMicros().getName())) {
                /// TIMESTAMP_LTZ() => has precision 6 by default.
                return DataTypes.TIMESTAMP_WITH_LOCAL_TIME_ZONE().notNull();
            } else if (logicalTypeString.equals("geography_wkt")
                    || logicalTypeString.equals("Json")) {
                return DataTypes.STRING().notNull();
            }
        }
        return null;
    }

    /**
     * Converts Flink SQL {@link LogicalType} (can be nested) into an Avro schema.
     *
     * <p>Use "org.apache.flink.avro.generated.record" as the type name.
     *
     * @param schema the schema type, usually it should be the top level record type, e.g. not a
     *     nested type
     * @return Avro's {@link Schema} matching this logical type.
     */
    public Schema convertToSchema(LogicalType schema) {
        return convertToSchema(schema, "org.apache.flink.avro.generated.record");
    }

    /**
     * Converts Flink SQL {@link LogicalType} (can be nested) into an Avro schema.
     *
     * <p>The "{rowName}_" is used as the nested row type name prefix in order to generate the right
     * schema. Nested record type that only differs with type name is still compatible.
     *
     * @param logicalType logical type
     * @param rowName the record name
     * @return Avro's {@link Schema} matching this logical type.
     */
    public Schema convertToSchema(LogicalType logicalType, String rowName) {
        Schema convertedSchema = getFromLogicalToAvroTypeConversionMap(logicalType);
        if (convertedSchema != null) {
            return convertedSchema;
        }
        Schema avroSchema;
        boolean nullable = logicalType.isNullable();
        switch (logicalType.getTypeRoot()) {
            case NULL:
                avroSchema = SchemaBuilder.builder().nullType();
                break;
            case BOOLEAN:
                Schema booleanType = SchemaBuilder.builder().booleanType();
                avroSchema = nullable ? nullableSchema(booleanType) : booleanType;
                break;
            case TINYINT:
            case SMALLINT:
            case INTEGER:
                Schema intType = SchemaBuilder.builder().intType();
                avroSchema = nullable ? nullableSchema(intType) : intType;
                break;
            case BIGINT:
                Schema longType = SchemaBuilder.builder().longType();
                avroSchema = nullable ? nullableSchema(longType) : longType;
                break;
            case FLOAT:
                Schema floatType = SchemaBuilder.builder().floatType();
                avroSchema = nullable ? nullableSchema(floatType) : floatType;
                break;
            case DOUBLE:
                Schema doubleType = SchemaBuilder.builder().doubleType();
                avroSchema = nullable ? nullableSchema(doubleType) : doubleType;
                break;
            case CHAR:
            case VARCHAR:
                Schema stringType = SchemaBuilder.builder().stringType();
                avroSchema = nullable ? nullableSchema(stringType) : stringType;
                break;
            case BINARY:
            case VARBINARY:
                Schema binaryType = SchemaBuilder.builder().bytesType();
                avroSchema = nullable ? nullableSchema(binaryType) : binaryType;
                break;
            case DATE:
                // use int to represent Date
                Schema dateType =
                        LogicalTypes.date().addToSchema(SchemaBuilder.builder().intType());
                avroSchema = nullable ? nullableSchema(dateType) : dateType;
                break;
            case TIMESTAMP_WITHOUT_TIME_ZONE:
            case TIMESTAMP_WITH_LOCAL_TIME_ZONE:
            case TIME_WITHOUT_TIME_ZONE:
                Schema schema = getAvroLogicalType(logicalType);
                avroSchema = nullable ? nullableSchema(schema) : schema;
                break;
            case DECIMAL:
                Schema decimalSchema = getDecimalSchema(logicalType);
                avroSchema = nullable ? nullableSchema(decimalSchema) : decimalSchema;
                break;
            case ROW:
                Schema rowSchema = getRowSchema(logicalType, rowName);
                avroSchema = nullable ? nullableSchema(rowSchema) : rowSchema;
                break;
            case MULTISET:
            case MAP:
                Schema mapType =
                        SchemaBuilder.builder()
                                .map()
                                .values(
                                        convertToSchema(
                                                extractValueTypeToAvroMap(logicalType), rowName));
                avroSchema = nullable ? nullableSchema(mapType) : mapType;
                break;
            case ARRAY:
                ArrayType arrayType = (ArrayType) logicalType;
                Schema array =
                        SchemaBuilder.builder()
                                .array()
                                .items(convertToSchema(arrayType.getElementType(), rowName));
                avroSchema = nullable ? nullableSchema(array) : array;
                break;
            default:
                throw new UnsupportedOperationException(
                        "Unsupported to derive Schema for type: " + logicalType);
        }
        addToLogicalToAvroTypeConversionMap(logicalType, avroSchema);
        return avroSchema;
    }

    // -------------------- Helper Methods to handle various schema types --------------------------
<<<<<<< HEAD

=======
>>>>>>> 8ed2248c
    /**
     * Method to convert {@link RowType} Schema to {@link Schema}.
     *
     * @param logicalType {@link LogicalType} Schema to be converted.
     * @return {@link Schema} of the converted avro Type.
     */
    private Schema getRowSchema(LogicalType logicalType, String rowName) {
        RowType rowType = (RowType) logicalType;
<<<<<<< HEAD
        List<String> fieldNames = rowType.getFieldNames();
        // we have to make sure the record name is different in a Schema
        SchemaBuilder.FieldAssembler<Schema> builder =
                SchemaBuilder.builder().record(rowName).fields();
        for (int i = 0; i < rowType.getFieldCount(); i++) {
            String fieldName = fieldNames.get(i);
            LogicalType fieldType = rowType.getTypeAt(i);
=======
        // we have to make sure the record name is different in a Schema
        SchemaBuilder.FieldAssembler<Schema> builder =
                SchemaBuilder.builder().record(rowName).fields();

        for (RowField field : rowType.getFields()) {
            String fieldName = field.getName();
            LogicalType fieldType = field.getType();
>>>>>>> 8ed2248c
            SchemaBuilder.GenericDefault<Schema> fieldBuilder =
                    builder.name(fieldName)
                            .type(this.convertToSchema(fieldType, rowName + "_" + fieldName));
            builder = fieldBuilder.noDefault();
        }
        return builder.endRecord();
    }

    /**
     * Method to convert {@link DecimalType} Schema to {@link Schema}.
     *
     * @param logicalType {@link LogicalType} Schema to be converted.
     * @return {@link Schema} of the converted avro Type.
     */
    private static Schema getDecimalSchema(LogicalType logicalType) {
        DecimalType decimalType = (DecimalType) logicalType;
        int precision = decimalType.getPrecision();
        // store BigDecimal as byte[]
        Schema decimal =
                LogicalTypes.decimal(precision, decimalType.getScale())
                        .addToSchema(SchemaBuilder.builder().bytesType());
        if (precision <= 38 && precision > 0) {
            decimal.addProp("isNumeric", true);
        }
        return decimal;
    }

    /**
     * Method to convert Time, Local Timestamp and Timestamp Datatypes to Avro schema. It checks the
     * underlying type and invokes their respective handling methods.
     *
     * @param logicalType {@link LogicalType} Schema to be converted.
     * @return {@link Schema} of the converted avro Type.
     */
    private static Schema getAvroLogicalType(LogicalType logicalType) {
        if (logicalType instanceof TimestampType) {
            // use long to represent Timestamp
            int precision = ((TimestampType) logicalType).getPrecision();
            org.apache.avro.LogicalType avroLogicalType = getAvroLogicalTimestampType(precision);
            return avroLogicalType.addToSchema(SchemaBuilder.builder().longType());
        } else if (logicalType instanceof TimeType) {
            int precision = ((TimeType) logicalType).getPrecision();
            return getTimeType(precision);
        } else if (logicalType instanceof LocalZonedTimestampType) {
            int precision = ((LocalZonedTimestampType) logicalType).getPrecision();
            org.apache.avro.LogicalType avroLogicalDateTimeType =
                    getAvroLogicalDateTimeType(precision);
            // use int to represent Datetime, we only support millisecond/microsecond when
            // deserialization
            return avroLogicalDateTimeType.addToSchema(SchemaBuilder.builder().longType());
        } else {
            throw new IllegalArgumentException("Invalid logical type obtained!. Cannot convert.");
        }
    }

    /**
     * Method to convert {@link LocalZonedTimestampType} Schema to {@link Schema}.
     *
     * @param precision Precision of the passed Datetime(Local Timestamp) Type.
     * @return {@link Schema} of the converted avro Type.
     */
    private static org.apache.avro.LogicalType getAvroLogicalDateTimeType(int precision) {
        org.apache.avro.LogicalType avroLogicalDateTimeType;
        if (precision <= 3) {
            avroLogicalDateTimeType = LogicalTypes.localTimestampMillis();
        } else if (precision <= 6) {
            avroLogicalDateTimeType = LogicalTypes.localTimestampMicros();
        } else {
            throw new IllegalArgumentException(
                    "Avro does not support DATETIME type with precision: "
                            + precision
                            + ", it only supports precision less than equal to 6.");
        }
        return avroLogicalDateTimeType;
    }

    /**
     * Method to convert {@link TimestampType} Schema to {@link Schema}.
     *
     * @param precision Precision of the passed Timestamp Type.
     * @return {@link Schema} of the converted avro Type.
     */
    private static org.apache.avro.LogicalType getAvroLogicalTimestampType(int precision) {
        org.apache.avro.LogicalType avroLogicalType;
        if (precision <= 3) {
            avroLogicalType = LogicalTypes.timestampMillis();
        } else if (precision <= 6) {
            avroLogicalType = LogicalTypes.timestampMicros();
        } else {
            throw new IllegalArgumentException(
                    "Avro does not support TIMESTAMP type "
                            + "with precision: "
                            + precision
                            + ", it only supports precision less than equal to 6.");
        }
        return avroLogicalType;
    }

    /**
     * Method to convert {@link TimeType} Schema to {@link Schema}.
     *
     * @param precision Precision of the passed Time Type.
     * @return {@link Schema} of the converted avro Type.
     */
    private static Schema getTimeType(int precision) {
        org.apache.avro.LogicalType avroLogicalTimeType;
        Schema avroSchemaTimeType;
        if (precision <= 3) {
            avroLogicalTimeType = LogicalTypes.timeMillis();
            avroSchemaTimeType = SchemaBuilder.builder().intType();
        } else if (precision <= 6) {
            avroLogicalTimeType = LogicalTypes.timeMicros();
            avroSchemaTimeType = SchemaBuilder.builder().longType();
        } else {
            throw new IllegalArgumentException(
                    "Avro does not support TIME type with precision: "
                            + precision
                            + ", it only supports precision less than equal to 6.");
        }
        return avroLogicalTimeType.addToSchema(avroSchemaTimeType);
    }

    public static LogicalType extractValueTypeToAvroMap(LogicalType type) {
        LogicalType keyType;
        LogicalType valueType;
        if (type instanceof MapType) {
            MapType mapType = (MapType) type;
            keyType = mapType.getKeyType();
            valueType = mapType.getValueType();
        } else {
            MultisetType multisetType = (MultisetType) type;
            keyType = multisetType.getElementType();
            valueType = new IntType();
        }
        if (!keyType.is(LogicalTypeFamily.CHARACTER_STRING)) {
            throw new UnsupportedOperationException(
                    "Avro format doesn't support non-string as key type of map. "
                            + "The key type is: "
                            + keyType.asSummaryString());
        }
        return valueType;
    }

    /**
     * Wrapper to get from a map. Converted to a function to enable cache efficiency testing.
     *
     * @param logicalType {@link LogicalType} object being converted.
     * @return Converted {@link Schema} object.
     */
    @Nullable
    private Schema getFromLogicalToAvroTypeConversionMap(LogicalType logicalType) {
        return this.logicalToAvroTypeConversionMemorizationMap.getOrDefault(logicalType, null);
    }

    /**
     * Wrapper to add to map. Converted to a function to enable cache efficiency testing.
     *
     * @param logicalType {@link LogicalType} object being converted.
     * @param schema Converted {@link Schema} object.
     */
    private void addToLogicalToAvroTypeConversionMap(LogicalType logicalType, Schema schema) {
        this.logicalToAvroTypeConversionMemorizationMap.putIfAbsent(logicalType, schema);
    }

    /** Returns schema with nullable true. */
    private static Schema nullableSchema(Schema schema) {
        return schema.isNullable()
                ? schema
                : Schema.createUnion(SchemaBuilder.builder().nullType(), schema);
    }
}<|MERGE_RESOLUTION|>--- conflicted
+++ resolved
@@ -389,10 +389,6 @@
     }
 
     // -------------------- Helper Methods to handle various schema types --------------------------
-<<<<<<< HEAD
-
-=======
->>>>>>> 8ed2248c
     /**
      * Method to convert {@link RowType} Schema to {@link Schema}.
      *
@@ -401,23 +397,13 @@
      */
     private Schema getRowSchema(LogicalType logicalType, String rowName) {
         RowType rowType = (RowType) logicalType;
-<<<<<<< HEAD
-        List<String> fieldNames = rowType.getFieldNames();
         // we have to make sure the record name is different in a Schema
         SchemaBuilder.FieldAssembler<Schema> builder =
                 SchemaBuilder.builder().record(rowName).fields();
-        for (int i = 0; i < rowType.getFieldCount(); i++) {
-            String fieldName = fieldNames.get(i);
-            LogicalType fieldType = rowType.getTypeAt(i);
-=======
-        // we have to make sure the record name is different in a Schema
-        SchemaBuilder.FieldAssembler<Schema> builder =
-                SchemaBuilder.builder().record(rowName).fields();
 
         for (RowField field : rowType.getFields()) {
             String fieldName = field.getName();
             LogicalType fieldType = field.getType();
->>>>>>> 8ed2248c
             SchemaBuilder.GenericDefault<Schema> fieldBuilder =
                     builder.name(fieldName)
                             .type(this.convertToSchema(fieldType, rowName + "_" + fieldName));
