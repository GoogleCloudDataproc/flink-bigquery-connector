--- conflicted
+++ resolved
@@ -37,7 +37,9 @@
 import com.google.cloud.flink.bigquery.sink.serializer.BigQueryProtoSerializer;
 import com.google.cloud.flink.bigquery.sink.serializer.BigQuerySchemaProvider;
 import com.google.protobuf.ByteString;
-import org.apache.commons.lang3.tuple.Pair;
+
+import org.apache.flink.metrics.Counter;
+
 import org.slf4j.Logger;
 import org.slf4j.LoggerFactory;
 
@@ -79,28 +81,12 @@
     private final BigQueryConnectOptions connectOptions;
     private final ProtoSchema protoSchema;
     private final BigQueryProtoSerializer serializer;
-<<<<<<< HEAD
-
-    // Contains the ApiFuture and the expected offset.
-    private final Queue<Pair<ApiFuture<AppendRowsResponse>, Long>> appendResponseFuturesQueue;
-    private final ProtoRows.Builder protoRowsBuilder;
-
-    // Counters for metric reporting
-    private long previousOffset;
-    private final Counter numRecordsSendCounter;
-    private final Counter numBytesSendCounter;
-    final Counter successfullyAppendedRecordsCounter;
-    final Counter numRecordsSendErrorCounter;
-    final Counter numRecordsInSinceChkptCounter;
-    final Counter successfullyAppendedRecordsSinceChkptCounter;
-=======
     private final ProtoRows.Builder protoRowsBuilder;
 
     final Queue<AppendInfo> appendResponseFuturesQueue;
     // Initialization of writeClient has been deferred to first append call. BigQuery's best
     // practices suggest that client connections should be opened when needed.
     BigQueryServices.StorageWriteClient writeClient;
->>>>>>> 6a40c09a
     StreamWriter streamWriter;
     String streamName;
     long totalRecordsSeen;
@@ -109,6 +95,12 @@
     // the records in a stream get committed to the table. Hence, records written to BigQuery
     // table is equal to this "totalRecordsWritten" only upon checkpoint completion.
     long totalRecordsWritten;
+
+    // Counters for metric reporting
+    final Counter successfullyAppendedRecordsCounter;
+    private final Counter numBytesSendCounter;
+    final Counter successfullyAppendedRecordsSinceChkptCounter;
+    final Counter numRecordsInSinceChkptCounter;
 
     BaseWriter(
             int subtaskId,
@@ -133,10 +125,7 @@
         numRecordsInSinceChkptCounter = sinkWriterMetricGroup.counter("numRecordsInSinceChkpt");
         successfullyAppendedRecordsSinceChkptCounter =
                 sinkWriterMetricGroup.counter("successfullyAppendedRecordsSinceChkpt");
-        numRecordsSendCounter = sinkWriterMetricGroup.getNumRecordsSendCounter();
         numBytesSendCounter = sinkWriterMetricGroup.getNumBytesSendCounter();
-        numRecordsSendErrorCounter = sinkWriterMetricGroup.getNumRecordsSendErrorsCounter();
-        previousOffset = 0;
     }
 
     /** Append pending records and validate all remaining append responses. */
@@ -176,12 +165,7 @@
     abstract void sendAppendRequest(ProtoRows protoRows);
 
     /** Checks append response for errors. */
-<<<<<<< HEAD
-    abstract void validateAppendResponse(
-            Pair<ApiFuture<AppendRowsResponse>, Long> appendResponseFuture);
-=======
     abstract void validateAppendResponse(AppendInfo appendInfo);
->>>>>>> 6a40c09a
 
     /** Add serialized record to append request. */
     void addToAppendRequest(ByteString protoRow) {
@@ -191,18 +175,8 @@
 
     /** Send append request to BigQuery storage and prepare for next append request. */
     void append() {
-<<<<<<< HEAD
-        ApiFuture responseFuture = sendAppendRequest(protoRowsBuilder.build());
-        long rowsNext = protoRowsBuilder.getSerializedRowsCount();
-        // Every request also contains the target number of rows appended(until now).
-        appendResponseFuturesQueue.add(Pair.of(responseFuture, previousOffset + rowsNext));
-        // Increment the Flink Metric Group Counters
-        numRecordsSendCounter.inc(rowsNext);
+        sendAppendRequest(protoRowsBuilder.build());
         numBytesSendCounter.inc(getAppendRequestSizeBytes());
-        previousOffset += rowsNext;
-=======
-        sendAppendRequest(protoRowsBuilder.build());
->>>>>>> 6a40c09a
         protoRowsBuilder.clear();
         appendRequestSizeBytes = 0L;
     }
@@ -284,15 +258,9 @@
      * order, we proceed to check the next response only after the previous one has arrived.
      */
     void validateAppendResponses(boolean waitForResponse) {
-<<<<<<< HEAD
-        Pair<ApiFuture<AppendRowsResponse>, Long> appendResponseFuture;
-        while ((appendResponseFuture = appendResponseFuturesQueue.peek()) != null) {
-            if (waitForResponse || appendResponseFuture.getLeft().isDone()) {
-=======
         while (!appendResponseFuturesQueue.isEmpty()) {
             AppendInfo appendInfo = appendResponseFuturesQueue.peek();
             if (waitForResponse || appendInfo.getFuture().isDone()) {
->>>>>>> 6a40c09a
                 appendResponseFuturesQueue.poll();
                 validateAppendResponse(appendInfo);
             } else {
