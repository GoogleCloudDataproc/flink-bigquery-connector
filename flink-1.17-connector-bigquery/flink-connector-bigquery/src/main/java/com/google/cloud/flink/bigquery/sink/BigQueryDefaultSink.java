/*
 * Copyright (C) 2024 Google Inc.
 *
 * Licensed under the Apache License, Version 2.0 (the "License"); you may not
 * use this file except in compliance with the License. You may obtain a copy of
 * the License at
 *
 * http://www.apache.org/licenses/LICENSE-2.0
 *
 * Unless required by applicable law or agreed to in writing, software
 * distributed under the License is distributed on an "AS IS" BASIS, WITHOUT
 * WARRANTIES OR CONDITIONS OF ANY KIND, either express or implied. See the
 * License for the specific language governing permissions and limitations under
 * the License.
 */

package com.google.cloud.flink.bigquery.sink;

import org.apache.flink.api.connector.sink2.SinkWriter;

import com.google.cloud.flink.bigquery.sink.writer.BigQueryDefaultWriter;

/**
 * Sink to write data into a BigQuery table using {@link BigQueryDefaultWriter}.
 *
 * <p>Depending on the checkpointing mode, this sink offers the following consistency guarantees:
 * <li>{@link CheckpointingMode#EXACTLY_ONCE}: at-least-once write consistency.
 * <li>{@link CheckpointingMode#AT_LEAST_ONCE}: at-least-once write consistency.
 * <li>Checkpointing disabled (NOT RECOMMENDED!): no consistency guarantee.
 */
class BigQueryDefaultSink extends BigQueryBaseSink {

    BigQueryDefaultSink(BigQuerySinkConfig sinkConfig) {
        super(sinkConfig);
    }

    @Override
    public SinkWriter createWriter(InitContext context) {
        checkParallelism(context.getNumberOfParallelSubtasks());
        return new BigQueryDefaultWriter(
<<<<<<< HEAD
                context.getSubtaskId(),
                connectOptions,
                schemaProvider,
                serializer,
                tablePath,
                context);
=======
                context.getSubtaskId(), tablePath, connectOptions, schemaProvider, serializer);
>>>>>>> 6a40c09a
    }
}<|MERGE_RESOLUTION|>--- conflicted
+++ resolved
@@ -38,15 +38,6 @@
     public SinkWriter createWriter(InitContext context) {
         checkParallelism(context.getNumberOfParallelSubtasks());
         return new BigQueryDefaultWriter(
-<<<<<<< HEAD
-                context.getSubtaskId(),
-                connectOptions,
-                schemaProvider,
-                serializer,
-                tablePath,
-                context);
-=======
                 context.getSubtaskId(), tablePath, connectOptions, schemaProvider, serializer);
->>>>>>> 6a40c09a
     }
 }