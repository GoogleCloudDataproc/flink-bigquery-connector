/*
 * Copyright (C) 2023 Google Inc.
 *
 * Licensed under the Apache License, Version 2.0 (the "License"); you may not
 * use this file except in compliance with the License. You may obtain a copy of
 * the License at
 *
 * http://www.apache.org/licenses/LICENSE-2.0
 *
 * Unless required by applicable law or agreed to in writing, software
 * distributed under the License is distributed on an "AS IS" BASIS, WITHOUT
 * WARRANTIES OR CONDITIONS OF ANY KIND, either express or implied. See the
 * License for the specific language governing permissions and limitations under
 * the License.
 */

package com.google.cloud.flink.bigquery.table;

import org.apache.flink.annotation.Internal;
import org.apache.flink.api.connector.source.Boundedness;
import org.apache.flink.configuration.ConfigOption;
import org.apache.flink.table.connector.sink.DynamicTableSink;
import org.apache.flink.table.connector.source.DynamicTableSource;
import org.apache.flink.table.factories.DynamicTableSinkFactory;
import org.apache.flink.table.factories.DynamicTableSourceFactory;
import org.apache.flink.table.factories.FactoryUtil;
import org.apache.flink.util.function.SerializableSupplier;

import com.google.cloud.flink.bigquery.services.BigQueryServices;
import com.google.cloud.flink.bigquery.table.config.BigQueryConnectorOptions;
import com.google.cloud.flink.bigquery.table.config.BigQueryTableConfigurationProvider;

import java.util.HashSet;
import java.util.Set;

/**
 * Factory class to create configured instances of {@link BigQueryDynamicTableSource} and {@link
 * BigQueryDynamicTableSink}.
 */
@Internal
public class BigQueryDynamicTableFactory
        implements DynamicTableSourceFactory, DynamicTableSinkFactory {

    public static final String IDENTIFIER = "bigquery";

    private static SerializableSupplier<BigQueryServices> testingServices = null;

    @Override
    public String factoryIdentifier() {
        return IDENTIFIER;
    }

    @Override
    public Set<ConfigOption<?>> requiredOptions() {
        final Set<ConfigOption<?>> requiredOptions = new HashSet<>();

        requiredOptions.add(BigQueryConnectorOptions.PROJECT);
        requiredOptions.add(BigQueryConnectorOptions.DATASET);
        requiredOptions.add(BigQueryConnectorOptions.TABLE);

        return requiredOptions;
    }

    @Override
    public Set<ConfigOption<?>> optionalOptions() {
        final Set<ConfigOption<?>> additionalOptions = new HashSet<>();

        additionalOptions.add(BigQueryConnectorOptions.LIMIT);
        additionalOptions.add(BigQueryConnectorOptions.ROW_RESTRICTION);
        additionalOptions.add(BigQueryConnectorOptions.COLUMNS_PROJECTION);
        additionalOptions.add(BigQueryConnectorOptions.MAX_STREAM_COUNT);
        additionalOptions.add(BigQueryConnectorOptions.SNAPSHOT_TIMESTAMP);
        additionalOptions.add(BigQueryConnectorOptions.CREDENTIALS_ACCESS_TOKEN);
        additionalOptions.add(BigQueryConnectorOptions.CREDENTIALS_FILE);
        additionalOptions.add(BigQueryConnectorOptions.CREDENTIALS_KEY);
        additionalOptions.add(BigQueryConnectorOptions.TEST_MODE);
        additionalOptions.add(BigQueryConnectorOptions.MODE);
        additionalOptions.add(BigQueryConnectorOptions.DELIVERY_GUARANTEE);
        additionalOptions.add(BigQueryConnectorOptions.PARTITION_DISCOVERY_INTERVAL);
        additionalOptions.add(BigQueryConnectorOptions.SINK_PARALLELISM);
        additionalOptions.add(BigQueryConnectorOptions.STREAM_EXECUTION_ENVIRONMENT);

        return additionalOptions;
    }

    @Override
    public Set<ConfigOption<?>> forwardOptions() {
        final Set<ConfigOption<?>> forwardOptions = new HashSet<>();

        forwardOptions.add(BigQueryConnectorOptions.PROJECT);
        forwardOptions.add(BigQueryConnectorOptions.DATASET);
        forwardOptions.add(BigQueryConnectorOptions.TABLE);
        forwardOptions.add(BigQueryConnectorOptions.LIMIT);
        forwardOptions.add(BigQueryConnectorOptions.MODE);
        forwardOptions.add(BigQueryConnectorOptions.ROW_RESTRICTION);
        forwardOptions.add(BigQueryConnectorOptions.COLUMNS_PROJECTION);
        forwardOptions.add(BigQueryConnectorOptions.MAX_STREAM_COUNT);
        forwardOptions.add(BigQueryConnectorOptions.SNAPSHOT_TIMESTAMP);
        forwardOptions.add(BigQueryConnectorOptions.CREDENTIALS_ACCESS_TOKEN);
        forwardOptions.add(BigQueryConnectorOptions.CREDENTIALS_FILE);
        forwardOptions.add(BigQueryConnectorOptions.CREDENTIALS_KEY);
        forwardOptions.add(BigQueryConnectorOptions.DELIVERY_GUARANTEE);
        forwardOptions.add(BigQueryConnectorOptions.PARTITION_DISCOVERY_INTERVAL);
        forwardOptions.add(BigQueryConnectorOptions.SINK_PARALLELISM);
        forwardOptions.add(BigQueryConnectorOptions.STREAM_EXECUTION_ENVIRONMENT);

        return forwardOptions;
    }

    @Override
    public DynamicTableSource createDynamicTableSource(Context context) {
        final FactoryUtil.TableFactoryHelper helper =
                FactoryUtil.createTableFactoryHelper(this, context);

        BigQueryTableConfigurationProvider configProvider =
                new BigQueryTableConfigurationProvider(helper.getOptions());
        helper.validate();

        if (configProvider.isTestModeEnabled()) {
            configProvider = configProvider.withTestingServices(testingServices);
        }

        // Create a Source depending on the boundedness.
        return new BigQueryDynamicTableSource(
                configProvider.toBigQueryReadOptions(),
                context.getPhysicalRowDataType(),
                configProvider.isUnboundedEnabled()
                        ? Boundedness.CONTINUOUS_UNBOUNDED
                        : Boundedness.BOUNDED);
    }

    static void setTestingServices(SerializableSupplier<BigQueryServices> testingServices) {
        BigQueryDynamicTableFactory.testingServices = testingServices;
    }

    @Override
    public DynamicTableSink createDynamicTableSink(Context context) {
        final FactoryUtil.TableFactoryHelper helper =
                FactoryUtil.createTableFactoryHelper(this, context);

        BigQueryTableConfigurationProvider configProvider =
                new BigQueryTableConfigurationProvider(helper.getOptions());
        helper.validate();

        if (configProvider.isTestModeEnabled()) {
            configProvider = configProvider.withTestingServices(testingServices);
        }
        if (!config.isStreamEnvironmentSet()) {
            throw new IllegalArgumentException(
                    "Stream Execution Environment is" + " not set for creation of sink!");
        }

        return new BigQueryDynamicTableSink(
<<<<<<< HEAD
                config.toSinkConfig(),
                context.getPhysicalRowDataType().getLogicalType(),
                config.getParallelism().orElse(null));
=======
                configProvider.toSinkConfig(), context.getPhysicalRowDataType().getLogicalType());
>>>>>>> 35f68450
    }
}<|MERGE_RESOLUTION|>--- conflicted
+++ resolved
@@ -151,12 +151,8 @@
         }
 
         return new BigQueryDynamicTableSink(
-<<<<<<< HEAD
-                config.toSinkConfig(),
+                configProvider.toSinkConfig(),
                 context.getPhysicalRowDataType().getLogicalType(),
-                config.getParallelism().orElse(null));
-=======
-                configProvider.toSinkConfig(), context.getPhysicalRowDataType().getLogicalType());
->>>>>>> 35f68450
+                configProvider.getParallelism().orElse(null));
     }
 }