--- conflicted
+++ resolved
@@ -61,18 +61,11 @@
      */
     default void deserialize(IN record, Collector<OUT> out) throws BigQueryConnectorException {
         OUT deserialize = deserialize(record);
-<<<<<<< HEAD
-        try {
-            if (deserialize != null) {
-                out.collect(deserialize);
-            }
-=======
         if (deserialize == null) {
             return;
         }
         try {
             out.collect(deserialize);
->>>>>>> 4900b088
         } catch (Exception e) {
             LOG.error(
                     String.format(
