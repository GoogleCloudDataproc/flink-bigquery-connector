/*
 * Copyright (C) 2024 Google Inc.
 *
 * Licensed under the Apache License, Version 2.0 (the "License"); you may not
 * use this file except in compliance with the License. You may obtain a copy of
 * the License at
 *
 * http://www.apache.org/licenses/LICENSE-2.0
 *
 * Unless required by applicable law or agreed to in writing, software
 * distributed under the License is distributed on an "AS IS" BASIS, WITHOUT
 * WARRANTIES OR CONDITIONS OF ANY KIND, either express or implied. See the
 * License for the specific language governing permissions and limitations under
 * the License.
 */

package com.google.cloud.flink.bigquery.sink.writer;

import org.apache.flink.api.connector.sink2.Sink;

import com.google.api.core.ApiFuture;
import com.google.cloud.bigquery.storage.v1.AppendRowsResponse;
import com.google.cloud.bigquery.storage.v1.ProtoRows;
import com.google.cloud.flink.bigquery.common.config.BigQueryConnectOptions;
import com.google.cloud.flink.bigquery.sink.exceptions.BigQuerySerializationException;
import com.google.cloud.flink.bigquery.sink.serializer.BigQueryProtoSerializer;
import com.google.cloud.flink.bigquery.sink.serializer.BigQuerySchemaProvider;
import com.google.protobuf.ByteString;
import org.apache.commons.lang3.tuple.Pair;

import java.util.concurrent.ExecutionException;

/**
 * Writer implementation for {@link BigQueryDefaultSink}.
 *
 * <p>This writer appends records to the BigQuery table's default write stream. This means that
 * records are written directly to the table with no additional commit required, and available for
 * querying immediately.
 *
 * <p>In case of stream replay upon failure recovery, records will be written again, regardless of
 * appends prior to the application's failure.
 *
 * <p>Records are grouped to maximally utilize the BigQuery append request's payload.
 *
 * <p>Depending on the checkpointing mode, this writer offers the following consistency guarantees:
 * <li>{@link CheckpointingMode#EXACTLY_ONCE}: at-least-once write consistency.
 * <li>{@link CheckpointingMode#AT_LEAST_ONCE}: at-least-once write consistency.
 * <li>Checkpointing disabled: no write consistency.
 *
 * @param <IN> Type of records to be written to BigQuery.
 */
public class BigQueryDefaultWriter<IN> extends BaseWriter<IN> {

    public BigQueryDefaultWriter(
            int subtaskId,
            String tablePath,
            BigQueryConnectOptions connectOptions,
            BigQuerySchemaProvider schemaProvider,
<<<<<<< HEAD
            BigQueryProtoSerializer serializer,
            String tablePath,
            Sink.InitContext context) {
        super(subtaskId, connectOptions, schemaProvider, serializer, context);
=======
            BigQueryProtoSerializer serializer) {
        super(subtaskId, tablePath, connectOptions, schemaProvider, serializer);
>>>>>>> 6a40c09a
        streamName = String.format("%s/streams/_default", tablePath);
        totalRecordsSeen = 0L;
        totalRecordsWritten = 0L;
    }

    /**
     * Accept record for writing to BigQuery table.
     *
     * @param element Record to write
     * @param context {@link Context} for input record
     */
    @Override
    public void write(IN element, Context context) {
<<<<<<< HEAD
        // Increment the records seen.
        numRecordsInSinceChkptCounter.inc();
=======
        totalRecordsSeen++;
>>>>>>> 6a40c09a
        try {
            ByteString protoRow = getProtoRow(element);
            if (!fitsInAppendRequest(protoRow)) {
                validateAppendResponses(false);
                append();
            }
            addToAppendRequest(protoRow);
        } catch (BigQuerySerializationException e) {
            logger.error(String.format("Unable to serialize record %s. Dropping it!", element), e);
        }
    }

    /** Asynchronously append to BigQuery table's default stream. */
    @Override
    void sendAppendRequest(ProtoRows protoRows) {
        if (streamWriter == null) {
            createStreamWriter(true);
        }
        ApiFuture<AppendRowsResponse> response = streamWriter.append(protoRows);
        appendResponseFuturesQueue.add(
                new AppendInfo(response, -1L, Long.valueOf(protoRows.getSerializedRowsCount())));
    }

    /** Throws a RuntimeException if an error is found with append response. */
    @Override
<<<<<<< HEAD
    void validateAppendResponse(Pair<ApiFuture<AppendRowsResponse>, Long> appendResponseFuture) {
=======
    void validateAppendResponse(AppendInfo appendInfo) {
        // Offset has no relevance when appending to the default write stream.
        ApiFuture<AppendRowsResponse> appendResponseFuture = appendInfo.getFuture();
        long recordsAppended = appendInfo.getRecordsAppended();
>>>>>>> 6a40c09a
        AppendRowsResponse response;
        long expectedOffset = appendResponseFuture.getRight();
        long currentRequestRecordCount =
                expectedOffset - this.successfullyAppendedRecordsCounter.getCount();
        try {
<<<<<<< HEAD
            response = appendResponseFuture.getLeft().get();
        } catch (ExecutionException | InterruptedException e) {
            // Case 1: we did not get any response:
            this.numRecordsSendErrorCounter.inc(currentRequestRecordCount);
            logger.error(
                    String.format(
                            "Exception while retrieving AppendRowsResponse in subtask %s",
                            subtaskId),
                    e);
            throw new BigQueryConnectorException(
                    "Error getting response for BigQuery write API", e);
        }
        if (response.hasError()) {
            // Case 2: Append Fails, All the records failed. it is an atomic request.
            this.numRecordsSendErrorCounter.inc(currentRequestRecordCount);
            logger.error(
                    String.format(
                            "Request to AppendRows failed in subtask %s with error %s",
                            subtaskId, response.getError().getMessage()));
            throw new BigQueryConnectorException(
                    String.format(
                            "Exception while writing to BigQuery table: %s",
                            response.getError().getMessage()));
=======
            response = appendResponseFuture.get();
            if (response.hasError()) {
                logAndThrowFatalException(response.getError().getMessage());
            }
            totalRecordsWritten += recordsAppended;
        } catch (ExecutionException | InterruptedException e) {
            logAndThrowFatalException(e);
>>>>>>> 6a40c09a
        }
        // Case 3: Append is successful.
        // it would arrive here only if the response was received and there were no errors.
        // the request succeeded without errors (records are in BQ)
        this.successfullyAppendedRecordsCounter.inc(currentRequestRecordCount);
        this.successfullyAppendedRecordsSinceChkptCounter.inc(currentRequestRecordCount);
    }
}<|MERGE_RESOLUTION|>--- conflicted
+++ resolved
@@ -16,8 +16,6 @@
 
 package com.google.cloud.flink.bigquery.sink.writer;
 
-import org.apache.flink.api.connector.sink2.Sink;
-
 import com.google.api.core.ApiFuture;
 import com.google.cloud.bigquery.storage.v1.AppendRowsResponse;
 import com.google.cloud.bigquery.storage.v1.ProtoRows;
@@ -26,7 +24,6 @@
 import com.google.cloud.flink.bigquery.sink.serializer.BigQueryProtoSerializer;
 import com.google.cloud.flink.bigquery.sink.serializer.BigQuerySchemaProvider;
 import com.google.protobuf.ByteString;
-import org.apache.commons.lang3.tuple.Pair;
 
 import java.util.concurrent.ExecutionException;
 
@@ -56,15 +53,8 @@
             String tablePath,
             BigQueryConnectOptions connectOptions,
             BigQuerySchemaProvider schemaProvider,
-<<<<<<< HEAD
-            BigQueryProtoSerializer serializer,
-            String tablePath,
-            Sink.InitContext context) {
-        super(subtaskId, connectOptions, schemaProvider, serializer, context);
-=======
             BigQueryProtoSerializer serializer) {
         super(subtaskId, tablePath, connectOptions, schemaProvider, serializer);
->>>>>>> 6a40c09a
         streamName = String.format("%s/streams/_default", tablePath);
         totalRecordsSeen = 0L;
         totalRecordsWritten = 0L;
@@ -78,12 +68,7 @@
      */
     @Override
     public void write(IN element, Context context) {
-<<<<<<< HEAD
-        // Increment the records seen.
-        numRecordsInSinceChkptCounter.inc();
-=======
         totalRecordsSeen++;
->>>>>>> 6a40c09a
         try {
             ByteString protoRow = getProtoRow(element);
             if (!fitsInAppendRequest(protoRow)) {
@@ -109,57 +94,22 @@
 
     /** Throws a RuntimeException if an error is found with append response. */
     @Override
-<<<<<<< HEAD
-    void validateAppendResponse(Pair<ApiFuture<AppendRowsResponse>, Long> appendResponseFuture) {
-=======
     void validateAppendResponse(AppendInfo appendInfo) {
         // Offset has no relevance when appending to the default write stream.
         ApiFuture<AppendRowsResponse> appendResponseFuture = appendInfo.getFuture();
         long recordsAppended = appendInfo.getRecordsAppended();
->>>>>>> 6a40c09a
         AppendRowsResponse response;
-        long expectedOffset = appendResponseFuture.getRight();
-        long currentRequestRecordCount =
-                expectedOffset - this.successfullyAppendedRecordsCounter.getCount();
         try {
-<<<<<<< HEAD
-            response = appendResponseFuture.getLeft().get();
-        } catch (ExecutionException | InterruptedException e) {
-            // Case 1: we did not get any response:
-            this.numRecordsSendErrorCounter.inc(currentRequestRecordCount);
-            logger.error(
-                    String.format(
-                            "Exception while retrieving AppendRowsResponse in subtask %s",
-                            subtaskId),
-                    e);
-            throw new BigQueryConnectorException(
-                    "Error getting response for BigQuery write API", e);
-        }
-        if (response.hasError()) {
-            // Case 2: Append Fails, All the records failed. it is an atomic request.
-            this.numRecordsSendErrorCounter.inc(currentRequestRecordCount);
-            logger.error(
-                    String.format(
-                            "Request to AppendRows failed in subtask %s with error %s",
-                            subtaskId, response.getError().getMessage()));
-            throw new BigQueryConnectorException(
-                    String.format(
-                            "Exception while writing to BigQuery table: %s",
-                            response.getError().getMessage()));
-=======
             response = appendResponseFuture.get();
             if (response.hasError()) {
                 logAndThrowFatalException(response.getError().getMessage());
             }
             totalRecordsWritten += recordsAppended;
+            // the request succeeded without errors (records are in BQ)
+            this.successfullyAppendedRecordsCounter.inc(recordsAppended);
+            this.successfullyAppendedRecordsSinceChkptCounter.inc(recordsAppended);
         } catch (ExecutionException | InterruptedException e) {
             logAndThrowFatalException(e);
->>>>>>> 6a40c09a
         }
-        // Case 3: Append is successful.
-        // it would arrive here only if the response was received and there were no errors.
-        // the request succeeded without errors (records are in BQ)
-        this.successfullyAppendedRecordsCounter.inc(currentRequestRecordCount);
-        this.successfullyAppendedRecordsSinceChkptCounter.inc(currentRequestRecordCount);
     }
 }