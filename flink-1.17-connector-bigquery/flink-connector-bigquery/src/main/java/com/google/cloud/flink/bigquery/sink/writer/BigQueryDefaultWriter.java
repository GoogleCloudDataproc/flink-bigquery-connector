/*
 * Copyright (C) 2024 Google Inc.
 *
 * Licensed under the Apache License, Version 2.0 (the "License"); you may not
 * use this file except in compliance with the License. You may obtain a copy of
 * the License at
 *
 * http://www.apache.org/licenses/LICENSE-2.0
 *
 * Unless required by applicable law or agreed to in writing, software
 * distributed under the License is distributed on an "AS IS" BASIS, WITHOUT
 * WARRANTIES OR CONDITIONS OF ANY KIND, either express or implied. See the
 * License for the specific language governing permissions and limitations under
 * the License.
 */

package com.google.cloud.flink.bigquery.sink.writer;

import org.apache.flink.api.connector.sink2.Sink.InitContext;
import org.apache.flink.metrics.Counter;
import org.apache.flink.metrics.groups.SinkWriterMetricGroup;

import com.google.api.core.ApiFuture;
import com.google.cloud.bigquery.storage.v1.AppendRowsResponse;
import com.google.cloud.bigquery.storage.v1.ProtoRows;
import com.google.cloud.flink.bigquery.common.config.BigQueryConnectOptions;
import com.google.cloud.flink.bigquery.sink.exceptions.BigQuerySerializationException;
import com.google.cloud.flink.bigquery.sink.serializer.BigQueryProtoSerializer;
import com.google.cloud.flink.bigquery.sink.serializer.BigQuerySchemaProvider;
import com.google.protobuf.ByteString;

import java.util.concurrent.ExecutionException;

/**
 * Writer implementation for {@link BigQueryDefaultSink}.
 *
 * <p>This writer appends records to the BigQuery table's default write stream. This means that
 * records are written directly to the table with no additional commit required, and available for
 * querying immediately.
 *
 * <p>In case of stream replay upon failure recovery, records will be written again, regardless of
 * appends prior to the application's failure.
 *
 * <p>Records are grouped to maximally utilize the BigQuery append request's payload.
 *
 * <p>Depending on the checkpointing mode, this writer offers the following consistency guarantees:
 * <li>{@link CheckpointingMode#EXACTLY_ONCE}: at-least-once write consistency.
 * <li>{@link CheckpointingMode#AT_LEAST_ONCE}: at-least-once write consistency.
 * <li>Checkpointing disabled: no write consistency.
 *
 * @param <IN> Type of records to be written to BigQuery.
 */
public class BigQueryDefaultWriter<IN> extends BaseWriter<IN> {
    // Counter specific to at-least-once Implementation since records are written after
    // checkpointing
    // in Exactly Once mode.
    Counter numberOfRecordsWrittenToBigQuerySinceCheckpoint;

    public BigQueryDefaultWriter(
            String tablePath,
            BigQueryConnectOptions connectOptions,
            BigQuerySchemaProvider schemaProvider,
            BigQueryProtoSerializer serializer,
            InitContext context) {
        super(context.getSubtaskId(), tablePath, connectOptions, schemaProvider, serializer);
        streamName = String.format("%s/streams/_default", tablePath);
        totalRecordsSeen = 0L;
        totalRecordsWritten = 0L;
        initializeAtleastOnceFlinkMetrics(context);
<<<<<<< HEAD
    }

    /**
     * Initialize Flink Metrics for at-least-once approach.
     *
     * @param context Sink Context to derive the Metric Group.
     */
    void initializeAtleastOnceFlinkMetrics(InitContext context) {
        SinkWriterMetricGroup sinkWriterMetricGroup = context.metricGroup();
        // Call BaseWriter's initializeMetrics() for common metrics.
        super.initializeMetrics(sinkWriterMetricGroup);
        this.numberOfRecordsWrittenToBigQuerySinceCheckpoint =
                sinkWriterMetricGroup.counter("numberOfRecordsWrittenToBigQuerySinceCheckpoint");
=======
>>>>>>> 92db3690
    }

    /**
     * Accept record for writing to BigQuery table.
     *
     * @param element Record to write
     * @param context {@link Context} for input record
     */
    @Override
    public void write(IN element, Context context) {
        totalRecordsSeen++;
<<<<<<< HEAD
        this.numberOfRecordsSeenByWriter.inc();
        this.numberOfRecordsSeenByWriterSinceCheckpoint.inc();
=======
        numberOfRecordsSeenByWriter.inc();
        numberOfRecordsSeenByWriterSinceCheckpoint.inc();
>>>>>>> 92db3690
        try {
            ByteString protoRow = getProtoRow(element);
            if (!fitsInAppendRequest(protoRow)) {
                validateAppendResponses(false);
                append();
            }
            addToAppendRequest(protoRow);
        } catch (BigQuerySerializationException e) {
            logger.error(String.format("Unable to serialize record %s. Dropping it!", element), e);
        }
    }

    /** Overwriting flush() method for updating Flink Metrics in at-least-once Approach. */
    @Override
    public void flush(boolean endOfInput) {
        super.flush(endOfInput);
        // Writer's flush() is called at checkpoint,
        // resetting the counters to 0 after all operations in BaseWriter's flush() are complete.
<<<<<<< HEAD
        this.numberOfRecordsSeenByWriterSinceCheckpoint.dec(
                this.numberOfRecordsSeenByWriterSinceCheckpoint.getCount());
        this.numberOfRecordsWrittenToBigQuerySinceCheckpoint.dec(
                this.numberOfRecordsWrittenToBigQuerySinceCheckpoint.getCount());
=======
        numberOfRecordsSeenByWriterSinceCheckpoint.dec(
                numberOfRecordsSeenByWriterSinceCheckpoint.getCount());
        numberOfRecordsWrittenToBigQuerySinceCheckpoint.dec(
                numberOfRecordsWrittenToBigQuerySinceCheckpoint.getCount());
>>>>>>> 92db3690
    }

    /** Asynchronously append to BigQuery table's default stream. */
    @Override
    void sendAppendRequest(ProtoRows protoRows) {
        if (streamWriter == null) {
            createStreamWriter(true);
        }
        ApiFuture<AppendRowsResponse> response = streamWriter.append(protoRows);
        appendResponseFuturesQueue.add(
                new AppendInfo(response, -1L, Long.valueOf(protoRows.getSerializedRowsCount())));
    }

    /** Throws a RuntimeException if an error is found with append response. */
    @Override
    void validateAppendResponse(AppendInfo appendInfo) {
        // Offset has no relevance when appending to the default write stream.
        ApiFuture<AppendRowsResponse> appendResponseFuture = appendInfo.getFuture();
        long recordsAppended = appendInfo.getRecordsAppended();
        AppendRowsResponse response;
        try {
            response = appendResponseFuture.get();
            if (response.hasError()) {
                logAndThrowFatalException(response.getError().getMessage());
            }
            totalRecordsWritten += recordsAppended;
            // the request succeeded without errors (records are in BQ)
<<<<<<< HEAD
            this.numberOfRecordsWrittenToBigQuery.inc(recordsAppended);
            this.numberOfRecordsWrittenToBigQuerySinceCheckpoint.inc(recordsAppended);
=======
            numberOfRecordsWrittenToBigQuery.inc(recordsAppended);
            numberOfRecordsWrittenToBigQuerySinceCheckpoint.inc(recordsAppended);
>>>>>>> 92db3690
        } catch (ExecutionException | InterruptedException e) {
            logAndThrowFatalException(e);
        }
    }

    /**
     * Initialize Flink Metrics for at-least-once approach.
     *
     * @param context Sink Context to derive the Metric Group.
     */
    private void initializeAtleastOnceFlinkMetrics(InitContext context) {
        SinkWriterMetricGroup sinkWriterMetricGroup = context.metricGroup();
        // Call BaseWriter's initializeMetrics() for common metrics.
        initializeMetrics(sinkWriterMetricGroup);
        numberOfRecordsWrittenToBigQuerySinceCheckpoint =
                sinkWriterMetricGroup.counter("numberOfRecordsWrittenToBigQuerySinceCheckpoint");
    }
}<|MERGE_RESOLUTION|>--- conflicted
+++ resolved
@@ -67,22 +67,6 @@
         totalRecordsSeen = 0L;
         totalRecordsWritten = 0L;
         initializeAtleastOnceFlinkMetrics(context);
-<<<<<<< HEAD
-    }
-
-    /**
-     * Initialize Flink Metrics for at-least-once approach.
-     *
-     * @param context Sink Context to derive the Metric Group.
-     */
-    void initializeAtleastOnceFlinkMetrics(InitContext context) {
-        SinkWriterMetricGroup sinkWriterMetricGroup = context.metricGroup();
-        // Call BaseWriter's initializeMetrics() for common metrics.
-        super.initializeMetrics(sinkWriterMetricGroup);
-        this.numberOfRecordsWrittenToBigQuerySinceCheckpoint =
-                sinkWriterMetricGroup.counter("numberOfRecordsWrittenToBigQuerySinceCheckpoint");
-=======
->>>>>>> 92db3690
     }
 
     /**
@@ -94,13 +78,8 @@
     @Override
     public void write(IN element, Context context) {
         totalRecordsSeen++;
-<<<<<<< HEAD
-        this.numberOfRecordsSeenByWriter.inc();
-        this.numberOfRecordsSeenByWriterSinceCheckpoint.inc();
-=======
         numberOfRecordsSeenByWriter.inc();
         numberOfRecordsSeenByWriterSinceCheckpoint.inc();
->>>>>>> 92db3690
         try {
             ByteString protoRow = getProtoRow(element);
             if (!fitsInAppendRequest(protoRow)) {
@@ -119,17 +98,10 @@
         super.flush(endOfInput);
         // Writer's flush() is called at checkpoint,
         // resetting the counters to 0 after all operations in BaseWriter's flush() are complete.
-<<<<<<< HEAD
-        this.numberOfRecordsSeenByWriterSinceCheckpoint.dec(
-                this.numberOfRecordsSeenByWriterSinceCheckpoint.getCount());
-        this.numberOfRecordsWrittenToBigQuerySinceCheckpoint.dec(
-                this.numberOfRecordsWrittenToBigQuerySinceCheckpoint.getCount());
-=======
         numberOfRecordsSeenByWriterSinceCheckpoint.dec(
                 numberOfRecordsSeenByWriterSinceCheckpoint.getCount());
         numberOfRecordsWrittenToBigQuerySinceCheckpoint.dec(
                 numberOfRecordsWrittenToBigQuerySinceCheckpoint.getCount());
->>>>>>> 92db3690
     }
 
     /** Asynchronously append to BigQuery table's default stream. */
@@ -157,13 +129,8 @@
             }
             totalRecordsWritten += recordsAppended;
             // the request succeeded without errors (records are in BQ)
-<<<<<<< HEAD
-            this.numberOfRecordsWrittenToBigQuery.inc(recordsAppended);
-            this.numberOfRecordsWrittenToBigQuerySinceCheckpoint.inc(recordsAppended);
-=======
             numberOfRecordsWrittenToBigQuery.inc(recordsAppended);
             numberOfRecordsWrittenToBigQuerySinceCheckpoint.inc(recordsAppended);
->>>>>>> 92db3690
         } catch (ExecutionException | InterruptedException e) {
             logAndThrowFatalException(e);
         }
