--- conflicted
+++ resolved
@@ -325,34 +325,6 @@
         }
     }
 
-<<<<<<< HEAD
-//        private static int convertToMicrosTime(Object object, int precision) {
-//            // if precision is 6. Otherwise, Error.
-//            Preconditions.checkArgument(
-//                    precision == 6,
-//                    String.format(
-//                            "Invalid precision '%d' obtained for Millisecond Conversion",
-//     precision));
-//            if (object instanceof Long) {
-//                return (int) TimeUnit.MICROSECONDS.toMillis((Long) object);
-//            } else if (object instanceof LocalTime) {
-//                return (int) TimeUnit.NANOSECONDS.toMillis(((LocalTime) object).toNanoOfDay());
-//            } else {
-//                String invalidFormatError =
-//                        String.format(
-//                                "Unexpected object '%s' of type '%s' obtained for TIME logical
-//     type.",
-//                                object, object.getClass());
-//                LOG.error(
-//                        String.format(
-//                                "%s%nSupported Types are 'LONG' and 'java.time.LocalTime'",
-//                                invalidFormatError));
-//                throw new IllegalArgumentException(invalidFormatError);
-//            }
-//        }
-
-=======
->>>>>>> 30278822
     private static long convertToMicrosTime(Object object, int precision) {
         // if precision is 6. Otherwise, Error.
         Preconditions.checkArgument(
