--- conflicted
+++ resolved
@@ -20,14 +20,8 @@
 import org.apache.flink.api.common.typeinfo.TypeInformation;
 import org.apache.flink.formats.avro.typeutils.GenericRecordAvroTypeInfo;
 
-import com.google.cloud.flink.bigquery.common.exceptions.BigQueryConnectorException;
 import org.apache.avro.Schema;
 import org.apache.avro.generic.GenericRecord;
-<<<<<<< HEAD
-import org.slf4j.Logger;
-import org.slf4j.LoggerFactory;
-=======
->>>>>>> 4900b088
 
 /**
  * A simple Identity de-serialization for pipelines that just want {@link GenericRecord} as response
@@ -38,18 +32,13 @@
         implements BigQueryDeserializationSchema<GenericRecord, GenericRecord> {
 
     private final String avroSchemaString;
-    private static final Logger LOG = LoggerFactory.getLogger(AvroDeserializationSchema.class);
 
     public AvroDeserializationSchema(String avroSchemaString) {
         this.avroSchemaString = avroSchemaString;
     }
 
     @Override
-<<<<<<< HEAD
-    public GenericRecord deserialize(GenericRecord record) throws BigQueryConnectorException {
-=======
     public GenericRecord deserialize(GenericRecord record) {
->>>>>>> 4900b088
         return record;
     }
 
