/*
 * Copyright (C) 2024 Google Inc.
 *
 * Licensed under the Apache License, Version 2.0 (the "License"); you may not
 * use this file except in compliance with the License. You may obtain a copy of
 * the License at
 *
 * http://www.apache.org/licenses/LICENSE-2.0
 *
 * Unless required by applicable law or agreed to in writing, software
 * distributed under the License is distributed on an "AS IS" BASIS, WITHOUT
 * WARRANTIES OR CONDITIONS OF ANY KIND, either express or implied. See the
 * License for the specific language governing permissions and limitations under
 * the License.
 */

package com.google.cloud.flink.bigquery.sink.serializer;

import org.apache.flink.table.api.DataTypes;
import org.apache.flink.table.types.DataType;
import org.apache.flink.table.types.logical.LogicalType;

import org.apache.avro.Schema;
import org.assertj.core.api.Assertions;
import org.junit.Test;

import static org.junit.Assert.assertEquals;
import static org.junit.Assert.assertThrows;

/** Test for {@link AvroSchemaConvertor}. */
public class AvroSchemaConvertorTest {

    AvroSchemaConvertor avroSchemaConvertor = new AvroSchemaConvertor();

    // ------ Test conversion from Avro Schema to Data Type --------------------------
    @Test
    public void testInvalidAvroSchemaStringConversion() {
        // Get the avro schema
        String avroSchemaString = "this is not a valid avro schema string";

        // Check for the desired error.
        IllegalArgumentException exception =
                assertThrows(
                        IllegalArgumentException.class,
                        () -> avroSchemaConvertor.convertToDataType(avroSchemaString));
        Assertions.assertThat(exception).hasMessageContaining("Could not parse Avro schema string");
    }

    @Test
    public void testNullAvroSchemaConversion() {
        // Check for the desired error.
        NullPointerException exception =
                assertThrows(
                        NullPointerException.class,
                        () -> avroSchemaConvertor.convertToDataType(null));
        Assertions.assertThat(exception).hasMessageContaining("Avro schema must not be null.");
    }

    @Test
    public void testNullTypeSchemaConversion() {
        // Get the avro schema
        Schema avroSchema =
                getAvroSchemaFromFieldString(
                        " \"fields\": [\n"
                                + "   {\"name\": \"null_type\", \"type\": \"null\"}\n"
                                + " ]\n");

        // Form the Data Type
        DataType dataType = avroSchemaConvertor.convertToDataType(avroSchema.toString());
        DataType expectedDataType =
                DataTypes.ROW(DataTypes.FIELD("null_type", DataTypes.NULL())).notNull();

        // Check the expected type
        assertEquals(expectedDataType, dataType);
    }

    @Test
    public void testSingleDatatypeInUnionConversion() {
        // Get the avro schema
        String avroSchemaString =
                TestBigQuerySchemas.getAvroSchemaFromFieldString(
                                "\"fields\": [\n"
                                        + "   {\"name\": \"union_with_one_datatype\", \"type\": [\"string\"]}\n"
                                        + " ]\n")
                        .toString();

        // Form the Data Type
        DataType dataType = avroSchemaConvertor.convertToDataType(avroSchemaString);

        // Check the expected type
        DataType dataTypeExpected =
                DataTypes.ROW(
                                DataTypes.FIELD(
                                        "union_with_one_datatype", DataTypes.STRING().notNull()))
                        .notNull();
        assertEquals(dataTypeExpected, dataType);
    }

    @Test
    public void testRecordTypeConversion() {
        // Get the avro schema
        Schema avroSchema =
                getAvroSchemaFromFieldString(
                        "\"fields\": "
                                + "["
                                + "{\"name\": \"value\", \"type\": \"long\"},"
                                + "{\"name\": \"another_value\",\"type\": \"string\"}"
                                + "]");

        // Form the Data Type
        DataType dataType = avroSchemaConvertor.convertToDataType(avroSchema.toString());
        DataType expectedDataType =
                DataTypes.ROW(
                                DataTypes.FIELD("value", DataTypes.BIGINT().notNull()),
                                DataTypes.FIELD("another_value", DataTypes.STRING().notNull()))
                        .notNull();

        // Check the expected type
        assertEquals(expectedDataType, dataType);
    }

    @Test
    public void testArrayTypeConversion() {
        // Get the avro schema
        Schema avroSchema =
                getAvroSchemaFromFieldString(
                        " \"fields\": [\n"
                                + "   {\"name\": \"map_of_array\", \"type\": {\"type\": \"map\","
                                + " \"values\": {\"type\": \"array\", \"items\": \"long\","
                                + " \"name\": \"array_in_map\"}}}\n"
                                + " ]\n");

        // Form the Data Type
        DataType dataType = avroSchemaConvertor.convertToDataType(avroSchema.toString());
        DataType expectedDataType =
                DataTypes.ROW(
                                DataTypes.FIELD(
                                        "map_of_array",
                                        DataTypes.MAP(
                                                        DataTypes.STRING().notNull(),
                                                        DataTypes.ARRAY(
                                                                        DataTypes.BIGINT()
                                                                                .notNull())
                                                                .notNull())
                                                .notNull()))
                        .notNull();

        // Check the expected type
        assertEquals(expectedDataType, dataType);
    }

    @Test
    public void testUnionTypeConversion() {
        // Get the avro schema
        Schema avroSchema =
                getAvroSchemaFromFieldString(
                        " \"fields\": [\n"
                                + "   {\"name\": \"union_type_1\", \"type\": [\"null\", \"string\"]},\n"
                                + "   {\"name\": \"union_type_2\", \"type\": [\"string\", \"null\"]},\n"
                                + "   {\"name\": \"union_type_3\", \"type\": [\"string\"]}\n"
                                + " ]\n");

        // Form the Data Type
        DataType dataType = avroSchemaConvertor.convertToDataType(avroSchema.toString());
        DataType expectedDataType =
                DataTypes.ROW(
                                DataTypes.FIELD("union_type_1", DataTypes.STRING()),
                                DataTypes.FIELD("union_type_2", DataTypes.STRING()),
                                DataTypes.FIELD("union_type_3", DataTypes.STRING().notNull()))
                        .notNull();

        // Check the expected type
        assertEquals(expectedDataType, dataType);
    }

    @Test
    public void testEnumTypeConversion() {
        // Get the avro schema
        Schema avroSchema =
                getAvroSchemaFromFieldString(
                        " \"fields\": [\n"
                                + "   {\"name\": \"enum_type\", \"type\": {\n"
                                + "  \"type\": \"enum\",\n"
                                + "  \"name\": \"Suit\",\n"
                                + "  \"symbols\" : [\"SPADES\", \"HEARTS\", \"DIAMONDS\", \"CLUBS\"]\n"
                                + "}}\n"
                                + " ]\n");

        // Form the Data Type
        DataType dataType = avroSchemaConvertor.convertToDataType(avroSchema.toString());
        DataType expectedDataType =
                DataTypes.ROW(DataTypes.FIELD("enum_type", DataTypes.STRING().notNull())).notNull();

        // Check the expected type
        assertEquals(expectedDataType, dataType);
    }

    @Test
    public void testFixedAndBytesTypeConversion() {
        // Get the avro schema
        Schema avroSchema =
                getAvroSchemaFromFieldString(
                        " \"fields\": [\n"
                                + "   {\"name\": \"fixed_type\", \"type\": {\"type\": \"fixed\",  \"size\": 16, \"name\" : \"md5\"}},\n"
                                + "   {\"name\": \"bytes_type\", \"type\": \"bytes\"}\n"
                                + " ]\n");

        // Form the Data Type
        DataType dataType = avroSchemaConvertor.convertToDataType(avroSchema.toString());
        DataType expectedDataType =
                DataTypes.ROW(
                                DataTypes.FIELD("fixed_type", DataTypes.VARBINARY(16).notNull()),
                                DataTypes.FIELD("bytes_type", DataTypes.BYTES().notNull()))
                        .notNull();

        // Check the expected type
        assertEquals(expectedDataType, dataType);
    }

    @Test
    public void testFixedTypeCachingCheckConversion() {
        // Get the avro schema
        Schema avroSchema =
                getAvroSchemaFromFieldString(
                        " \"fields\": [\n"
                                + "   {\"name\": \"fixed_type\", \"type\": {\"type\": \"fixed\",  \"size\": 16, \"name\" : \"md5\"}}\n"
                                + " ]\n");

        // Form the Data Type
        DataType dataType = avroSchemaConvertor.convertToDataType(avroSchema.toString());
        DataType expectedDataType =
                DataTypes.ROW(DataTypes.FIELD("fixed_type", DataTypes.VARBINARY(16).notNull()))
                        .notNull();

        // Check the expected type
        assertEquals(expectedDataType, dataType);
    }

    @Test
    public void testIntFloatDoubleBooleanTypeConversion() {
        // Get the avro schema
        Schema avroSchema =
                getAvroSchemaFromFieldString(
                        " \"fields\": [\n"
                                + "   {\"name\": \"int_type\", \"type\": \"int\"},\n"
                                + "   {\"name\": \"float_type\", \"type\": \"float\"},\n"
                                + "   {\"name\": \"double_type\", \"type\": \"double\"},\n"
                                + "   {\"name\": \"boolean_type\", \"type\": \"boolean\"}\n"
                                + " ]\n");

        // Form the Data Type
        DataType dataType = avroSchemaConvertor.convertToDataType(avroSchema.toString());
        DataType expectedDataType =
                DataTypes.ROW(
                                DataTypes.FIELD("int_type", DataTypes.INT().notNull()),
                                DataTypes.FIELD("float_type", DataTypes.FLOAT().notNull()),
                                DataTypes.FIELD("double_type", DataTypes.DOUBLE().notNull()),
                                DataTypes.FIELD("boolean_type", DataTypes.BOOLEAN().notNull()))
                        .notNull();

        // Check the expected type
        assertEquals(expectedDataType, dataType);
    }

    @Test
    public void testTimestampTypeConversion() {
        // Get the avro schema
        Schema avroSchema =
                getAvroSchemaFromFieldString(
                        " \"fields\": [\n"
                                + "   {\"name\": \"timestamp_millis_type\", \"type\": { \"type\": \"int\", \"logicalType\": \"timestamp-millis\"}},\n"
                                + "   {\"name\": \"timestamp_micros_type\", \"type\": { \"type\": \"long\", \"logicalType\": \"timestamp-micros\"}}\n"
                                + " ]\n");

        // Form the Data Type
        DataType dataType = avroSchemaConvertor.convertToDataType(avroSchema.toString());
        DataType expectedDataType =
                DataTypes.ROW(
                                DataTypes.FIELD(
                                        "timestamp_millis_type", DataTypes.TIMESTAMP(3).notNull()),
                                DataTypes.FIELD(
                                        "timestamp_micros_type", DataTypes.TIMESTAMP(6).notNull()))
                        .notNull();

        // Check the expected type
        assertEquals(expectedDataType, dataType);
    }

    @Test
    public void testTimeTypeConversion() {
        // Get the avro schema
        Schema avroSchema =
                getAvroSchemaFromFieldString(
                        " \"fields\": [\n"
                                + "   {\"name\": \"time_millis_type\", \"type\": { \"type\": \"int\", \"logicalType\": \"time-millis\"}},\n"
                                + "   {\"name\": \"time_micros_type\", \"type\": { \"type\": \"long\", \"logicalType\": \"time-micros\"}}\n"
                                + " ]\n");

        // Form the Data Type
        DataType dataType = avroSchemaConvertor.convertToDataType(avroSchema.toString());
        DataType expectedDataType =
                DataTypes.ROW(
                                DataTypes.FIELD("time_millis_type", DataTypes.TIME(3).notNull()),
                                DataTypes.FIELD("time_micros_type", DataTypes.TIME(6).notNull()))
                        .notNull();

        // Check the expected type
        assertEquals(expectedDataType, dataType);
    }

    @Test
    public void testDateTimeTypeConversion() {
        // Get the avro schema
        Schema avroSchema =
                getAvroSchemaFromFieldString(
                        " \"fields\": [\n"
                                + "   {\"name\": \"local_timestamp_millis_type\", \"type\": { \"type\": \"int\", \"logicalType\": \"local-timestamp-millis\"}},\n"
                                + "   {\"name\": \"local_timestamp_micros_type\", \"type\": { \"type\": \"long\", \"logicalType\": \"local-timestamp-micros\"}}\n"
                                + " ]\n");

        // Form the Data Type
        DataType dataType = avroSchemaConvertor.convertToDataType(avroSchema.toString());
        DataType expectedDataType =
                DataTypes.ROW(
                                DataTypes.FIELD(
                                        "local_timestamp_millis_type",
                                        DataTypes.TIMESTAMP_LTZ(3).notNull()),
                                DataTypes.FIELD(
                                        "local_timestamp_micros_type",
                                        DataTypes.TIMESTAMP_LTZ(6).notNull()))
                        .notNull();

        // Check the expected type
        assertEquals(expectedDataType, dataType);
    }

    @Test
    public void testUuidGeographyJsonTypeConversion() {
        // Get the avro schema
        Schema avroSchema =
                getAvroSchemaFromFieldString(
                        " \"fields\": [\n"
                                + "   {\"name\": \"uuid_type\", \"type\": { \"type\": \"string\", \"logicalType\": \"uuid\"}},\n"
                                + "   {\"name\": \"geography_type\", \"type\": { \"type\": \"string\", \"logicalType\": \"geography_wkt\"}},\n"
                                + "   {\"name\": \"json_type\", \"type\": { \"type\": \"string\", \"logicalType\": \"Json\"}}\n"
                                + " ]\n");

        // Form the Data Type
        DataType dataType = avroSchemaConvertor.convertToDataType(avroSchema.toString());
        DataType expectedDataType =
                DataTypes.ROW(
                                DataTypes.FIELD("uuid_type", DataTypes.STRING().notNull()),
                                DataTypes.FIELD("geography_type", DataTypes.STRING().notNull()),
                                DataTypes.FIELD("json_type", DataTypes.STRING().notNull()))
                        .notNull();

        // Check the expected type
        assertEquals(expectedDataType, dataType);
    }

    @Test
    public void testDecimalTypeConversion() {
        // Get the avro schema
        Schema avroSchema =
                getAvroSchemaFromFieldString(
                        " \"fields\": [\n"
                                + "   {\"name\": \"numeric_type\", \"type\": { \"type\": \"bytes\", \"logicalType\": \"decimal\", \"scale\": 9, \"precision\" : 38, \"isNumeric\": true}},"
                                + "   {\"name\": \"bignumeric_type\", \"type\": { \"type\": \"bytes\", \"logicalType\": \"decimal\", \"scale\": 38, \"precision\" : 72}}"
                                + " ]\n");

        // Form the Data Type
        DataType dataType = avroSchemaConvertor.convertToDataType(avroSchema.toString());
        DataType expectedDataType =
                DataTypes.ROW(
                                DataTypes.FIELD("numeric_type", DataTypes.DECIMAL(38, 9).notNull()),
                                DataTypes.FIELD("bignumeric_type", DataTypes.BYTES().notNull()))
                        .notNull();

        // Check the expected type
        assertEquals(expectedDataType, dataType);
    }

    @Test
    public void testDateTypeConversion() {
        // Get the avro schema
        Schema avroSchema =
                getAvroSchemaFromFieldString(
                        " \"fields\": [\n"
                                + "   {\"name\": \"date_type\", \"type\": { \"type\": \"int\", \"logicalType\": \"date\"}}"
                                + " ]\n");

        // Form the Data Type
        DataType dataType = avroSchemaConvertor.convertToDataType(avroSchema.toString());
        DataType expectedDataType =
                DataTypes.ROW(DataTypes.FIELD("date_type", DataTypes.DATE().notNull())).notNull();

        // Check the expected type
        assertEquals(expectedDataType, dataType);
    }

    @Test
    public void testMapConversionToDatatypeConversion() {
        // Get the avro schema
        Schema avroSchema =
                TestBigQuerySchemas.getAvroSchemaFromFieldString(
                        TestBigQuerySchemas.getSchemaWithArrayOfMap());

        // Form the Data Type
        DataType dataType = avroSchemaConvertor.convertToDataType(avroSchema.toString());

        // Check the expected type
        DataType dataTypeExpected =
                DataTypes.ROW(
                                DataTypes.FIELD(
                                        "array_of_map",
                                        DataTypes.ARRAY(
                                                        DataTypes.MAP(
                                                                        DataTypes.STRING()
                                                                                .notNull(),
                                                                        DataTypes.BYTES().notNull())
                                                                .notNull())
                                                .notNull()
                                                .notNull()))
                        .notNull();
        assertEquals(dataTypeExpected, dataType);
    }

    // ------ Test conversion from Logical Type Schema to Avro Schema --------------------------
    @Test
    public void testStringDataTypeConversionToAvroType() {
        // Form the Data Type
        DataType dataType =
                DataTypes.ROW(DataTypes.FIELD("string_type", DataTypes.STRING())).notNull();
        LogicalType logicalType = dataType.getLogicalType();

        Schema convertedAvroSchema = avroSchemaConvertor.convertToSchema(logicalType);

        // Check the expected type
        String exectedFieldString =
                "\"fields\":[{\"name\":\"string_type\",\"type\":[\"null\",\"string\"]}]";
        Schema expectedAvroSchema = getAvroSchemaFromFieldString(exectedFieldString);

        // Check expected type.
        assertEquals(convertedAvroSchema, expectedAvroSchema);
    }

    @Test
    public void testNullDataTypeConversionToAvroType() {
        // Form the Data Type
        DataType dataType = DataTypes.ROW(DataTypes.FIELD("null_type", DataTypes.NULL())).notNull();
        LogicalType logicalType = dataType.getLogicalType();

        Schema convertedAvroSchema = avroSchemaConvertor.convertToSchema(logicalType);

        // Check the expected type
        String exectedFieldString = "\"fields\":[{\"name\":\"null_type\",\"type\":\"null\"}]";
        Schema expectedAvroSchema = getAvroSchemaFromFieldString(exectedFieldString);

        // Check expected type.
        assertEquals(expectedAvroSchema, convertedAvroSchema);
    }

    @Test
    public void testBigintDataTypeConversionToAvroType() {
        // Form the Data Type
        DataType dataType =
                DataTypes.ROW(DataTypes.FIELD("bigint_type", DataTypes.BIGINT())).notNull();
        LogicalType logicalType = dataType.getLogicalType();

        Schema convertedAvroSchema = avroSchemaConvertor.convertToSchema(logicalType);

        // Check the expected type
        String exectedFieldString =
                "\"fields\":[{\"name\":\"bigint_type\",\"type\":[\"null\",\"long\"]}]";
        Schema expectedAvroSchema = getAvroSchemaFromFieldString(exectedFieldString);

        // Check expected type.
        assertEquals(convertedAvroSchema, expectedAvroSchema);
    }

    @Test
    public void testBooleanDataTypeConversionToAvroType() {
        // Form the Data Type
        DataType dataType =
                DataTypes.ROW(DataTypes.FIELD("boolean_type", DataTypes.BOOLEAN())).notNull();
        LogicalType logicalType = dataType.getLogicalType();

        Schema convertedAvroSchema = avroSchemaConvertor.convertToSchema(logicalType);

        // Check the expected type
        String exectedFieldString =
                "\"fields\":[{\"name\":\"boolean_type\",\"type\":[\"null\",\"boolean\"]}]";
        Schema expectedAvroSchema = getAvroSchemaFromFieldString(exectedFieldString);

        // Check expected type.
        assertEquals(convertedAvroSchema, expectedAvroSchema);
    }

    @Test
    public void testBytesDataTypeConversionToAvroType() {
        // Form the Data Type
        DataType dataType =
                DataTypes.ROW(DataTypes.FIELD("bytes_type", DataTypes.BYTES())).notNull();
        LogicalType logicalType = dataType.getLogicalType();

        Schema convertedAvroSchema = avroSchemaConvertor.convertToSchema(logicalType);

        // Check the expected type
        String exectedFieldString =
                "\"fields\":[{\"name\":\"bytes_type\",\"type\":[\"null\",\"bytes\"]}]";
        Schema expectedAvroSchema = getAvroSchemaFromFieldString(exectedFieldString);

        // Check the expected type.
        assertEquals(convertedAvroSchema, expectedAvroSchema);
    }

    @Test
    public void testIntegerDataTypeConversionToAvroType() {
        // Form the Data Type
        DataType dataType =
                DataTypes.ROW(
                                DataTypes.FIELD("integer_type", DataTypes.INT()),
                                DataTypes.FIELD("tinyint_type", DataTypes.TINYINT()),
                                DataTypes.FIELD("smallint_type", DataTypes.SMALLINT()))
                        .notNull();
        LogicalType logicalType = dataType.getLogicalType();

        Schema convertedAvroSchema = avroSchemaConvertor.convertToSchema(logicalType);

        // Check the expected type
        String exectedFieldString =
                "\"fields\":["
                        + "{\"name\":\"integer_type\",\"type\":[\"null\",\"int\"]},"
                        + "{\"name\":\"tinyint_type\",\"type\":[\"null\",\"int\"]},"
                        + "{\"name\":\"smallint_type\",\"type\":[\"null\",\"int\"]}"
                        + "]";
        Schema expectedAvroSchema = getAvroSchemaFromFieldString(exectedFieldString);

        // Check the expected type.
        assertEquals(convertedAvroSchema, expectedAvroSchema);
    }

    @Test
    public void testDoubleAndFloatDataTypeConversionToAvroType() {
        // Form the Data Type
        DataType dataType =
                DataTypes.ROW(
                                DataTypes.FIELD("double_type", DataTypes.DOUBLE()),
                                DataTypes.FIELD("float_type", DataTypes.FLOAT()))
                        .notNull();
        LogicalType logicalType = dataType.getLogicalType();

        Schema convertedAvroSchema = avroSchemaConvertor.convertToSchema(logicalType);

        // Check the expected type
        String exectedFieldString =
                "\"fields\":["
                        + "{\"name\":\"double_type\",\"type\":[\"null\",\"double\"]},"
                        + "{\"name\":\"float_type\",\"type\":[\"null\",\"float\"]}"
                        + "]";
        Schema expectedAvroSchema = getAvroSchemaFromFieldString(exectedFieldString);

        // Check the expected type.
        assertEquals(convertedAvroSchema, expectedAvroSchema);
    }

    @Test
    public void testTimestampTypeConversionToAvroType() {
        // Form the Data Type
        DataType dataType =
                DataTypes.ROW(
                                DataTypes.FIELD(
                                        "timestamp_micros_type", DataTypes.TIMESTAMP().notNull()),
                                DataTypes.FIELD(
                                        "timestamp_millis_type", DataTypes.TIMESTAMP(3).notNull()))
                        .notNull();
        LogicalType logicalType = dataType.getLogicalType();

        Schema convertedAvroSchema = avroSchemaConvertor.convertToSchema(logicalType);

        // Check the expected type
        String exectedFieldString =
                "\"fields\":["
                        + "{\"name\":\"timestamp_micros_type\", \"type\": {\"type\": \"long\", \"logicalType\": \"timestamp-micros\"}},"
                        + "{\"name\":\"timestamp_millis_type\",\"type\": {\"type\": \"long\", \"logicalType\": \"timestamp-millis\"}}"
                        + "]";
        Schema expectedAvroSchema = getAvroSchemaFromFieldString(exectedFieldString);

        // Check the expected type.
        assertEquals(convertedAvroSchema, expectedAvroSchema);
    }

    @Test
    public void testDateTypeConversionToAvroType() {
        // Form the Data Type
        DataType dataType =
                DataTypes.ROW(DataTypes.FIELD("date_type", DataTypes.DATE().notNull())).notNull();
        LogicalType logicalType = dataType.getLogicalType();

        Schema convertedAvroSchema = avroSchemaConvertor.convertToSchema(logicalType);

        // Check the expected type
        String exectedFieldString =
                "\"fields\":["
                        + "{\"name\":\"date_type\", \"type\": {\"type\": \"int\", \"logicalType\": \"date\"}}"
                        + "]";
        Schema expectedAvroSchema = getAvroSchemaFromFieldString(exectedFieldString);

        // Check the expected type.
        assertEquals(convertedAvroSchema, expectedAvroSchema);
    }

    @Test
    public void testTimeTypeConversionToAvroType() {
        // Form the Data Type
        DataType dataType =
                DataTypes.ROW(
                                DataTypes.FIELD("time_millis_type", DataTypes.TIME(3).notNull()),
                                DataTypes.FIELD("time_micros_type", DataTypes.TIME(6).notNull()))
                        .notNull();
        LogicalType logicalType = dataType.getLogicalType();

        Schema convertedAvroSchema = avroSchemaConvertor.convertToSchema(logicalType);

        // Check the expected type
        String exectedFieldString =
                "\"fields\":["
                        + "{\"name\":\"time_millis_type\", \"type\": {\"type\": \"int\", \"logicalType\": \"time-millis\"}}, "
                        + "{\"name\":\"time_micros_type\", \"type\": {\"type\": \"long\", \"logicalType\": \"time-micros\"}}"
                        + "]";
        Schema expectedAvroSchema = getAvroSchemaFromFieldString(exectedFieldString);

        // Check the expected type.
        assertEquals(convertedAvroSchema, expectedAvroSchema);
    }

    @Test
    public void testDatetimeTypeConversionToAvroType() {
        // Form the Data Type
        DataType dataType =
                DataTypes.ROW(
                                DataTypes.FIELD(
                                        "datetime_millis_type",
                                        DataTypes.TIMESTAMP_LTZ(3).notNull()),
                                DataTypes.FIELD(
                                        "datetime_micros_type",
                                        DataTypes.TIMESTAMP_LTZ(6).notNull()))
                        .notNull();
        LogicalType logicalType = dataType.getLogicalType();

        Schema convertedAvroSchema = avroSchemaConvertor.convertToSchema(logicalType);

        // Check the expected type
        String exectedFieldString =
                "\"fields\":["
                        + "{\"name\":\"datetime_millis_type\", \"type\": {\"type\": \"long\", \"logicalType\": \"local-timestamp-millis\"}}, "
                        + "{\"name\":\"datetime_micros_type\", \"type\": {\"type\": \"long\", \"logicalType\": \"local-timestamp-micros\"}}"
                        + "]";
        Schema expectedAvroSchema = getAvroSchemaFromFieldString(exectedFieldString);

        // Check the expected type.
        assertEquals(convertedAvroSchema, expectedAvroSchema);
    }

    @Test
    public void testNumericTypeConversionToAvroType() {
        // Form the Data Type
        DataType dataType =
                DataTypes.ROW(DataTypes.FIELD("numeric_type", DataTypes.DECIMAL(38, 9).notNull()))
                        .notNull();
        LogicalType logicalType = dataType.getLogicalType();

        Schema convertedAvroSchema = avroSchemaConvertor.convertToSchema(logicalType);

        // Check the expected type
        String exectedFieldString =
                "\"fields\":["
                        + "{\"name\":\"numeric_type\", \"type\": {\"type\": \"bytes\", \"logicalType\": \"decimal\", \"scale\" : 9, \"precision\": 38 , \"isNumeric\" : true}} "
                        + "]";
        Schema expectedAvroSchema = getAvroSchemaFromFieldString(exectedFieldString);

        // Check the expected type.
        assertEquals(expectedAvroSchema, convertedAvroSchema);
    }

    @Test
    public void testArrayTypeConversionToAvroType() {
        // Form the Data Type
        DataType dataType =
                DataTypes.ROW(
                                DataTypes.FIELD(
                                        "array_type", DataTypes.ARRAY(DataTypes.CHAR(2)).notNull()))
                        .notNull();
        LogicalType logicalType = dataType.getLogicalType();

        Schema convertedAvroSchema = avroSchemaConvertor.convertToSchema(logicalType);

        // Check the expected type
        String exectedFieldString =
                "\"fields\":["
                        + "{\"name\":\"array_type\", \"type\": {\"type\": \"array\", \"items\": [\"null\", \"string\"]}} "
                        + "]";

        Schema expectedAvroSchema = getAvroSchemaFromFieldString(exectedFieldString);

        // Check the expected type.
        assertEquals(expectedAvroSchema, convertedAvroSchema);
    }

    @Test
    public void testMapTypeConversionToAvroType() {
        // Form the Data Type
        DataType dataType =
                DataTypes.ROW(
                                DataTypes.FIELD(
                                        "map_type",
                                        DataTypes.MAP(
                                                        DataTypes.STRING().notNull(),
                                                        DataTypes.DOUBLE().notNull())
                                                .notNull()))
                        .notNull();
        LogicalType logicalType = dataType.getLogicalType();

        Schema convertedAvroSchema = avroSchemaConvertor.convertToSchema(logicalType);

        // Check the expected type
        String exectedFieldString =
                "\"fields\":["
                        + "{\"name\":\"map_type\", \"type\": {\"type\": \"map\", \"values\": \"double\"}} "
                        + "]";

        Schema expectedAvroSchema = getAvroSchemaFromFieldString(exectedFieldString);

        // Check the expected type.
        assertEquals(expectedAvroSchema, convertedAvroSchema);
    }

    @Test
<<<<<<< HEAD
=======
    public void testMultisetTypeConversionToAvroType() {
        // Form the Data Type
        DataType dataType =
                DataTypes.ROW(
                                DataTypes.FIELD(
                                        "multiset_type",
                                        DataTypes.MULTISET(DataTypes.STRING().notNull()).notNull()))
                        .notNull();
        LogicalType logicalType = dataType.getLogicalType();

        Schema convertedAvroSchema = avroSchemaConvertor.convertToSchema(logicalType);

        // Check the expected type
        String exectedFieldString =
                "\"fields\":["
                        + "{\"name\":\"multiset_type\", \"type\": {\"type\": \"map\", \"values\": [\"null\",\"int\"]}} "
                        + "]";

        Schema expectedAvroSchema = getAvroSchemaFromFieldString(exectedFieldString);

        // Check the expected type.
        assertEquals(expectedAvroSchema, convertedAvroSchema);
    }

    @Test
    public void testInvalidMapTypeConversionToAvroType() {
        // Form the Data Type
        DataType dataType =
                DataTypes.ROW(
                                DataTypes.FIELD(
                                        "invalid_map_type",
                                        DataTypes.MAP(
                                                        DataTypes.BIGINT().notNull(),
                                                        DataTypes.STRING().notNull())
                                                .notNull()))
                        .notNull();
        LogicalType logicalType = dataType.getLogicalType();

        // Check for the desired error.
        UnsupportedOperationException exception =
                assertThrows(
                        UnsupportedOperationException.class,
                        () -> avroSchemaConvertor.convertToSchema(logicalType));
        Assertions.assertThat(exception)
                .hasMessageContaining("Avro format doesn't support non-string as key type of map.");
    }

    @Test
>>>>>>> a7e2fc25
    public void testUnsupportedTypeConversionToAvroType() {
        // Form the Data Type
        DataType dataType =
                DataTypes.ROW(
                                DataTypes.FIELD(
                                        "unsupported_type", DataTypes.TIMESTAMP_WITH_TIME_ZONE(6)))
                        .notNull();
        LogicalType logicalType = dataType.getLogicalType();

        // Check for the desired error.
        UnsupportedOperationException exception =
                assertThrows(
                        UnsupportedOperationException.class,
                        () -> avroSchemaConvertor.convertToSchema(logicalType));
        Assertions.assertThat(exception)
                .hasMessageContaining("Unsupported to derive Schema for type");
    }

    @Test
    public void testUnsupportedDatetimeTypeConversionToAvroType() {
        // Form the Data Type
        DataType dataType =
                DataTypes.ROW(
                                DataTypes.FIELD(
                                        "unsupported_datetime_type", DataTypes.TIMESTAMP_LTZ(9)))
                        .notNull();
        LogicalType logicalType = dataType.getLogicalType();

        // Check for the desired error.
        IllegalArgumentException exception =
                assertThrows(
                        IllegalArgumentException.class,
                        () -> avroSchemaConvertor.convertToSchema(logicalType));
        Assertions.assertThat(exception)
                .hasMessageContaining("it only supports precision less than equal to 6.");
    }

    @Test
    public void testUnsupportedTimestampTypeConversionToAvroType() {
        // Form the Data Type
        DataType dataType =
                DataTypes.ROW(DataTypes.FIELD("unsupported_timestamp_type", DataTypes.TIMESTAMP(9)))
                        .notNull();
        LogicalType logicalType = dataType.getLogicalType();

        // Check for the desired error.
        IllegalArgumentException exception =
                assertThrows(
                        IllegalArgumentException.class,
                        () -> avroSchemaConvertor.convertToSchema(logicalType));
        Assertions.assertThat(exception)
                .hasMessageContaining("it only supports precision less than equal to 6.");
    }

    @Test
    public void testUnsupportedTimeTypeConversionToAvroType() {
        // Form the Data Type
        DataType dataType =
                DataTypes.ROW(DataTypes.FIELD("unsupported_time_type", DataTypes.TIME(9)))
                        .notNull();
        LogicalType logicalType = dataType.getLogicalType();

        // Check for the desired error.
        IllegalArgumentException exception =
                assertThrows(
                        IllegalArgumentException.class,
                        () -> avroSchemaConvertor.convertToSchema(logicalType));
        Assertions.assertThat(exception)
                .hasMessageContaining("it only supports precision less than equal to 6.");
    }

    public static Schema getAvroSchemaFromFieldString(String fieldString) {
        String avroSchemaString =
                "{\"type\": \"record\",\n"
                        + " \"name\": \"record\",\n"
                        + " \"namespace\": \"org.apache.flink.avro.generated\",\n"
                        + fieldString
                        + "}";
        return new Schema.Parser().parse(avroSchemaString);
    }
}<|MERGE_RESOLUTION|>--- conflicted
+++ resolved
@@ -736,8 +736,6 @@
     }
 
     @Test
-<<<<<<< HEAD
-=======
     public void testMultisetTypeConversionToAvroType() {
         // Form the Data Type
         DataType dataType =
@@ -786,7 +784,6 @@
     }
 
     @Test
->>>>>>> a7e2fc25
     public void testUnsupportedTypeConversionToAvroType() {
         // Form the Data Type
         DataType dataType =
