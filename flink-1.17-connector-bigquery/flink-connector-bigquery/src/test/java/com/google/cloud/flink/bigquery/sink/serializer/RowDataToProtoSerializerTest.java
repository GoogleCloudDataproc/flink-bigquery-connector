--- conflicted
+++ resolved
@@ -16,10 +16,7 @@
 
 package com.google.cloud.flink.bigquery.sink.serializer;
 
-<<<<<<< HEAD
 import org.apache.flink.table.api.DataTypes;
-=======
->>>>>>> 757f17fc
 import org.apache.flink.table.data.DecimalData;
 import org.apache.flink.table.data.GenericArrayData;
 import org.apache.flink.table.data.GenericRowData;
@@ -40,14 +37,12 @@
 import org.junit.Test;
 
 import java.math.BigDecimal;
-<<<<<<< HEAD
 import java.nio.ByteBuffer;
-=======
->>>>>>> 757f17fc
 import java.time.Instant;
 import java.util.Arrays;
 import java.util.Collections;
 import java.util.List;
+import java.util.concurrent.TimeUnit;
 
 import static com.google.cloud.flink.bigquery.sink.serializer.TestBigQuerySchemas.getAvroSchemaFromFieldString;
 import static com.google.cloud.flink.bigquery.sink.serializer.TestBigQuerySchemas.getRecordSchema;
@@ -407,15 +402,13 @@
 
         BigDecimal bigDecimal = new BigDecimal("123456.7891011");
         GenericRowData row = new GenericRowData(7);
-        row.setField(0, TimestampData.fromEpochMillis(1710919250269000L));
+        byte[] bytes = "hello".getBytes();
+        TimestampData myData = TimestampData.fromInstant(Instant.parse("2024-03-20T07:20:50.269Z"));
+        row.setField(0, myData);
         row.setField(1, 50546554456L);
         row.setField(2, TimestampData.fromInstant(Instant.parse("2024-03-20T13:59:04.787424Z")));
         row.setField(3, 19802);
-<<<<<<< HEAD
-        row.setField(4, DecimalData.fromBigDecimal(bigDecimal, 13, 7));
-=======
         row.setField(4, DecimalData.fromBigDecimal(new BigDecimal("12345.678910"), 11, 6));
->>>>>>> 757f17fc
         row.setField(
                 5,
                 StringData.fromString("GEOMETRYCOLLECTION (POINT (1 2), LINESTRING (3 4, 5 6))"));
