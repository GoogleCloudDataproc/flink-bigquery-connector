--- conflicted
+++ resolved
@@ -42,10 +42,7 @@
 import org.assertj.core.api.Assertions;
 import org.junit.Test;
 
-<<<<<<< HEAD
 import java.math.BigDecimal;
-=======
->>>>>>> fe092f7b
 import java.nio.ByteBuffer;
 import java.time.Instant;
 import java.util.Arrays;
@@ -1368,714 +1365,4 @@
         DynamicMessage message =
                 rowDataToProtoSerializer.getDynamicMessageFromRowData(row, descriptor, logicalType);
     }
-
-    /**
-     * Test to check <code>getDynamicMessageFromRowData()</code> for Record type schema having an
-     * ARRAY field. However, an invalid value (integer value instead of Array) is passed to test for
-     * error.
-     */
-    @Test
-    public void testRecordOfArrayConversionToDynamicMessageIncorrectly() {
-        // Obtaining the Schema Provider and the Row Data Record.
-        BigQuerySchemaProvider bigQuerySchemaProvider =
-                TestBigQuerySchemas.getSchemaWithRecordOfArray();
-        Descriptors.Descriptor descriptor = bigQuerySchemaProvider.getDescriptor();
-
-        LogicalType logicalType =
-                BigQuerySchemaProviderTableImpl.getDataTypeSchemaFromAvroSchema(
-                                bigQuerySchemaProvider.getAvroSchema())
-                        .getLogicalType();
-        RowDataToProtoSerializer rowDataSerializer = new RowDataToProtoSerializer();
-        rowDataSerializer.init(bigQuerySchemaProvider);
-        rowDataSerializer.setLogicalType(logicalType);
-
-        GenericRowData row = new GenericRowData(1);
-        GenericRowData innerRow = new GenericRowData(1);
-        innerRow.setField(0, 12345);
-        row.setField(0, innerRow);
-
-        RuntimeException exception =
-                assertThrows(
-                        RuntimeException.class,
-                        () ->
-                                rowDataSerializer.getDynamicMessageFromRowData(
-                                        row, descriptor, logicalType));
-        Assertions.assertThat(exception)
-                .hasMessageFindingMatch(
-                        "(class)? ?java.lang.Integer cannot be cast to (class)? ?org.apache.flink.table.data.ArrayData");
-    }
-
-    /**
-     * Test to check <code>serialize()</code> for Record type schema having a UNION field (with
-     * null). Since the record has a union of NULL field, <code>null</code> value is serialized. The
-     * serialized byte string is checked to be empty.
-     */
-    @Test
-    public void testRecordOfUnionSchemaConversionToEmptyByteStringCorrectly() {
-        // Obtaining the Schema Provider and the Row Data Record.
-        BigQuerySchemaProvider bigQuerySchemaProvider =
-                TestBigQuerySchemas.getSchemaWithRecordOfUnionType();
-        Descriptors.Descriptor descriptor = bigQuerySchemaProvider.getDescriptor();
-
-        LogicalType logicalType =
-                BigQuerySchemaProviderTableImpl.getDataTypeSchemaFromAvroSchema(
-                                bigQuerySchemaProvider.getAvroSchema())
-                        .getLogicalType();
-        RowDataToProtoSerializer rowDataSerializer = new RowDataToProtoSerializer();
-        rowDataSerializer.init(bigQuerySchemaProvider);
-        rowDataSerializer.setLogicalType(logicalType);
-
-        GenericRowData row = new GenericRowData(1);
-        GenericRowData innerRow = new GenericRowData(1);
-        innerRow.setField(0, null);
-        row.setField(0, innerRow);
-
-        Descriptors.FieldDescriptor fieldDescriptor = descriptor.findFieldByNumber(1);
-
-        // Form the Dynamic Message.
-        DynamicMessage message =
-                rowDataSerializer.getDynamicMessageFromRowData(row, descriptor, logicalType);
-
-        // Check for the desired results.
-        ByteString byteString = ((DynamicMessage) message.getField(fieldDescriptor)).toByteString();
-        assertEquals("", byteString.toStringUtf8());
-    }
-
-    /**
-     * Test to check <code>serialize()</code> for Record type schema having a UNION field (of null
-     * and boolean). To check an invalid value, an Integer is passed.
-     */
-    @Test
-    public void testRecordOfUnionSchemaConversionToEmptyByteStringIncorrectly() {
-        // Obtaining the Schema Provider and the Avro-Record.
-        BigQuerySchemaProvider bigQuerySchemaProvider =
-                TestBigQuerySchemas.getSchemaWithRecordOfUnionType();
-        Descriptors.Descriptor descriptor = bigQuerySchemaProvider.getDescriptor();
-        LogicalType logicalType =
-                BigQuerySchemaProviderTableImpl.getDataTypeSchemaFromAvroSchema(
-                                bigQuerySchemaProvider.getAvroSchema())
-                        .getLogicalType();
-        RowDataToProtoSerializer rowDataSerializer = new RowDataToProtoSerializer();
-        rowDataSerializer.init(bigQuerySchemaProvider);
-        rowDataSerializer.setLogicalType(logicalType);
-
-        GenericRowData row = new GenericRowData(1);
-        GenericRowData innerRow = new GenericRowData(1);
-        innerRow.setField(0, 12345);
-        row.setField(0, innerRow);
-
-        RuntimeException exception =
-                assertThrows(
-                        RuntimeException.class,
-                        () ->
-                                rowDataSerializer.getDynamicMessageFromRowData(
-                                        row, descriptor, logicalType));
-        Assertions.assertThat(exception)
-                .hasMessageFindingMatch(
-                        "(class)? ?java.lang.Integer cannot be cast to (class)? ?java.lang.Boolean");
-    }
-
-    /**
-     * Test to check <code>getDynamicMessageFromRowData()</code> for Record type schema having a
-     * RECORD type field.
-     */
-    @Test
-    public void testRecordOfRecordConversionToDynamicMessageCorrectly() {
-        // Obtaining the Schema Provider and the Row Data Record.
-        BigQuerySchemaProvider bigQuerySchemaProvider =
-                TestBigQuerySchemas.getSchemaWithRecordOfRecord();
-        Descriptors.Descriptor descriptor = bigQuerySchemaProvider.getDescriptor();
-        LogicalType logicalType =
-                BigQuerySchemaProviderTableImpl.getDataTypeSchemaFromAvroSchema(
-                                bigQuerySchemaProvider.getAvroSchema())
-                        .getLogicalType();
-        RowDataToProtoSerializer rowDataSerializer = new RowDataToProtoSerializer();
-        rowDataSerializer.init(bigQuerySchemaProvider);
-        rowDataSerializer.setLogicalType(logicalType);
-
-        GenericRowData row = new GenericRowData(1);
-        GenericRowData innerRow = new GenericRowData(1);
-        GenericRowData innerInnerRow = new GenericRowData(2);
-        innerInnerRow.setField(0, 7267611125055979836L);
-        innerInnerRow.setField(1, StringData.fromString("yllgqpemxjnpsoaqlwlgbqjkywxnavntf"));
-        innerRow.setField(0, innerInnerRow);
-        row.setField(0, innerRow);
-
-        // Form the Dynamic Message.
-        DynamicMessage message =
-                rowDataSerializer.getDynamicMessageFromRowData(row, descriptor, logicalType);
-
-        // Check for the desired results.
-        message = (DynamicMessage) message.getField(descriptor.findFieldByNumber(1));
-        descriptor =
-                descriptor.findNestedTypeByName(
-                        descriptor.findFieldByNumber(1).toProto().getTypeName());
-        message = (DynamicMessage) message.getField(descriptor.findFieldByNumber(1));
-        descriptor =
-                descriptor.findNestedTypeByName(
-                        descriptor.findFieldByNumber(1).toProto().getTypeName());
-        assertEquals(7267611125055979836L, message.getField(descriptor.findFieldByNumber(1)));
-        assertEquals(
-                "yllgqpemxjnpsoaqlwlgbqjkywxnavntf",
-                message.getField(descriptor.findFieldByNumber(2)));
-    }
-
-    /**
-     * Test to check <code>getDynamicMessageFromRowData()</code> for Record type schema having all
-     * Primitive type fields (supported by BigQuery).
-     */
-    @Test
-    public void testRecordOfAllBigQuerySupportedPrimitiveTypeConversionToDynamicMessageCorrectly() {
-        // Obtaining the Schema Provider and the Row Data Record.
-        BigQuerySchemaProvider bigQuerySchemaProvider =
-                TestBigQuerySchemas.getSchemaWithRecordOfPrimitiveTypes();
-        Descriptors.Descriptor descriptor = bigQuerySchemaProvider.getDescriptor();
-        LogicalType logicalType =
-                BigQuerySchemaProviderTableImpl.getDataTypeSchemaFromAvroSchema(
-                                bigQuerySchemaProvider.getAvroSchema())
-                        .getLogicalType();
-        RowDataToProtoSerializer rowDataSerializer = new RowDataToProtoSerializer();
-        rowDataSerializer.init(bigQuerySchemaProvider);
-        rowDataSerializer.setLogicalType(logicalType);
-
-        GenericRowData row = new GenericRowData(1);
-        GenericRowData innerRow = new GenericRowData(6);
-        byte[] byteArray = "Any String you want".getBytes();
-        innerRow.setField(0, -7099548873856657385L);
-        innerRow.setField(1, 0.5616495161359795);
-        innerRow.setField(2, StringData.fromString("String"));
-        innerRow.setField(3, true);
-        innerRow.setField(4, byteArray);
-        GenericRowData innerInnerRow = new GenericRowData(1);
-        innerInnerRow.setField(0, StringData.fromString("hello"));
-        innerRow.setField(5, innerInnerRow);
-        row.setField(0, innerRow);
-
-        // Form the Dynamic Message.
-        DynamicMessage message =
-                rowDataSerializer.getDynamicMessageFromRowData(row, descriptor, logicalType);
-
-        // Check for the desired results.
-        message = (DynamicMessage) message.getField(descriptor.findFieldByNumber(1));
-        descriptor =
-                descriptor.findNestedTypeByName(
-                        descriptor.findFieldByNumber(1).toProto().getTypeName());
-        assertEquals(-7099548873856657385L, message.getField(descriptor.findFieldByNumber(1)));
-        assertEquals(0.5616495161359795, message.getField(descriptor.findFieldByNumber(2)));
-        assertEquals("String", message.getField(descriptor.findFieldByNumber(3)));
-        assertEquals(true, message.getField(descriptor.findFieldByNumber(4)));
-        assertEquals(
-                ByteString.copyFrom(byteArray), message.getField(descriptor.findFieldByNumber(5)));
-        Descriptors.FieldDescriptor fieldDescriptor = descriptor.findFieldByNumber(6);
-        message = (DynamicMessage) message.getField(fieldDescriptor);
-        assertEquals(
-                "hello",
-                message.getField(
-                        descriptor
-                                .findNestedTypeByName(fieldDescriptor.toProto().getTypeName())
-                                .findFieldByNumber(1)));
-    }
-
-    /**
-     * Test to check <code>getDynamicMessageFromRowData()</code> for Record type schema having all
-     * Primitive type fields (supported by Avro, not by BigQuery).
-     */
-    @Test
-    public void
-            testRecordOfAllRemainingAvroSupportedPrimitiveTypeConversionToDynamicMessageCorrectly() {
-        // Obtaining the Schema Provider and the Row Data Record.
-        BigQuerySchemaProvider bigQuerySchemaProvider =
-                TestBigQuerySchemas.getSchemaWithRecordOfRemainingPrimitiveTypes();
-        Descriptors.Descriptor descriptor = bigQuerySchemaProvider.getDescriptor();
-        LogicalType logicalType =
-                BigQuerySchemaProviderTableImpl.getDataTypeSchemaFromAvroSchema(
-                                bigQuerySchemaProvider.getAvroSchema())
-                        .getLogicalType();
-        RowDataToProtoSerializer rowDataSerializer = new RowDataToProtoSerializer();
-        rowDataSerializer.init(bigQuerySchemaProvider);
-        rowDataSerializer.setLogicalType(logicalType);
-
-        GenericRowData row = new GenericRowData(1);
-        GenericRowData innerRow = new GenericRowData(4);
-        byte[] byteArray = "Any String you want".getBytes();
-        innerRow.setField(0, 1234);
-        innerRow.setField(1, byteArray);
-        innerRow.setField(2, Float.parseFloat("12345.6789"));
-        innerRow.setField(3, StringData.fromString("C"));
-        row.setField(0, innerRow);
-
-        // Form the Dynamic Message via the serializer.
-        DynamicMessage message =
-                rowDataSerializer.getDynamicMessageFromRowData(row, descriptor, logicalType);
-
-        // Check for the desired results.
-        message = (DynamicMessage) message.getField(descriptor.findFieldByNumber(1));
-        descriptor =
-                descriptor.findNestedTypeByName(
-                        descriptor.findFieldByNumber(1).toProto().getTypeName());
-        assertEquals(1234, message.getField(descriptor.findFieldByNumber(1)));
-        assertEquals(
-                ByteString.copyFrom(byteArray), message.getField(descriptor.findFieldByNumber(2)));
-        assertEquals(12345.6789f, message.getField(descriptor.findFieldByNumber(3)));
-        assertEquals("C", message.getField(descriptor.findFieldByNumber(4)));
-    }
-
-    /**
-     * Test to check <code>getDynamicMessageFromRowData()</code> for Record type schema having all
-     * Logical type fields (supported by Avro, not by BigQuery).
-     */
-    @Test
-    public void
-            testRecordOfAllRemainingAvroSupportedLogicalTypeConversionToDynamicMessageCorrectly() {
-        BigQuerySchemaProvider bigQuerySchemaProvider =
-                TestBigQuerySchemas.getSchemaWithRecordOfRemainingLogicalTypes();
-        LogicalType logicalType =
-                BigQuerySchemaProviderTableImpl.getDataTypeSchemaFromAvroSchema(
-                                bigQuerySchemaProvider.getAvroSchema())
-                        .getLogicalType();
-        Descriptors.Descriptor descriptor = bigQuerySchemaProvider.getDescriptor();
-        RowDataToProtoSerializer rowDataSerializer = new RowDataToProtoSerializer();
-        rowDataSerializer.init(bigQuerySchemaProvider);
-        rowDataSerializer.setLogicalType(logicalType);
-
-        GenericRowData row = new GenericRowData(1);
-        GenericRowData innerRow = new GenericRowData(4);
-        innerRow.setField(0, TimestampData.fromInstant(Instant.parse("2024-03-20T12:50:50.269Z")));
-        innerRow.setField(1, 45745727);
-        innerRow.setField(2, TimestampData.fromEpochMillis(1710938587462L));
-        innerRow.setField(3, StringData.fromString("8e25e7e5-0dc5-4292-b59b-3665b0ab8280"));
-        row.setField(0, innerRow);
-
-        DynamicMessage message =
-                rowDataSerializer.getDynamicMessageFromRowData(row, descriptor, logicalType);
-        message = (DynamicMessage) message.getField(descriptor.findFieldByNumber(1));
-        descriptor =
-                descriptor.findNestedTypeByName(
-                        descriptor.findFieldByNumber(1).toProto().getTypeName());
-        assertEquals("12:42:25.727", message.getField(descriptor.findFieldByNumber(2)));
-        assertEquals("2024-03-20T12:43:07.462", message.getField(descriptor.findFieldByNumber(3)));
-        assertEquals(
-                "8e25e7e5-0dc5-4292-b59b-3665b0ab8280",
-                message.getField(descriptor.findFieldByNumber(4)));
-    }
-
-    // ------------Test Schemas with ARRAY of Different Types -------------
-    /**
-     * Test to check <code>serialize()</code> for ARRAY type schema having a UNION type. Since
-     * BigQuery does not allow <code>null</code> values in REPEATED type field, a descriptor is
-     * created with long type ARRAY.
-     *
-     * <ol>
-     *   <li>UNION of NULL, LONG:<br>
-     *       An array is created with Long and null values. Since BigQuery cannot have null values
-     *       in a REPEATED field, error is expected
-     *   <li>UNION of LONG, INT:<br>
-     *       An array is created with Long and Integer values. Since BigQuery cannot have multiple
-     *       datatype values in a REPEATED field, error is expected
-     * </ol>
-     */
-    @Test
-    public void testArrayOfUnionConversionToByteStringIncorrectly()
-            throws BigQuerySerializationException {
-        // Obtaining the Schema Provider and the Row Data Record.
-        String notNullString =
-                " \"fields\": [\n"
-                        + "{\"name\": \"array_with_union\", \"type\": {\"type\": \"array\", \"items\":  \"long\"}} ]";
-        Schema notNullSchema = getAvroSchemaFromFieldString(notNullString);
-        BigQuerySchemaProvider bigQuerySchemaProvider =
-                new BigQuerySchemaProviderImpl(notNullSchema);
-        // -- 1. check UNION with NULL
-        GenericRowData recordWithNullInUnion = new GenericRowData(1);
-        recordWithNullInUnion.setField(
-                0, new GenericArrayData(Arrays.asList(1234567L, null).toArray()));
-
-        // -- 2. Check union of NOT NULL-multiple types.
-        GenericRowData recordWithMultipleDatatypesInUnion = new GenericRowData(1);
-        recordWithMultipleDatatypesInUnion.setField(
-                0, new GenericArrayData(Arrays.asList(1234567L, 12345).toArray()));
-
-        // Form the Dynamic Message via the serializer.
-        LogicalType logicalType =
-                BigQuerySchemaProviderTableImpl.getDataTypeSchemaFromAvroSchema(
-                                bigQuerySchemaProvider.getAvroSchema())
-                        .getLogicalType();
-        RowDataToProtoSerializer rowDataSerializer = new RowDataToProtoSerializer();
-        rowDataSerializer.init(bigQuerySchemaProvider);
-        rowDataSerializer.setLogicalType(logicalType);
-
-        BigQuerySerializationException exceptionForNullInUnion =
-                assertThrows(
-                        BigQuerySerializationException.class,
-                        () -> rowDataSerializer.serialize(recordWithNullInUnion));
-        BigQuerySerializationException exceptionForMultipleDatatypesInUnion =
-                assertThrows(
-                        BigQuerySerializationException.class,
-                        () -> rowDataSerializer.serialize(recordWithMultipleDatatypesInUnion));
-
-        // Check for the desired results.
-        Assertions.assertThat(exceptionForNullInUnion)
-                .hasMessageContaining(
-                        "Expected Type: INT64 at Field Number 0 for Logical Type: ARRAY");
-        Assertions.assertThat(exceptionForMultipleDatatypesInUnion)
-                .hasMessageFindingMatch(
-                        "(class)? ?java.lang.Integer cannot be cast to (class)? ?java.lang.Long");
-    }
-
-    /**
-     * Test to check <code>serialize()</code> for ARRAY type schema having a NULL type. Since
-     * BigQuery does not allow <code>null</code> values in REPEATED type field, a descriptor is
-     * created with long type ARRAY. <br>
-     * An array is created with null values. Since BigQuery cannot have null values in a REPEATED
-     * field, error is expected.
-     */
-    @Test
-    public void testArrayOfNullConversionToByteStringIncorrectly() {
-        // Obtaining the Schema Provider and the Avro-Record.
-        // -- Obtaining notNull schema for descriptor.
-        String notNullString =
-                " \"fields\": [\n"
-                        + "{\"name\": \"array_with_null\", \"type\": {\"type\": \"array\", \"items\":  \"long\"}} ]";
-        Schema notNullSchema = getAvroSchemaFromFieldString(notNullString);
-        BigQuerySchemaProvider bigQuerySchemaProvider =
-                new BigQuerySchemaProviderImpl(notNullSchema);
-        // -- Obtaining null schema for descriptor.
-        GenericRowData record = new GenericRowData(1);
-        record.setField(0, new GenericArrayData(Arrays.asList(1234567L, null).toArray()));
-
-        // Form the Dynamic Message via the serializer.
-        LogicalType logicalType =
-                BigQuerySchemaProviderTableImpl.getDataTypeSchemaFromAvroSchema(
-                                bigQuerySchemaProvider.getAvroSchema())
-                        .getLogicalType();
-        RowDataToProtoSerializer rowDataSerializer = new RowDataToProtoSerializer();
-        rowDataSerializer.init(bigQuerySchemaProvider);
-        rowDataSerializer.setLogicalType(logicalType);
-        BigQuerySerializationException exception =
-                assertThrows(
-                        BigQuerySerializationException.class,
-                        () -> rowDataSerializer.serialize(record));
-
-        // Check for the desired results.
-        Assertions.assertThat(exception)
-                .hasMessageContaining(
-                        "Expected Type: INT64 at Field Number 0 for Logical Type: ARRAY");
-    }
-
-    /**
-     * Test to check <code>getDynamicMessageFromRowData()</code> for ARRAY type schema having a
-     * RECORD type. <br>
-     * An array is created with RECORD type values.
-     */
-    @Test
-    public void testArrayOfRecordConversionToDynamicMessageCorrectly() {
-        // Obtaining the Schema Provider and the Avro-Record.
-        BigQuerySchemaProvider bigQuerySchemaProvider =
-                TestBigQuerySchemas.getSchemaWithArrayOfRecord();
-        Descriptors.Descriptor descriptor = bigQuerySchemaProvider.getDescriptor();
-
-        LogicalType logicalType =
-                BigQuerySchemaProviderTableImpl.getDataTypeSchemaFromAvroSchema(
-                                bigQuerySchemaProvider.getAvroSchema())
-                        .getLogicalType();
-        RowDataToProtoSerializer rowDataSerializer = new RowDataToProtoSerializer();
-        rowDataSerializer.init(bigQuerySchemaProvider);
-        rowDataSerializer.setLogicalType(logicalType);
-
-        GenericRowData row = new GenericRowData(1);
-        GenericRowData innerRow = new GenericRowData(2);
-        innerRow.setField(0, 8034881802526489441L);
-        innerRow.setField(1, StringData.fromString("fefmmuyoosmglqtnwfxahgoxqpyhc"));
-        row.setField(0, new GenericArrayData(Arrays.asList(innerRow, innerRow).toArray()));
-
-        // Form the Dynamic Message.
-        DynamicMessage message =
-                rowDataSerializer.getDynamicMessageFromRowData(row, descriptor, logicalType);
-        assertThat(message.getField(descriptor.findFieldByNumber(1))).isInstanceOf(List.class);
-        List<DynamicMessage> arrayResult =
-                (List<DynamicMessage>) message.getField(descriptor.findFieldByNumber(1));
-
-        // Check for the desired results.
-        assertThat(arrayResult).hasSize(2);
-        // -- the descriptor for elements inside the array.
-        descriptor =
-                descriptor.findNestedTypeByName(
-                        descriptor.findFieldByNumber(1).toProto().getTypeName());
-        message = arrayResult.get(0);
-        assertEquals(8034881802526489441L, message.getField(descriptor.findFieldByNumber(1)));
-        assertEquals(
-                "fefmmuyoosmglqtnwfxahgoxqpyhc", message.getField(descriptor.findFieldByNumber(2)));
-        message = arrayResult.get(1);
-        assertEquals(8034881802526489441L, message.getField(descriptor.findFieldByNumber(1)));
-        assertEquals(
-                "fefmmuyoosmglqtnwfxahgoxqpyhc", message.getField(descriptor.findFieldByNumber(2)));
-    }
-
-    /**
-     * Test to check <code>getDynamicMessageFromRowData()</code> for different ARRAYS having all
-     * Primitive types. <br>
-     * A record is created having six fields, each of ARRAY (different item type) types.
-     *
-     * <ul>
-     *   <li>number - ARRAY of type LONG
-     *   <li>price - ARRAY of type DOUBLE
-     *   <li>species - ARRAY of type STRING
-     *   <li>flighted - ARRAY of type BOOLEAN
-     *   <li>sound - ARRAY of type BYTES
-     *   <li>required_record_field - ARRAY of type RECORD
-     * </ul>
-     */
-    @Test
-    public void testArraysOfPrimitiveTypesConversionToDynamicMessageCorrectly() {
-        BigQuerySchemaProvider bigQuerySchemaProvider =
-                TestBigQuerySchemas.getSchemaWithArraysOfPrimitiveTypes();
-        LogicalType logicalType =
-                BigQuerySchemaProviderTableImpl.getDataTypeSchemaFromAvroSchema(
-                                bigQuerySchemaProvider.getAvroSchema())
-                        .getLogicalType();
-        RowDataToProtoSerializer rowDataSerializer = new RowDataToProtoSerializer();
-        rowDataSerializer.init(bigQuerySchemaProvider);
-        rowDataSerializer.setLogicalType(logicalType);
-        Descriptors.Descriptor descriptor = bigQuerySchemaProvider.getDescriptor();
-
-        byte[] byteArray = "Hello".getBytes();
-
-        GenericRowData row = new GenericRowData(6);
-        row.setField(
-                0, new GenericArrayData(Collections.singletonList(-250555967807021764L).toArray()));
-        row.setField(
-                1,
-                new GenericArrayData(
-                        Arrays.asList(0.34593866360929726, 0.35197578762609993).toArray()));
-        row.setField(
-                2,
-                new GenericArrayData(
-                        Arrays.asList(
-                                        StringData.fromString("nsguocxfjqaufhsunahvxmcpivutfqv"),
-                                        StringData.fromString("q"),
-                                        StringData.fromString(
-                                                "pldvejbqmfyosgxmbmqjsafjbcfqwhiagbckmti"))
-                                .toArray()));
-        row.setField(3, new GenericArrayData(Arrays.asList(false, false, false, true).toArray()));
-        row.setField(
-                4,
-                new GenericArrayData(
-                        Arrays.asList(byteArray, byteArray, byteArray, byteArray, byteArray)
-                                .toArray()));
-        GenericRowData innerRow = new GenericRowData(1);
-        innerRow.setField(
-                0,
-                new GenericArrayData(
-                        Arrays.asList(
-                                        StringData.fromString("a"),
-                                        StringData.fromString("b"),
-                                        StringData.fromString("c"),
-                                        StringData.fromString("d"),
-                                        StringData.fromString("e"),
-                                        StringData.fromString("f"))
-                                .toArray()));
-        row.setField(5, new GenericArrayData(Collections.singletonList(innerRow).toArray()));
-        DynamicMessage message =
-                rowDataSerializer.getDynamicMessageFromRowData(row, descriptor, logicalType);
-        List<Object> arrayResult = (List<Object>) message.getField(descriptor.findFieldByNumber(1));
-        assertThat(arrayResult).hasSize(1);
-        assertEquals(-250555967807021764L, arrayResult.get(0));
-
-        arrayResult = (List<Object>) message.getField(descriptor.findFieldByNumber(2));
-        assertThat(arrayResult).hasSize(2);
-        assertEquals(0.34593866360929726, arrayResult.get(0));
-        assertEquals(0.35197578762609993, arrayResult.get(1));
-
-        arrayResult = (List<Object>) message.getField(descriptor.findFieldByNumber(3));
-        assertThat(arrayResult).hasSize(3);
-        assertEquals("nsguocxfjqaufhsunahvxmcpivutfqv", arrayResult.get(0));
-        assertEquals("q", arrayResult.get(1));
-        assertEquals("pldvejbqmfyosgxmbmqjsafjbcfqwhiagbckmti", arrayResult.get(2));
-
-        arrayResult = (List<Object>) message.getField(descriptor.findFieldByNumber(4));
-        assertThat(arrayResult).hasSize(4);
-        assertEquals(false, arrayResult.get(0));
-        assertEquals(false, arrayResult.get(1));
-        assertEquals(false, arrayResult.get(2));
-        assertEquals(true, arrayResult.get(3));
-
-        arrayResult = (List<Object>) message.getField(descriptor.findFieldByNumber(5));
-        assertThat(arrayResult).hasSize(5);
-        // Not checking the rest since they are the same.
-        assertEquals(ByteString.copyFrom("Hello".getBytes()), arrayResult.get(0));
-        // obtaining the record field inside the array.
-        arrayResult = (List<Object>) message.getField(descriptor.findFieldByNumber(6));
-        assertThat(arrayResult).hasSize(1);
-        // Since this is a record field, getting the descriptor for inside the record
-        descriptor =
-                descriptor.findNestedTypeByName(
-                        descriptor.findFieldByNumber(6).toProto().getTypeName());
-        message = (DynamicMessage) arrayResult.get(0);
-        // The given is a record containing an array, so obtaining the array inside the record.
-        arrayResult = (List<Object>) message.getField(descriptor.findFieldByNumber(1));
-        assertThat(arrayResult).hasSize(6);
-
-        assertEquals("a", arrayResult.get(0));
-        assertEquals("b", arrayResult.get(1));
-        assertEquals("c", arrayResult.get(2));
-        assertEquals("d", arrayResult.get(3));
-        assertEquals("e", arrayResult.get(4));
-        assertEquals("f", arrayResult.get(5));
-    }
-
-    /**
-     * Test to check <code>getDynamicMessageFromRowData()</code> for different ARRAYS having all
-     * Primitive types (supported by Avro, not BQ). <br>
-     * A record is created having four fields, each of ARRAY (different item type) types.
-     *
-     * <ul>
-     *   <li>quantity - ARRAY of type INT
-     *   <li>fixed_field - ARRAY of type FIXED
-     *   <li>float_field - ARRAY of type FLOAT
-     *   <li>enum_field - ARRAY of type ENUM
-     * </ul>
-     */
-    @Test
-    public void testArraysOfRemainingPrimitiveTypesConversionToDynamicMessageCorrectly() {
-        // Obtaining the Schema Provider and the Row Data Record.
-        BigQuerySchemaProvider bigQuerySchemaProvider =
-                TestBigQuerySchemas.getSchemaWithArraysOfRemainingPrimitiveTypes();
-        Descriptors.Descriptor descriptor = bigQuerySchemaProvider.getDescriptor();
-        LogicalType logicalType =
-                BigQuerySchemaProviderTableImpl.getDataTypeSchemaFromAvroSchema(
-                                bigQuerySchemaProvider.getAvroSchema())
-                        .getLogicalType();
-        RowDataToProtoSerializer rowDataSerializer = new RowDataToProtoSerializer();
-        rowDataSerializer.init(bigQuerySchemaProvider);
-        rowDataSerializer.setLogicalType(logicalType);
-        // -- Initialising the RECORD.
-        byte[] byteArray =
-                ByteBuffer.allocate(40)
-                        .putInt(-77)
-                        .putInt(-55)
-                        .putInt(60)
-                        .putInt(-113)
-                        .putInt(120)
-                        .putInt(-13)
-                        .putInt(-69)
-                        .putInt(61)
-                        .putInt(108)
-                        .putInt(41)
-                        .array();
-
-        GenericRowData row = new GenericRowData(4);
-        row.setField(0, new GenericArrayData(Collections.singletonList(89767285).toArray()));
-        row.setField(1, new GenericArrayData(Collections.singletonList(byteArray).toArray()));
-        row.setField(
-                2,
-                new GenericArrayData(
-                        Arrays.asList(0.26904225f, 0.558431f, 0.2269839f, 0.70421267f).toArray()));
-        row.setField(
-                3,
-                new GenericArrayData(
-                        Arrays.asList(
-                                        StringData.fromString("A"),
-                                        StringData.fromString("C"),
-                                        StringData.fromString("A"))
-                                .toArray()));
-
-        // Form the Dynamic Message.
-        DynamicMessage message =
-                rowDataSerializer.getDynamicMessageFromRowData(row, descriptor, logicalType);
-
-        // Check for the desired results.
-        // -- 1. check field [1] - quantity
-        List<Object> arrayResult = (List<Object>) message.getField(descriptor.findFieldByNumber(1));
-        assertThat(arrayResult).hasSize(1);
-        assertEquals(89767285, arrayResult.get(0));
-        // -- 2. check field [21] - fixed_field
-        arrayResult = (List<Object>) message.getField(descriptor.findFieldByNumber(2));
-        assertThat(arrayResult).hasSize(1);
-        assertEquals(ByteString.copyFrom(byteArray), arrayResult.get(0));
-        // -- 3. check field [3] - float_field
-        arrayResult = (List<Object>) message.getField(descriptor.findFieldByNumber(3));
-        assertThat(arrayResult).hasSize(4);
-        assertEquals(0.26904225f, arrayResult.get(0));
-        assertEquals(0.558431f, arrayResult.get(1));
-        assertEquals(0.2269839f, arrayResult.get(2));
-        assertEquals(0.70421267f, arrayResult.get(3));
-        // -- 4. check field [4] - enum_field
-        arrayResult = (List<Object>) message.getField(descriptor.findFieldByNumber(4));
-        assertThat(arrayResult).hasSize(3);
-        assertEquals("A", arrayResult.get(0));
-        assertEquals("C", arrayResult.get(1));
-        assertEquals("A", arrayResult.get(2));
-    }
-
-    /**
-     * Test to check <code>getDynamicMessageFromRowData()</code> for different ARRAYS having all
-     * Primitive types (supported by Table API, not BQ). <br>
-     * A record is created having four fields, each of ARRAY (different item type) types.
-     *
-     * <ul>
-     *   <li>time_millis - ARRAY of type TIMES (millisecond precision)
-     *   <li>lts_millis - ARRAY of type DATETIME (millisecond precision)
-     *   <li>ts_millis - ARRAY of type TIMESTAMP (millisecond precision)
-     *   <li>uuid - ARRAY of type UUID
-     * </ul>
-     */
-    @Test
-    public void testArraysOfRemainingLogicalTypesConversionToDynamicMessageCorrectly() {
-        // Obtaining the Schema Provider and the Row Data Record.
-        BigQuerySchemaProvider bigQuerySchemaProvider =
-                TestBigQuerySchemas.getSchemaWithArraysOfRemainingLogicalTypes();
-
-        // -- Initialising the RECORD.
-        LogicalType logicalType =
-                BigQuerySchemaProviderTableImpl.getDataTypeSchemaFromAvroSchema(
-                                bigQuerySchemaProvider.getAvroSchema())
-                        .getLogicalType();
-        Descriptors.Descriptor descriptor = bigQuerySchemaProvider.getDescriptor();
-        RowDataToProtoSerializer rowDataSerializer = new RowDataToProtoSerializer();
-        rowDataSerializer.init(bigQuerySchemaProvider);
-        rowDataSerializer.setLogicalType(logicalType);
-        GenericRowData row = new GenericRowData(4);
-        row.setField(
-                1, new GenericArrayData(Arrays.asList(45745727, 45745727, 45745727).toArray()));
-        row.setField(
-                2,
-                new GenericArrayData(
-                        Arrays.asList(
-                                        TimestampData.fromEpochMillis(1710938587462L),
-                                        TimestampData.fromEpochMillis(1710938587462L))
-                                .toArray()));
-        row.setField(
-                0,
-                new GenericArrayData(
-                        Collections.singletonList(
-                                        TimestampData.fromInstant(
-                                                Instant.parse("2024-03-20T07:20:50.269Z")))
-                                .toArray()));
-        row.setField(
-                3,
-                new GenericArrayData(
-                        Collections.singletonList(
-                                        StringData.fromString(
-                                                "8e25e7e5-0dc5-4292-b59b-3665b0ab8280"))
-                                .toArray()));
-        // Form the Dynamic Message.
-        DynamicMessage message =
-                rowDataSerializer.getDynamicMessageFromRowData(row, descriptor, logicalType);
-
-        // Check for the desired results.
-        List<Object> arrayResult = (List<Object>) message.getField(descriptor.findFieldByNumber(2));
-        assertThat(arrayResult).hasSize(3);
-        assertEquals("12:42:25.727", arrayResult.get(0));
-
-        arrayResult = (List<Object>) message.getField(descriptor.findFieldByNumber(1));
-        assertThat(arrayResult).hasSize(1);
-        assertEquals(1710919250269000L, arrayResult.get(0));
-
-        arrayResult = (List<Object>) message.getField(descriptor.findFieldByNumber(3));
-        assertThat(arrayResult).hasSize(2);
-        assertEquals("2024-03-20T12:43:07.462", arrayResult.get(0));
-
-        arrayResult = (List<Object>) message.getField(descriptor.findFieldByNumber(4));
-        assertThat(arrayResult).hasSize(1);
-        assertEquals("8e25e7e5-0dc5-4292-b59b-3665b0ab8280", arrayResult.get(0));
-    }
 }