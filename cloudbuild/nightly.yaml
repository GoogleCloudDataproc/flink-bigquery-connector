steps:
# 1. Create a Docker image containing flink-bigquery-connector repo
  - name: 'gcr.io/cloud-builders/docker'
    id: 'docker-build'
    args: ['build', '--tag=gcr.io/$PROJECT_ID/dataproc-flink-bigquery-connector-nightly', '-f', 'cloudbuild/Dockerfile', '.']

  # 2. Fetch maven and dependencies
  - name: 'gcr.io/$PROJECT_ID/dataproc-flink-bigquery-connector-nightly'
    id: 'init'
    waitFor: ['docker-build']
    entrypoint: 'bash'
    args: ['/workspace/cloudbuild/nightly.sh', 'init']
    env:
      - 'GCS_JAR_LOCATION=${_GCS_JAR_LOCATION}'
      - 'MVN_JAR_LOCATION=${_MVN_JAR_LOCATION}'

  # 3. Start the simple bounded e2e tests
  - name: 'gcr.io/$PROJECT_ID/dataproc-flink-bigquery-connector-nightly'
<<<<<<< HEAD
    id: 'e2e-small-bounded-tests'
    waitFor: ['init']
    entrypoint: 'bash'
    args: ['/workspace/cloudbuild/nightly.sh', 'e2e_small_bounded_tests']
=======
    id: 'e2e-bounded-read-tests'
    waitFor: ['init']
    entrypoint: 'bash'
    args: ['/workspace/cloudbuild/nightly.sh', 'e2e_bounded_read_tests']
>>>>>>> bd4d02c0
    env:
      - 'GCS_JAR_LOCATION=${_GCS_JAR_LOCATION}'
      - 'PROJECT_ID=${_PROJECT_ID}'
      - 'REGION_SMALL_TEST=${_REGION_SMALL_TEST}'
      - 'CLUSTER_NAME_SMALL_TEST=${_CLUSTER_NAME_SMALL_TEST}'
      - 'PROJECT_NAME=${_PROJECT_NAME}'
      - 'DATASET_NAME=${_DATASET_NAME}'
      - 'TABLE_NAME_SIMPLE_TABLE=${_TABLE_NAME_SIMPLE_TABLE}'
      - 'AGG_PROP_NAME_SIMPLE_TABLE=${_AGG_PROP_NAME_SIMPLE_TABLE}'
      - 'TABLE_NAME_COMPLEX_SCHEMA_TABLE=${_TABLE_NAME_COMPLEX_SCHEMA_TABLE}'
      - 'AGG_PROP_NAME_COMPLEX_SCHEMA_TABLE=${_AGG_PROP_NAME_COMPLEX_SCHEMA_TABLE}'
      - 'QUERY=${_QUERY}'

# Maximum tolerance 60 minutes.
timeout: 3600s
logsBucket: '${_LOGS_BUCKET}'

options:
  machineType: 'N1_HIGHCPU_32'
<|MERGE_RESOLUTION|>--- conflicted
+++ resolved
@@ -4,7 +4,7 @@
     id: 'docker-build'
     args: ['build', '--tag=gcr.io/$PROJECT_ID/dataproc-flink-bigquery-connector-nightly', '-f', 'cloudbuild/Dockerfile', '.']
 
-  # 2. Fetch maven and dependencies
+# 2. Fetch maven and dependencies
   - name: 'gcr.io/$PROJECT_ID/dataproc-flink-bigquery-connector-nightly'
     id: 'init'
     waitFor: ['docker-build']
@@ -13,20 +13,13 @@
     env:
       - 'GCS_JAR_LOCATION=${_GCS_JAR_LOCATION}'
       - 'MVN_JAR_LOCATION=${_MVN_JAR_LOCATION}'
-
-  # 3. Start the simple bounded e2e tests
+   
+# 3. Start the simple e2e tests
   - name: 'gcr.io/$PROJECT_ID/dataproc-flink-bigquery-connector-nightly'
-<<<<<<< HEAD
-    id: 'e2e-small-bounded-tests'
-    waitFor: ['init']
-    entrypoint: 'bash'
-    args: ['/workspace/cloudbuild/nightly.sh', 'e2e_small_bounded_tests']
-=======
     id: 'e2e-bounded-read-tests'
     waitFor: ['init']
     entrypoint: 'bash'
     args: ['/workspace/cloudbuild/nightly.sh', 'e2e_bounded_read_tests']
->>>>>>> bd4d02c0
     env:
       - 'GCS_JAR_LOCATION=${_GCS_JAR_LOCATION}'
       - 'PROJECT_ID=${_PROJECT_ID}'
