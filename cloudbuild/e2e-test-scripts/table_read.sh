--- conflicted
+++ resolved
@@ -36,11 +36,6 @@
 then
   echo "Bounded Mode!"
   source cloudbuild/e2e-test-scripts/bounded_table_read.sh
-<<<<<<< HEAD
-else
-  echo "Unbounded Mode!"
-  source cloudbuild/e2e-test-scripts/unbounded_table_read.sh
-=======
 elif [ "$MODE" == "unbounded" ]
 then
   echo "Unbounded Mode!"
@@ -48,7 +43,6 @@
 else
   echo "Invalid 'MODE' provided. Please provide 'bounded' or 'unbounded'!"
   exit 1
->>>>>>> 15deacbb
 fi
 
 # Wait for the logs to be saved.
@@ -57,11 +51,7 @@
 sleep 5
 
 # Now check the success of the job
-<<<<<<< HEAD
 python3 cloudbuild/python/parse_logs.py -- --job_id "$JOB_ID" --project_id "$PROJECT_ID" --cluster_name "$CLUSTER_NAME" --region "$REGION" --project_name "$PROJECT_NAME" --dataset_name "$DATASET_NAME" --table_name "$TABLE_NAME" --query "$QUERY_STRING"
-=======
-python3 cloudbuild/python-scripts/parse_logs.py -- --job_id "$JOB_ID" --project_id "$PROJECT_ID" --cluster_name "$CLUSTER_NAME" --region "$REGION" --project_name "$PROJECT_NAME" --dataset_name "$DATASET_NAME" --table_name "$TABLE_NAME" --query "$QUERY_STRING"
->>>>>>> 15deacbb
 ret=$?
 
 if [ $ret -ne 0 ]
