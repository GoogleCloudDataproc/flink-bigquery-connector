--- conflicted
+++ resolved
@@ -28,13 +28,8 @@
     exit
     ;;
 
-<<<<<<< HEAD
   # Run the bounded e2e tests
   e2e_bounded_read_tests)
-=======
-  # Run the small e2e tests
-  e2e_small_bounded_tests)
->>>>>>> 471aca22
     # 1. Run the simple bounded table test.
     source cloudbuild/e2e-test-scripts/table_read.sh "$PROJECT_ID" "$CLUSTER_NAME_SMALL_TEST" "$REGION_SMALL_TEST" "$PROJECT_NAME" "$DATASET_NAME" "$TABLE_NAME_SIMPLE_TABLE" "$AGG_PROP_NAME_SIMPLE_TABLE" "" "bounded"
     # 2. Run the complex schema table test.
