# This Dockerfile creates an image for running presubmit tests.
<<<<<<< HEAD
FROM ubuntu:22.04
ENV DEBIAN_FRONTEND=noninteractive
RUN apt-get update && apt-get install -y --no-install-recommends \
    curl \
    gnupg \
    ca-certificates \
    openjdk-11-jdk \
    && apt-get clean \
    && rm -rf /var/lib/apt/lists/*
=======
FROM openjdk:11
>>>>>>> 63bf2834
<|MERGE_RESOLUTION|>--- conflicted
+++ resolved
@@ -1,5 +1,4 @@
 # This Dockerfile creates an image for running presubmit tests.
-<<<<<<< HEAD
 FROM ubuntu:22.04
 ENV DEBIAN_FRONTEND=noninteractive
 RUN apt-get update && apt-get install -y --no-install-recommends \
@@ -8,7 +7,4 @@
     ca-certificates \
     openjdk-11-jdk \
     && apt-get clean \
-    && rm -rf /var/lib/apt/lists/*
-=======
-FROM openjdk:11
->>>>>>> 63bf2834
+    && rm -rf /var/lib/apt/lists/*