/*
 * Copyright (C) 2023 Google Inc.
 *
 * Licensed under the Apache License, Version 2.0 (the "License"); you may not
 * use this file except in compliance with the License. You may obtain a copy of
 * the License at
 *
 * http://www.apache.org/licenses/LICENSE-2.0
 *
 * Unless required by applicable law or agreed to in writing, software
 * distributed under the License is distributed on an "AS IS" BASIS, WITHOUT
 * WARRANTIES OR CONDITIONS OF ANY KIND, either express or implied. See the
 * License for the specific language governing permissions and limitations under
 * the License.
 */

package com.google.cloud.flink.bigquery.services;

import org.apache.flink.FlinkVersion;
import org.apache.flink.annotation.Internal;

import com.google.api.gax.core.FixedCredentialsProvider;
import com.google.api.gax.rpc.FixedHeaderProvider;
import com.google.api.gax.rpc.HeaderProvider;
import com.google.api.gax.rpc.ServerStream;
import com.google.api.gax.rpc.UnaryCallSettings;
import com.google.api.services.bigquery.Bigquery;
import com.google.api.services.bigquery.model.Dataset;
import com.google.api.services.bigquery.model.ErrorProto;
import com.google.api.services.bigquery.model.Job;
import com.google.api.services.bigquery.model.JobConfigurationQuery;
import com.google.api.services.bigquery.model.Table;
import com.google.api.services.bigquery.model.TableReference;
import com.google.api.services.bigquery.model.TableSchema;
import com.google.cloud.bigquery.BigQuery;
import com.google.cloud.bigquery.BigQueryOptions;
import com.google.cloud.bigquery.QueryJobConfiguration;
import com.google.cloud.bigquery.StandardSQLTypeName;
import com.google.cloud.bigquery.TableId;
import com.google.cloud.bigquery.TableResult;
import com.google.cloud.bigquery.storage.v1.BigQueryReadClient;
import com.google.cloud.bigquery.storage.v1.BigQueryReadSettings;
import com.google.cloud.bigquery.storage.v1.CreateReadSessionRequest;
import com.google.cloud.bigquery.storage.v1.ReadRowsRequest;
import com.google.cloud.bigquery.storage.v1.ReadRowsResponse;
import com.google.cloud.bigquery.storage.v1.ReadSession;
import com.google.cloud.bigquery.storage.v1.SplitReadStreamRequest;
import com.google.cloud.bigquery.storage.v1.SplitReadStreamResponse;
import com.google.cloud.flink.bigquery.common.config.CredentialsOptions;
import com.google.cloud.flink.bigquery.common.utils.SchemaTransform;
import com.google.cloud.flink.bigquery.table.restrictions.BigQueryPartition;
import org.threeten.bp.Duration;

import java.io.IOException;
import java.util.Arrays;
import java.util.Iterator;
import java.util.List;
import java.util.Optional;
import java.util.stream.Collectors;
import java.util.stream.StreamSupport;

/** Implementation of the {@link BigQueryServices} interface that wraps the actual clients. */
@Internal
public class BigQueryServicesImpl implements BigQueryServices {

    @Override
    public StorageReadClient getStorageClient(CredentialsOptions credentialsOptions)
            throws IOException {
        return new StorageReadClientImpl(credentialsOptions);
    }

    @Override
    public QueryDataClient getQueryDataClient(CredentialsOptions creadentialsOptions) {
        return new QueryDataClientImpl(creadentialsOptions);
    }

    /**
     * A simple implementation that wraps a BigQuery ServerStream.
     *
     * @param <T> The type of the underlying streamed data.
     */
    public static class BigQueryServerStreamImpl<T> implements BigQueryServerStream<T> {

        private final ServerStream<T> serverStream;

        public BigQueryServerStreamImpl(ServerStream<T> serverStream) {
            this.serverStream = serverStream;
        }

        @Override
        public Iterator<T> iterator() {
            return serverStream.iterator();
        }

        @Override
        public void cancel() {
            serverStream.cancel();
        }
    }

    /** A simple implementation of a mocked BigQuery read client wrapper. */
    public static class StorageReadClientImpl implements StorageReadClient {
        private static final HeaderProvider USER_AGENT_HEADER_PROVIDER =
                FixedHeaderProvider.create(
                        "user-agent", "Apache_Flink_Java/" + FlinkVersion.current().toString());

        private final BigQueryReadClient client;

        private StorageReadClientImpl(CredentialsOptions options) throws IOException {
            BigQueryReadSettings.Builder settingsBuilder =
                    BigQueryReadSettings.newBuilder()
                            .setCredentialsProvider(
                                    FixedCredentialsProvider.create(options.getCredentials()))
                            .setTransportChannelProvider(
                                    BigQueryReadSettings.defaultGrpcTransportProviderBuilder()
                                            .setHeaderProvider(USER_AGENT_HEADER_PROVIDER)
                                            .build());

            UnaryCallSettings.Builder<CreateReadSessionRequest, ReadSession>
                    createReadSessionSettings =
                            settingsBuilder.getStubSettingsBuilder().createReadSessionSettings();

            createReadSessionSettings.setRetrySettings(
                    createReadSessionSettings
                            .getRetrySettings()
                            .toBuilder()
                            .setInitialRpcTimeout(Duration.ofHours(2))
                            .setMaxRpcTimeout(Duration.ofHours(2))
                            .setTotalTimeout(Duration.ofHours(2))
                            .build());

            UnaryCallSettings.Builder<SplitReadStreamRequest, SplitReadStreamResponse>
                    splitReadStreamSettings =
                            settingsBuilder.getStubSettingsBuilder().splitReadStreamSettings();

            splitReadStreamSettings.setRetrySettings(
                    splitReadStreamSettings
                            .getRetrySettings()
                            .toBuilder()
                            .setInitialRpcTimeout(Duration.ofSeconds(30))
                            .setMaxRpcTimeout(Duration.ofSeconds(30))
                            .setTotalTimeout(Duration.ofSeconds(30))
                            .build());

            this.client = BigQueryReadClient.create(settingsBuilder.build());
        }

        @Override
        public ReadSession createReadSession(CreateReadSessionRequest request) {
            return client.createReadSession(request);
        }

        @Override
        public BigQueryServerStream<ReadRowsResponse> readRows(ReadRowsRequest request) {
            return new BigQueryServerStreamImpl<>(client.readRowsCallable().call(request));
        }

        @Override
        public void close() {
            client.close();
        }
    }

    /** A wrapper implementation for the BigQuery service client library methods. */
    public static class QueryDataClientImpl implements QueryDataClient {
        private final BigQuery bigQuery;
        private final Bigquery bigquery;

        public QueryDataClientImpl(CredentialsOptions options) {
            bigQuery =
                    BigQueryOptions.newBuilder()
                            .setCredentials(options.getCredentials())
                            .build()
                            .getService();
            bigquery = BigQueryUtils.newBigqueryBuilder(options).build();
        }

        @Override
        public List<String> retrieveTablePartitions(String project, String dataset, String table) {
            try {
                String query =
                        Arrays.asList(
                                        "SELECT",
                                        "  partition_id",
                                        "FROM",
                                        String.format(
                                                "  `%s.%s.INFORMATION_SCHEMA.PARTITIONS`",
                                                project, dataset),
                                        "WHERE",
                                        " partition_id <> '__STREAMING_UNPARTITIONED__'",
                                        String.format(" table_catalog = '%s'", project),
                                        String.format(" AND table_schema = '%s'", dataset),
                                        String.format(" AND table_name = '%s'", table),
                                        "ORDER BY 1 DESC;")
                                .stream()
                                .collect(Collectors.joining("\n"));

                QueryJobConfiguration queryConfig = QueryJobConfiguration.newBuilder(query).build();

                TableResult results = bigQuery.query(queryConfig);

                return StreamSupport.stream(results.iterateAll().spliterator(), false)
                        .flatMap(row -> row.stream())
                        .map(fValue -> fValue.getStringValue())
                        .collect(Collectors.toList());
            } catch (Exception ex) {
                throw new RuntimeException(
                        String.format(
                                "Problems while trying to retrieve table partitions"
                                        + " (table: %s.%s.%s).",
                                project, dataset, table),
                        ex);
            }
        }

        @Override
        public Optional<TablePartitionInfo> retrievePartitionColumnInfo(
                String project, String dataset, String table) {
            try {
<<<<<<< HEAD
=======
                // TODO: tableInfo API may not convey if it's a BigQuery native table or a Biglake
                // external table. Presently, the connector is expected to be used with native BQ
                // tables only. However, in case external tables need to be supported in future,
                // then consider using the com.google.cloud.bigquery.BigQuery.getTable API.
>>>>>>> 22e5a48c
                Table tableInfo = BigQueryUtils.tableInfo(bigquery, project, dataset, table);

                if (tableInfo.getRangePartitioning() == null
                        && tableInfo.getTimePartitioning() == null) {
                    return Optional.empty();
                }
                return Optional.ofNullable(tableInfo.getTimePartitioning())
                        .map(
                                tp ->
                                        Optional.of(
                                                new TablePartitionInfo(
                                                        tp.getField(),
                                                        BigQueryPartition.PartitionType.valueOf(
                                                                tp.getType()),
                                                        BigQueryPartition
                                                                .retrievePartitionColumnType(
                                                                        tableInfo.getSchema(),
                                                                        tp.getField()))))
                        .orElseGet(
                                () ->
                                        Optional.of(
                                                new TablePartitionInfo(
                                                        tableInfo.getRangePartitioning().getField(),
                                                        BigQueryPartition.PartitionType.INT_RANGE,
                                                        StandardSQLTypeName.INT64)));
            } catch (Exception ex) {
                throw new RuntimeException(
                        String.format(
                                "Problems while trying to retrieve table partition's"
                                        + " column name (table: %s.%s.%s).",
                                project, dataset, table),
                        ex);
            }
        }

        @Override
        public TableSchema getTableSchema(String project, String dataset, String table) {
            return Optional.ofNullable(bigQuery.getTable(TableId.of(project, dataset, table)))
                    .map(t -> t.getDefinition().getSchema())
                    .map(schema -> SchemaTransform.bigQuerySchemaToTableSchema(schema))
                    .orElseThrow(
                            () ->
                                    new IllegalArgumentException(
                                            String.format(
                                                    "The provided table %s.%s.%s does not exists.",
                                                    project, dataset, table)));
        }

        @Override
        public Job dryRunQuery(String projectId, String query) {
            try {
                JobConfigurationQuery queryConfiguration =
                        new JobConfigurationQuery()
                                .setQuery(query)
                                .setUseQueryCache(true)
                                .setUseLegacySql(false);
                /** first we need to execute a dry-run to understand the expected query location. */
                return BigQueryUtils.dryRunQuery(bigquery, projectId, queryConfiguration, null);

            } catch (Exception ex) {
                throw new RuntimeException(
                        "Problems occurred while trying to dry-run a BigQuery query job.", ex);
            }
        }

        @Override
        public Optional<QueryResultInfo> runQuery(String projectId, String query) {
            try {
                JobConfigurationQuery queryConfiguration =
                        new JobConfigurationQuery()
                                .setQuery(query)
                                .setUseQueryCache(true)
                                .setUseLegacySql(false);
                /** first we need to execute a dry-run to understand the expected query location. */
                Job dryRun =
                        BigQueryUtils.dryRunQuery(bigquery, projectId, queryConfiguration, null);

                if (dryRun.getStatus().getErrors() != null) {
                    return Optional.of(dryRun.getStatus().getErrors())
                            .map(errors -> processErrorMessages(errors))
                            .map(errors -> QueryResultInfo.failed(errors));
                }
                List<TableReference> referencedTables =
                        dryRun.getStatistics().getQuery().getReferencedTables();
                TableReference firstTable = referencedTables.get(0);
                Dataset dataset =
                        BigQueryUtils.datasetInfo(
                                bigquery, firstTable.getProjectId(), firstTable.getDatasetId());

                /**
                 * Then we run the query and check the results to provide errors or a set of
                 * project, dataset and table to be read.
                 */
                Job job =
                        BigQueryUtils.runQuery(
                                bigquery, projectId, queryConfiguration, dataset.getLocation());

                TableReference queryDestTable =
                        job.getConfiguration().getQuery().getDestinationTable();

                return Optional.of(
                        Optional.ofNullable(job.getStatus())
                                .flatMap(s -> Optional.ofNullable(s.getErrors()))
                                .map(errors -> processErrorMessages(errors))
                                .map(errors -> QueryResultInfo.failed(errors))
                                .orElse(
                                        QueryResultInfo.succeed(
                                                queryDestTable.getProjectId(),
                                                queryDestTable.getDatasetId(),
                                                queryDestTable.getTableId())));
            } catch (Exception ex) {
                throw new RuntimeException(
                        "Problems occurred while trying to run a BigQuery query job.", ex);
            }
        }

        static List<String> processErrorMessages(List<ErrorProto> errors) {
            return errors.stream()
                    .map(
                            error ->
                                    String.format(
                                            "Message: '%s'," + " reason: '%s'," + " location: '%s'",
                                            error.getMessage(),
                                            error.getReason(),
                                            error.getLocation()))
                    .collect(Collectors.toList());
        }
    }
}<|MERGE_RESOLUTION|>--- conflicted
+++ resolved
@@ -217,13 +217,10 @@
         public Optional<TablePartitionInfo> retrievePartitionColumnInfo(
                 String project, String dataset, String table) {
             try {
-<<<<<<< HEAD
-=======
                 // TODO: tableInfo API may not convey if it's a BigQuery native table or a Biglake
                 // external table. Presently, the connector is expected to be used with native BQ
                 // tables only. However, in case external tables need to be supported in future,
                 // then consider using the com.google.cloud.bigquery.BigQuery.getTable API.
->>>>>>> 22e5a48c
                 Table tableInfo = BigQueryUtils.tableInfo(bigquery, project, dataset, table);
 
                 if (tableInfo.getRangePartitioning() == null
