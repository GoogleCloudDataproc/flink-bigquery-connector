/*
 * Copyright (C) 2023 Google Inc.
 *
 * Licensed under the Apache License, Version 2.0 (the "License"); you may not
 * use this file except in compliance with the License. You may obtain a copy of
 * the License at
 *
 * http://www.apache.org/licenses/LICENSE-2.0
 *
 * Unless required by applicable law or agreed to in writing, software
 * distributed under the License is distributed on an "AS IS" BASIS, WITHOUT
 * WARRANTIES OR CONDITIONS OF ANY KIND, either express or implied. See the
 * License for the specific language governing permissions and limitations under
 * the License.
 */

package com.google.cloud.flink.bigquery.services;

import org.apache.flink.FlinkVersion;
import org.apache.flink.annotation.Internal;

import com.google.api.gax.core.FixedCredentialsProvider;
import com.google.api.gax.rpc.FixedHeaderProvider;
import com.google.api.gax.rpc.HeaderProvider;
import com.google.api.gax.rpc.ServerStream;
import com.google.api.gax.rpc.UnaryCallSettings;
import com.google.api.services.bigquery.Bigquery;
import com.google.api.services.bigquery.model.Dataset;
import com.google.api.services.bigquery.model.ErrorProto;
import com.google.api.services.bigquery.model.Job;
import com.google.api.services.bigquery.model.JobConfigurationQuery;
import com.google.api.services.bigquery.model.Table;
import com.google.api.services.bigquery.model.TableReference;
import com.google.api.services.bigquery.model.TableSchema;
import com.google.cloud.bigquery.BigQuery;
import com.google.cloud.bigquery.BigQueryOptions;
import com.google.cloud.bigquery.QueryJobConfiguration;
import com.google.cloud.bigquery.StandardSQLTypeName;
import com.google.cloud.bigquery.TableId;
import com.google.cloud.bigquery.TableResult;
import com.google.cloud.bigquery.storage.v1.BigQueryReadClient;
import com.google.cloud.bigquery.storage.v1.BigQueryReadSettings;
import com.google.cloud.bigquery.storage.v1.CreateReadSessionRequest;
import com.google.cloud.bigquery.storage.v1.ReadRowsRequest;
import com.google.cloud.bigquery.storage.v1.ReadRowsResponse;
import com.google.cloud.bigquery.storage.v1.ReadSession;
import com.google.cloud.bigquery.storage.v1.SplitReadStreamRequest;
import com.google.cloud.bigquery.storage.v1.SplitReadStreamResponse;
import com.google.cloud.flink.bigquery.common.config.CredentialsOptions;
import com.google.cloud.flink.bigquery.common.utils.BigQueryPartition;
import com.google.cloud.flink.bigquery.common.utils.SchemaTransform;
import org.threeten.bp.Duration;

import java.io.IOException;
<<<<<<< HEAD
import java.time.Instant;
=======
import java.util.Arrays;
>>>>>>> 0ba5ce1d
import java.util.Iterator;
import java.util.List;
import java.util.Optional;
import java.util.stream.Collectors;
import java.util.stream.StreamSupport;

/** Implementation of the {@link BigQueryServices} interface that wraps the actual clients. */
@Internal
public class BigQueryServicesImpl implements BigQueryServices {

    @Override
    public StorageReadClient getStorageClient(CredentialsOptions credentialsOptions)
            throws IOException {
        return new StorageReadClientImpl(credentialsOptions);
    }

    @Override
    public QueryDataClient getQueryDataClient(CredentialsOptions creadentialsOptions) {
        return new QueryDataClientImpl(creadentialsOptions);
    }

    /**
     * A simple implementation that wraps a BigQuery ServerStream.
     *
     * @param <T> The type of the underlying streamed data.
     */
    public static class BigQueryServerStreamImpl<T> implements BigQueryServerStream<T> {

        private final ServerStream<T> serverStream;

        public BigQueryServerStreamImpl(ServerStream<T> serverStream) {
            this.serverStream = serverStream;
        }

        @Override
        public Iterator<T> iterator() {
            return serverStream.iterator();
        }

        @Override
        public void cancel() {
            serverStream.cancel();
        }
    }

    /** A simple implementation of a mocked BigQuery read client wrapper. */
    public static class StorageReadClientImpl implements StorageReadClient {
        private static final HeaderProvider USER_AGENT_HEADER_PROVIDER =
                FixedHeaderProvider.create(
                        "user-agent", "Apache_Flink_Java/" + FlinkVersion.current().toString());

        private final BigQueryReadClient client;

        private StorageReadClientImpl(CredentialsOptions options) throws IOException {
            BigQueryReadSettings.Builder settingsBuilder =
                    BigQueryReadSettings.newBuilder()
                            .setCredentialsProvider(
                                    FixedCredentialsProvider.create(options.getCredentials()))
                            .setTransportChannelProvider(
                                    BigQueryReadSettings.defaultGrpcTransportProviderBuilder()
                                            .setHeaderProvider(USER_AGENT_HEADER_PROVIDER)
                                            .build());

            UnaryCallSettings.Builder<CreateReadSessionRequest, ReadSession>
                    createReadSessionSettings =
                            settingsBuilder.getStubSettingsBuilder().createReadSessionSettings();

            createReadSessionSettings.setRetrySettings(
                    createReadSessionSettings
                            .getRetrySettings()
                            .toBuilder()
                            .setInitialRpcTimeout(Duration.ofHours(2))
                            .setMaxRpcTimeout(Duration.ofHours(2))
                            .setTotalTimeout(Duration.ofHours(2))
                            .build());

            UnaryCallSettings.Builder<SplitReadStreamRequest, SplitReadStreamResponse>
                    splitReadStreamSettings =
                            settingsBuilder.getStubSettingsBuilder().splitReadStreamSettings();

            splitReadStreamSettings.setRetrySettings(
                    splitReadStreamSettings
                            .getRetrySettings()
                            .toBuilder()
                            .setInitialRpcTimeout(Duration.ofSeconds(30))
                            .setMaxRpcTimeout(Duration.ofSeconds(30))
                            .setTotalTimeout(Duration.ofSeconds(30))
                            .build());

            this.client = BigQueryReadClient.create(settingsBuilder.build());
        }

        @Override
        public ReadSession createReadSession(CreateReadSessionRequest request) {
            return client.createReadSession(request);
        }

        @Override
        public BigQueryServerStream<ReadRowsResponse> readRows(ReadRowsRequest request) {
            return new BigQueryServerStreamImpl<>(client.readRowsCallable().call(request));
        }

        @Override
        public void close() {
            client.close();
        }
    }

    /** A wrapper implementation for the BigQuery service client library methods. */
    public static class QueryDataClientImpl implements QueryDataClient {
        private final BigQuery bigQuery;
        private final Bigquery bigquery;

        public QueryDataClientImpl(CredentialsOptions options) {
            bigQuery =
                    BigQueryOptions.newBuilder()
                            .setCredentials(options.getCredentials())
                            .build()
                            .getService();
            bigquery = BigQueryUtils.newBigqueryBuilder(options).build();
        }

        @Override
        public List<String> retrieveTablePartitions(String project, String dataset, String table) {
            try {
                String query =
                        Arrays.asList(
                                        "SELECT",
                                        "  partition_id",
                                        "FROM",
                                        String.format(
                                                "  `%s.%s.INFORMATION_SCHEMA.PARTITIONS`",
                                                project, dataset),
                                        "WHERE",
                                        " partition_id <> '__STREAMING_UNPARTITIONED__'",
                                        String.format(" table_catalog = '%s'", project),
                                        String.format(" AND table_schema = '%s'", dataset),
                                        String.format(" AND table_name = '%s'", table),
                                        "ORDER BY 1 DESC;")
                                .stream()
                                .collect(Collectors.joining("\n"));

                QueryJobConfiguration queryConfig = QueryJobConfiguration.newBuilder(query).build();

                TableResult results = bigQuery.query(queryConfig);

                return StreamSupport.stream(results.iterateAll().spliterator(), false)
                        .flatMap(row -> row.stream())
                        .map(fValue -> fValue.getStringValue())
                        .collect(Collectors.toList());
            } catch (Exception ex) {
                throw new RuntimeException(
                        String.format(
                                "Problems while trying to retrieve table partitions"
                                        + " (table: %s.%s.%s).",
                                project, dataset, table),
                        ex);
            }
        }

        public List<PartitionIdWithInfoAndStatus> retrievePartitionsStatus(
                String project, String dataset, String table) {
            try {
                return retrievePartitionColumnInfo(project, dataset, table)
                        .map(
                                info ->
                                        info
                                                .toPartitionsWithInfo(
                                                        retrieveTablePartitions(
                                                                project, dataset, table))
                                                .stream()
                                                .map(
                                                        pInfo ->
                                                                BigQueryPartition
                                                                        .checkPartitionCompleted(
                                                                                pInfo))
                                                .collect(Collectors.toList()))
                        .orElse(Lists.newArrayList());
            } catch (Exception ex) {
                throw new RuntimeException(
                        String.format(
                                "Problems while trying to retrieve table partitions status"
                                        + " (table: %s.%s.%s).",
                                project, dataset, table),
                        ex);
            }
        }

        @Override
        public Optional<TablePartitionInfo> retrievePartitionColumnInfo(
                String project, String dataset, String table) {
            try {
                Table tableInfo = BigQueryUtils.tableInfo(bigquery, project, dataset, table);

                if (tableInfo.getRangePartitioning() == null
                        && tableInfo.getTimePartitioning() == null) {
                    return Optional.empty();
                }
                Instant bqStreamingBufferOldestEntryTime =
                        Optional.ofNullable(tableInfo.getStreamingBuffer())
                                .map(sbuffer -> sbuffer.getOldestEntryTime().longValue())
                                .map(millisFromEpoch -> Instant.ofEpochMilli(millisFromEpoch))
                                .orElse(Instant.MAX);
                return Optional.ofNullable(tableInfo.getTimePartitioning())
                        .map(
                                tp ->
                                        Optional.of(
                                                new TablePartitionInfo(
                                                        tp.getField(),
                                                        BigQueryPartition.PartitionType.valueOf(
                                                                tp.getType()),
                                                        BigQueryPartition
                                                                .retrievePartitionColumnType(
                                                                        tableInfo.getSchema(),
                                                                        tp.getField()),
                                                        bqStreamingBufferOldestEntryTime)))
                        .orElseGet(
                                () ->
                                        Optional.of(
                                                new TablePartitionInfo(
                                                        tableInfo.getRangePartitioning().getField(),
                                                        BigQueryPartition.PartitionType.INT_RANGE,
                                                        StandardSQLTypeName.INT64,
                                                        bqStreamingBufferOldestEntryTime)));
            } catch (Exception ex) {
                throw new RuntimeException(
                        String.format(
                                "Problems while trying to retrieve table partition's"
                                        + " column name (table: %s.%s.%s).",
                                project, dataset, table),
                        ex);
            }
        }

        @Override
        public TableSchema getTableSchema(String project, String dataset, String table) {
            return Optional.ofNullable(bigQuery.getTable(TableId.of(project, dataset, table)))
                    .map(t -> t.getDefinition().getSchema())
                    .map(schema -> SchemaTransform.bigQuerySchemaToTableSchema(schema))
                    .orElseThrow(
                            () ->
                                    new IllegalArgumentException(
                                            String.format(
                                                    "The provided table %s.%s.%s does not exists.",
                                                    project, dataset, table)));
        }

        @Override
        public Job dryRunQuery(String projectId, String query) {
            try {
                JobConfigurationQuery queryConfiguration =
                        new JobConfigurationQuery()
                                .setQuery(query)
                                .setUseQueryCache(true)
                                .setUseLegacySql(false);
                /** first we need to execute a dry-run to understand the expected query location. */
                return BigQueryUtils.dryRunQuery(bigquery, projectId, queryConfiguration, null);
            } catch (Exception ex) {
                throw new RuntimeException(
                        "Problems occurred while trying to dry-run a BigQuery query job.", ex);
            }
        }

        @Override
        public Optional<QueryResultInfo> runQuery(String projectId, String query) {
            try {
                JobConfigurationQuery queryConfiguration =
                        new JobConfigurationQuery()
                                .setQuery(query)
                                .setUseQueryCache(true)
                                .setUseLegacySql(false);
                /** first we need to execute a dry-run to understand the expected query location. */
                Job dryRun =
                        BigQueryUtils.dryRunQuery(bigquery, projectId, queryConfiguration, null);

                if (dryRun.getStatus().getErrors() != null) {
                    return Optional.of(dryRun.getStatus().getErrors())
                            .map(errors -> processErrorMessages(errors))
                            .map(errors -> QueryResultInfo.failed(errors));
                }
                List<TableReference> referencedTables =
                        dryRun.getStatistics().getQuery().getReferencedTables();
                TableReference firstTable = referencedTables.get(0);
                Dataset dataset =
                        BigQueryUtils.datasetInfo(
                                bigquery, firstTable.getProjectId(), firstTable.getDatasetId());

                /**
                 * Then we run the query and check the results to provide errors or a set of
                 * project, dataset and table to be read.
                 */
                Job job =
                        BigQueryUtils.runQuery(
                                bigquery, projectId, queryConfiguration, dataset.getLocation());

                TableReference queryDestTable =
                        job.getConfiguration().getQuery().getDestinationTable();

                return Optional.of(
                        Optional.ofNullable(job.getStatus())
                                .flatMap(s -> Optional.ofNullable(s.getErrors()))
                                .map(errors -> processErrorMessages(errors))
                                .map(errors -> QueryResultInfo.failed(errors))
                                .orElse(
                                        QueryResultInfo.succeed(
                                                queryDestTable.getProjectId(),
                                                queryDestTable.getDatasetId(),
                                                queryDestTable.getTableId())));
            } catch (Exception ex) {
                throw new RuntimeException(
                        "Problems occurred while trying to run a BigQuery query job.", ex);
            }
        }

        static List<String> processErrorMessages(List<ErrorProto> errors) {
            return errors.stream()
                    .map(
                            error ->
                                    String.format(
                                            "Message: '%s'," + " reason: '%s'," + " location: '%s'",
                                            error.getMessage(),
                                            error.getReason(),
                                            error.getLocation()))
                    .collect(Collectors.toList());
        }
    }
}<|MERGE_RESOLUTION|>--- conflicted
+++ resolved
@@ -52,11 +52,9 @@
 import org.threeten.bp.Duration;
 
 import java.io.IOException;
-<<<<<<< HEAD
 import java.time.Instant;
-=======
+import java.util.ArrayList;
 import java.util.Arrays;
->>>>>>> 0ba5ce1d
 import java.util.Iterator;
 import java.util.List;
 import java.util.Optional;
@@ -234,7 +232,7 @@
                                                                         .checkPartitionCompleted(
                                                                                 pInfo))
                                                 .collect(Collectors.toList()))
-                        .orElse(Lists.newArrayList());
+                        .orElse(new ArrayList<>());
             } catch (Exception ex) {
                 throw new RuntimeException(
                         String.format(
