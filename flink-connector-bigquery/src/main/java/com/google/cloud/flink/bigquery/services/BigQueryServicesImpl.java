--- conflicted
+++ resolved
@@ -201,18 +201,6 @@
         public StreamWriter createStreamWriter(
                 String streamName, ProtoSchema protoSchema, boolean enableConnectionPool)
                 throws IOException {
-<<<<<<< HEAD
-            RetrySettings retrySettings =
-                    RetrySettings.newBuilder()
-                            .setMaxAttempts(5)
-                            .setTotalTimeout(Duration.ofMinutes(5))
-                            .setInitialRpcTimeout(Duration.ofSeconds(30))
-                            .setMaxRpcTimeout(Duration.ofMinutes(2))
-                            .setRpcTimeoutMultiplier(1.6)
-                            .setRetryDelayMultiplier(1.6)
-                            .setInitialRetryDelay(Duration.ofMillis(1250))
-                            .setMaxRetryDelay(Duration.ofSeconds(5))
-=======
             /**
              * Enable client lib automatic retries on request level errors.
              *
@@ -234,7 +222,6 @@
                             .setInitialRetryDelay(
                                     Duration.ofMillis(1250)) // delay before first retry
                             .setMaxRetryDelay(Duration.ofSeconds(5)) // maximum delay before retry
->>>>>>> 02a5d41d
                             .build();
             return StreamWriter.newBuilder(streamName, client)
                     .setEnableConnectionPool(enableConnectionPool)
