--- conflicted
+++ resolved
@@ -33,7 +33,6 @@
 import org.apache.flink.table.types.DataType;
 import org.apache.flink.table.types.logical.RowType;
 
-import com.google.cloud.bigquery.StandardSQLTypeName;
 import com.google.cloud.flink.bigquery.common.config.BigQueryConnectOptions;
 import com.google.cloud.flink.bigquery.services.BigQueryServices;
 import com.google.cloud.flink.bigquery.services.BigQueryServicesFactory;
@@ -73,6 +72,119 @@
         this.producedDataType = producedDataType;
     }
 
+    @Override
+    public ChangelogMode getChangelogMode() {
+        return ChangelogMode.insertOnly();
+    }
+
+    @Override
+    public ScanRuntimeProvider getScanRuntimeProvider(ScanContext runtimeProviderContext) {
+        final RowType rowType = (RowType) producedDataType.getLogicalType();
+        final TypeInformation<RowData> typeInfo =
+                runtimeProviderContext.createTypeInformation(producedDataType);
+
+        BigQuerySource<RowData> bqSource =
+                BigQuerySource.<RowData>builder()
+                        .setLimit(limit)
+                        .setReadOptions(readOptions)
+                        .setDeserializationSchema(
+                                new AvroToRowDataDeserializationSchema(rowType, typeInfo))
+                        .build();
+
+        return SourceProvider.of(bqSource);
+    }
+
+    @Override
+    public DynamicTableSource copy() {
+        return new BigQueryDynamicTableSource(readOptions, producedDataType);
+    }
+
+    @Override
+    public String asSummaryString() {
+        return "BigQuery";
+    }
+
+    @Override
+    public boolean supportsNestedProjection() {
+        return false;
+    }
+
+    @Override
+    public void applyProjection(int[][] projectedFields, DataType producedDataType) {
+        this.producedDataType = producedDataType;
+        this.readOptions =
+                this.readOptions
+                        .toBuilder()
+                        .setColumnNames(DataType.getFieldNames(producedDataType))
+                        .build();
+    }
+
+    @Override
+    public void applyLimit(long limit) {
+        this.limit = (int) limit;
+    }
+
+    @Override
+    public Result applyFilters(List<ResolvedExpression> filters) {
+        Map<Boolean, List<Tuple3<Boolean, String, ResolvedExpression>>> translatedFilters =
+                filters.stream()
+                        .map(
+                                expression ->
+                                        Tuple2.<ResolvedExpression, Optional<String>>of(
+                                                expression,
+                                                BigQueryRestriction.convert(expression)))
+                        .map(
+                                transExp ->
+                                        Tuple3.<Boolean, String, ResolvedExpression>of(
+                                                transExp.f1.isPresent(),
+                                                transExp.f1.orElse(""),
+                                                transExp.f0))
+                        .collect(
+                                Collectors.groupingBy(
+                                        (Tuple3<Boolean, String, ResolvedExpression> t) -> t.f0));
+        String rowRestrictionByFilters =
+                translatedFilters.getOrDefault(true, new ArrayList<>()).stream()
+                        .map(t -> t.f1)
+                        .collect(Collectors.joining(" AND "));
+        String newRowRestriction = this.readOptions.getRowRestriction();
+        if (!rowRestrictionByFilters.isEmpty()) {
+            if (newRowRestriction.isEmpty()) {
+                newRowRestriction = rowRestrictionByFilters;
+            } else {
+                newRowRestriction = newRowRestriction + " AND " + rowRestrictionByFilters;
+            }
+        }
+        this.readOptions =
+                this.readOptions.toBuilder().setRowRestriction(newRowRestriction).build();
+        return Result.of(
+                translatedFilters.getOrDefault(true, new ArrayList<>()).stream()
+                        .map(t -> t.f2)
+                        .collect(Collectors.toList()),
+                filters);
+    }
+
+    @Override
+    public int hashCode() {
+        return Objects.hash(this.readOptions, this.producedDataType, this.limit);
+    }
+
+    @Override
+    public boolean equals(Object obj) {
+        if (this == obj) {
+            return true;
+        }
+        if (obj == null) {
+            return false;
+        }
+        if (getClass() != obj.getClass()) {
+            return false;
+        }
+        final BigQueryDynamicTableSource other = (BigQueryDynamicTableSource) obj;
+        return Objects.equals(this.readOptions, other.readOptions)
+                && Objects.equals(this.producedDataType, other.producedDataType)
+                && Objects.equals(this.limit, other.limit);
+    }
+
     Optional<TablePartitionInfo> retrievePartitionInfo() {
         BigQueryConnectOptions connectOptions = this.readOptions.getBigQueryConnectOptions();
         BigQueryServices.QueryDataClient dataClient =
@@ -87,179 +199,24 @@
     }
 
     @Override
-    public ChangelogMode getChangelogMode() {
-        return ChangelogMode.insertOnly();
-    }
-
-    @Override
-    public ScanRuntimeProvider getScanRuntimeProvider(ScanContext runtimeProviderContext) {
-        final RowType rowType = (RowType) producedDataType.getLogicalType();
-        final TypeInformation<RowData> typeInfo =
-                runtimeProviderContext.createTypeInformation(producedDataType);
-
-        BigQuerySource<RowData> bqSource =
-                BigQuerySource.<RowData>builder()
-                        .setLimit(limit)
-                        .setReadOptions(readOptions)
-                        .setDeserializationSchema(
-                                new AvroToRowDataDeserializationSchema(rowType, typeInfo))
-                        .build();
-
-        return SourceProvider.of(bqSource);
-    }
-
-    @Override
-    public DynamicTableSource copy() {
-        return new BigQueryDynamicTableSource(readOptions, producedDataType);
-    }
-
-    @Override
-    public String asSummaryString() {
-        return "BigQuery";
-    }
-
-    @Override
-    public boolean supportsNestedProjection() {
-        return false;
-    }
-
-    @Override
-    public void applyProjection(int[][] projectedFields, DataType producedDataType) {
-        this.producedDataType = producedDataType;
-        this.readOptions =
-                this.readOptions
-                        .toBuilder()
-                        .setColumnNames(DataType.getFieldNames(producedDataType))
-                        .build();
-    }
-
-    @Override
-    public void applyLimit(long limit) {
-        this.limit = (int) limit;
-    }
-
-    @Override
-    public Result applyFilters(List<ResolvedExpression> filters) {
-        Map<Boolean, List<Tuple3<Boolean, String, ResolvedExpression>>> translatedFilters =
-                filters.stream()
-                        .map(
-                                expression ->
-                                        Tuple2.<ResolvedExpression, Optional<String>>of(
-                                                expression,
-                                                BigQueryRestriction.convert(expression)))
-                        .map(
-                                transExp ->
-                                        Tuple3.<Boolean, String, ResolvedExpression>of(
-                                                transExp.f1.isPresent(),
-                                                transExp.f1.orElse(""),
-                                                transExp.f0))
-                        .collect(
-                                Collectors.groupingBy(
-                                        (Tuple3<Boolean, String, ResolvedExpression> t) -> t.f0));
-<<<<<<< HEAD
-        String rowRestrictionByFilters =
-                translatedFilters.getOrDefault(true, Lists.newArrayList()).stream()
-=======
-        String rowRestriction =
-                translatedFilters.getOrDefault(true, new ArrayList<>()).stream()
->>>>>>> 8008260e
-                        .map(t -> t.f1)
-                        .collect(Collectors.joining(" AND "));
-        String newRowRestriction = this.readOptions.getRowRestriction();
-        if (!rowRestrictionByFilters.isEmpty()) {
-            if (newRowRestriction.isEmpty()) {
-                newRowRestriction = rowRestrictionByFilters;
-            } else {
-                newRowRestriction = newRowRestriction + " AND " + rowRestrictionByFilters;
-            }
-        }
-        this.readOptions =
-                this.readOptions.toBuilder().setRowRestriction(newRowRestriction).build();
-        return Result.of(
-                translatedFilters.getOrDefault(true, new ArrayList<>()).stream()
-                        .map(t -> t.f2)
-                        .collect(Collectors.toList()),
-                filters);
-    }
-
-    @Override
-    public int hashCode() {
-        return Objects.hash(this.readOptions, this.producedDataType, this.limit);
-    }
-
-    @Override
-    public boolean equals(Object obj) {
-        if (this == obj) {
-            return true;
-        }
-        if (obj == null) {
-            return false;
-        }
-        if (getClass() != obj.getClass()) {
-            return false;
-        }
-        final BigQueryDynamicTableSource other = (BigQueryDynamicTableSource) obj;
-        return Objects.equals(this.readOptions, other.readOptions)
-                && Objects.equals(this.producedDataType, other.producedDataType)
-                && Objects.equals(this.limit, other.limit);
-    }
-
-    @Override
     public Optional<List<Map<String, String>>> listPartitions() {
         BigQueryConnectOptions connectOptions = readOptions.getBigQueryConnectOptions();
         BigQueryServices.QueryDataClient dataClient =
                 BigQueryServicesFactory.instance(connectOptions).queryClient();
-<<<<<<< HEAD
 
         Optional<List<Map<String, String>>> ret =
                 retrievePartitionInfo()
                         .map(
-                                partitionInfo -> {
-                                    /**
-                                     * we retrieve the existing partition ids and transform them
-                                     * into valid values given the column data type
-                                     */
-                                    return BigQueryPartition.partitionValuesFromIdAndDataType(
-                                                    dataClient.retrieveTablePartitions(
-                                                            connectOptions.getProjectId(),
-                                                            connectOptions.getDataset(),
-                                                            connectOptions.getTable()),
-                                                    partitionInfo.getColumnType())
-                                            .stream()
-                                            /**
-                                             * for each of those valid partition values we create an
-                                             * map with the column name and the value
-                                             */
-                                            .map(
-                                                    pValue -> {
-                                                        Map<String, String> partitionColAndValue =
-                                                                new HashMap<>();
-                                                        partitionColAndValue.put(
-                                                                partitionInfo.getColumnName(),
-                                                                pValue);
-                                                        return partitionColAndValue;
-                                                    })
-                                            .collect(Collectors.toList());
-                                });
+                                partitionInfo ->
+                                        transformPartitionIds(
+                                                connectOptions.getProjectId(),
+                                                connectOptions.getDataset(),
+                                                connectOptions.getTable(),
+                                                partitionInfo,
+                                                dataClient));
+
         LOG.info("Partitions with data on the BigQuery table {},", ret.toString());
         return ret;
-=======
-        return dataClient
-                // get the column name that is a partition, maybe none.
-                .retrievePartitionColumnName(
-                        connectOptions.getProjectId(),
-                        connectOptions.getDataset(),
-                        connectOptions.getTable())
-                .map(
-                        columnNameAndType ->
-                                transformPartitionIds(
-                                        connectOptions.getProjectId(),
-                                        connectOptions.getDataset(),
-                                        connectOptions.getTable(),
-                                        columnNameAndType.f0,
-                                        columnNameAndType.f1,
-                                        dataClient));
->>>>>>> 8008260e
     }
 
     @Override
@@ -269,26 +226,10 @@
                 this.readOptions
                         .toBuilder()
                         .setRowRestriction(
-<<<<<<< HEAD
-                                /**
-                                 * given the specification, the partition restriction comes before
-                                 * than the filter application, so we just set here the row
-                                 * restriction.
-                                 */
-                                remainingPartitions.stream()
-                                        .flatMap(map -> map.entrySet().stream())
-                                        .map(
-                                                entry ->
-                                                        BigQueryPartition
-                                                                .formatPartitionRestrictionBasedOnInfo(
-                                                                        partitionInfo,
-                                                                        entry.getKey(),
-                                                                        entry.getValue()))
-                                        .collect(Collectors.joining(" AND ")))
-=======
                                 rebuildRestrictionsApplyingPartitions(
-                                        this.readOptions.getRowRestriction(), remainingPartitions))
->>>>>>> 8008260e
+                                        this.readOptions.getRowRestriction(),
+                                        partitionInfo,
+                                        remainingPartitions))
                         .build();
         LOG.info("Partitions to be used {}.", remainingPartitions.toString());
     }
@@ -297,36 +238,47 @@
             String projectId,
             String dataset,
             String table,
-            String columnName,
-            StandardSQLTypeName dataType,
+            TablePartitionInfo partitionInfo,
             BigQueryServices.QueryDataClient dataClient) {
 
-        // we retrieve the existing partition ids and transform them into valid
-        // values given the column data type
+        /**
+         * we retrieve the existing partition ids and transform them into valid values given the
+         * column data type
+         */
         return BigQueryPartition.partitionValuesFromIdAndDataType(
-                        dataClient.retrieveTablePartitions(projectId, dataset, table), dataType)
+                        dataClient.retrieveTablePartitions(projectId, dataset, table),
+                        partitionInfo.getColumnType())
                 .stream()
-                // for each of those valid partition values we create an map
-                // with the column name and the value
+                /**
+                 * for each of those valid partition values we create an map with the column name
+                 * and the value
+                 */
                 .map(
                         pValue -> {
                             Map<String, String> partitionColAndValue = new HashMap<>();
-                            partitionColAndValue.put(columnName, pValue);
+                            partitionColAndValue.put(partitionInfo.getColumnName(), pValue);
                             return partitionColAndValue;
                         })
                 .collect(Collectors.toList());
     }
 
     private static String rebuildRestrictionsApplyingPartitions(
-            String currentRestriction, List<Map<String, String>> remainingPartitions) {
-        // lets set the row restriction concating previously set restriction
-        // (coming from the table definition) with the partition restriction
-        // sent by Flink planner.
+            String currentRestriction,
+            Optional<TablePartitionInfo> partitionInfo,
+            List<Map<String, String>> remainingPartitions) {
+
+        /**
+         * given the specification, the partition restriction comes before than the filter
+         * application, so we just set here the row restriction.
+         */
         return currentRestriction
                 + " AND "
                 + remainingPartitions.stream()
                         .flatMap(map -> map.entrySet().stream())
-                        .map(entry -> String.format("(%s=%s)", entry.getKey(), entry.getValue()))
+                        .map(
+                                entry ->
+                                        BigQueryPartition.formatPartitionRestrictionBasedOnInfo(
+                                                partitionInfo, entry.getKey(), entry.getValue()))
                         .collect(Collectors.joining(" OR "));
     }
 }