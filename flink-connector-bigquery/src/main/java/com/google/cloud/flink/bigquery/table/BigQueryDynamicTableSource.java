--- conflicted
+++ resolved
@@ -263,26 +263,15 @@
     }
 
     private static String rebuildRestrictionsApplyingPartitions(
-<<<<<<< HEAD
             String currentRestriction,
             Optional<TablePartitionInfo> partitionInfo,
             List<Map<String, String>> remainingPartitions) {
-
         /**
-         * given the specification, the partition restriction comes before than the filter
-         * application, so we just set here the row restriction.
+         * given the specification, partition restriction comes before the filter application, so we
+         * just set here the row restriction.
          */
-        return currentRestriction
-                + " AND "
-                + remainingPartitions.stream()
-=======
-            String currentRestriction, List<Map<String, String>> remainingPartitions) {
-        // lets set the row restriction concating previously set restriction
-        // (coming from the table definition) with the partition restriction
-        // sent by Flink planner.
         String partitionRestrictions =
                 remainingPartitions.stream()
->>>>>>> 608e3c76
                         .flatMap(map -> map.entrySet().stream())
                         .map(
                                 entry ->
