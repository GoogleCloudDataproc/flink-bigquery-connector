/*
 * Copyright (C) 2024 Google Inc.
 *
 * Licensed under the Apache License, Version 2.0 (the "License"); you may not
 * use this file except in compliance with the License. You may obtain a copy of
 * the License at
 *
 * http://www.apache.org/licenses/LICENSE-2.0
 *
 * Unless required by applicable law or agreed to in writing, software
 * distributed under the License is distributed on an "AS IS" BASIS, WITHOUT
 * WARRANTIES OR CONDITIONS OF ANY KIND, either express or implied. See the
 * License for the specific language governing permissions and limitations under
 * the License.
 */

package com.google.cloud.flink.bigquery.sink.serializer;

import com.google.api.client.util.Preconditions;
import com.google.api.services.bigquery.model.TableSchema;
import com.google.cloud.flink.bigquery.common.utils.SchemaTransform;
import com.google.cloud.flink.bigquery.services.BigQueryUtils;
import com.google.cloud.flink.bigquery.sink.exceptions.BigQuerySerializationException;
import com.google.protobuf.ByteString;
import com.google.protobuf.DescriptorProtos.DescriptorProto;
import com.google.protobuf.DescriptorProtos.FieldDescriptorProto;
<<<<<<< HEAD
import com.google.protobuf.Descriptors;
import com.google.protobuf.Descriptors.Descriptor;
import com.google.protobuf.Descriptors.DescriptorValidationException;
import com.google.protobuf.DynamicMessage;
=======
import com.google.protobuf.Descriptors.Descriptor;
import com.google.protobuf.Descriptors.DescriptorValidationException;
>>>>>>> cff1f60d
import org.apache.avro.LogicalType;
import org.apache.avro.LogicalTypes;
import org.apache.avro.Schema;
import org.apache.avro.generic.GenericData;
import org.apache.avro.generic.GenericRecord;

import javax.annotation.Nullable;

<<<<<<< HEAD
import java.nio.ByteBuffer;
=======
>>>>>>> cff1f60d
import java.util.Arrays;
import java.util.EnumMap;
import java.util.HashMap;
import java.util.List;
import java.util.Map;
import java.util.Optional;
import java.util.function.UnaryOperator;
import java.util.stream.Collectors;
import java.util.stream.StreamSupport;

/** Serializer for converting Avro's {@link GenericRecord} to BigQuery proto. */
public class AvroToProtoSerializer implements BigQueryProtoSerializer<GenericRecord> {

    private final DescriptorProto descriptorProto;
    private final Descriptor descriptor;
<<<<<<< HEAD

    private static final Map<Schema.Type, UnaryOperator<Object>> PRIMITIVE_TYPE_ENCODERS =
            initializePrimitiveEncoderFunction();
=======
>>>>>>> cff1f60d

    private static final Map<Schema.Type, FieldDescriptorProto.Type> AVRO_TYPES_TO_PROTO =
            initializeAvroFieldToFieldDescriptorTypes();

    private static final Map<String, FieldDescriptorProto.Type> LOGICAL_AVRO_TYPES_TO_PROTO =
            initializeLogicalAvroFieldToFieldDescriptorTypes();

    /**
     * Function to map Avro Schema Type to FieldDescriptorProto Type which converts AvroSchema
     * Primitive Type to Dynamic Message.
     *
     * @return Map containing mapping from Primitive Avro Schema Type to FieldDescriptorProto.
     */
    private static EnumMap<Schema.Type, FieldDescriptorProto.Type>
            initializeAvroFieldToFieldDescriptorTypes() {
        EnumMap<Schema.Type, FieldDescriptorProto.Type> mapping = new EnumMap<>(Schema.Type.class);
        mapping.put(Schema.Type.INT, FieldDescriptorProto.Type.TYPE_INT64);
        mapping.put(Schema.Type.FIXED, FieldDescriptorProto.Type.TYPE_BYTES);
        mapping.put(Schema.Type.LONG, FieldDescriptorProto.Type.TYPE_INT64);
        mapping.put(Schema.Type.FLOAT, FieldDescriptorProto.Type.TYPE_FLOAT);
        mapping.put(Schema.Type.DOUBLE, FieldDescriptorProto.Type.TYPE_DOUBLE);
        mapping.put(Schema.Type.STRING, FieldDescriptorProto.Type.TYPE_STRING);
        mapping.put(Schema.Type.BOOLEAN, FieldDescriptorProto.Type.TYPE_BOOL);
        mapping.put(Schema.Type.ENUM, FieldDescriptorProto.Type.TYPE_STRING);
        mapping.put(Schema.Type.BYTES, FieldDescriptorProto.Type.TYPE_BYTES);
        return mapping;
    }

    /**
     * Function to map Logical Avro Schema Type to FieldDescriptorProto Type which converts
     * AvroSchema Primitive Type to Dynamic Message.
     *
     * @return Map containing mapping from Primitive Avro Schema Type to FieldDescriptorProto.
     */
    private static Map<String, FieldDescriptorProto.Type>
            initializeLogicalAvroFieldToFieldDescriptorTypes() {
        Map<String, FieldDescriptorProto.Type> mapping = new HashMap<>();
        mapping.put(LogicalTypes.date().getName(), FieldDescriptorProto.Type.TYPE_INT32);
        // assumes big-endian encoding for this.
        mapping.put(LogicalTypes.decimal(1).getName(), FieldDescriptorProto.Type.TYPE_BYTES);
        mapping.put(LogicalTypes.timestampMicros().getName(), FieldDescriptorProto.Type.TYPE_INT64);
        mapping.put(LogicalTypes.timestampMillis().getName(), FieldDescriptorProto.Type.TYPE_INT64);
        mapping.put(LogicalTypes.uuid().getName(), FieldDescriptorProto.Type.TYPE_STRING);
        // These are newly added.
        mapping.put(LogicalTypes.timeMillis().getName(), FieldDescriptorProto.Type.TYPE_STRING);
        mapping.put(LogicalTypes.timeMicros().getName(), FieldDescriptorProto.Type.TYPE_STRING);
        mapping.put(
                LogicalTypes.localTimestampMillis().getName(),
                FieldDescriptorProto.Type.TYPE_STRING);
        mapping.put(
                LogicalTypes.localTimestampMicros().getName(),
                FieldDescriptorProto.Type.TYPE_STRING);
        mapping.put("geography_wkt", FieldDescriptorProto.Type.TYPE_STRING);
        mapping.put("Json", FieldDescriptorProto.Type.TYPE_STRING);
        return mapping;
    }

    /**
     * Function to map Avro Schema Type to an Encoding function which converts AvroSchema Primitive
     * Type to Dynamic Message.
     *
     * @return Map containing mapping from Primitive Avro Schema Type with encoder function.
     */
    private static EnumMap<Schema.Type, UnaryOperator<Object>>
            initializePrimitiveEncoderFunction() {
        EnumMap<Schema.Type, UnaryOperator<Object>> mapping = new EnumMap<>(Schema.Type.class);
        mapping.put(Schema.Type.INT, o -> (long) (int) o); // INT -> long
        mapping.put(Schema.Type.LONG, UnaryOperator.identity());
        mapping.put(Schema.Type.DOUBLE, UnaryOperator.identity());
        mapping.put(Schema.Type.BOOLEAN, UnaryOperator.identity());
        mapping.put(
                Schema.Type.FLOAT,
                o -> Float.parseFloat(String.valueOf((float) o))); // FLOAT -> FLOAT
        mapping.put(Schema.Type.STRING, Object::toString);
        mapping.put(Schema.Type.ENUM, Object::toString);
        mapping.put(Schema.Type.FIXED, o -> ByteString.copyFrom(((GenericData.Fixed) o).bytes()));
        mapping.put(Schema.Type.BYTES, o -> ByteString.copyFrom(((ByteBuffer) o).array()));
        return mapping;
    }

    /**
     * Function to convert TableSchema to Avro Schema.
     *
     * @param tableSchema A {@link TableSchema} object to cast to {@link Schema}
     * @return Converted Avro Schema
     */
    private Schema getAvroSchema(TableSchema tableSchema) {
        return SchemaTransform.toGenericAvroSchema("root", tableSchema.getFields());
    }

    /**
     * Helper function to handle the UNION Schema Type. We only consider the union schema valid when
     * it is of the form ["null", datatype]. All other forms such as ["null"],["null", datatype1,
     * datatype2, ...], and [datatype1, datatype2, ...] Are considered as invalid (as there is no
     * such support in BQ) So we throw an error in all such cases. For the valid case of ["null",
     * datatype] we set the Schema as the schema of the <b>not null</b> datatype.
     *
     * @param schema of type UNION to check and derive.
     * @return Schema of the OPTIONAL field.
     */
    private static Schema handleUnionSchema(Schema schema) {
        Schema elementType = schema;
        List<Schema> types = elementType.getTypes();
        // don't need recursion because nested unions aren't supported in AVRO
        // Extract all the nonNull Datatypes.
        List<org.apache.avro.Schema> nonNullSchemaTypes =
                types.stream()
                        .filter(schemaType -> schemaType.getType() != Schema.Type.NULL)
                        .collect(Collectors.toList());

        int nonNullSchemaTypesSize = nonNullSchemaTypes.size();

        if (nonNullSchemaTypesSize == 1) {
            elementType = nonNullSchemaTypes.get(0);
            return elementType;
        } else {
            throw new IllegalArgumentException("Multiple non-null union types are not supported.");
        }
    }

    /**
     * Function to obtain the FieldDescriptorProto from a AvroSchemaField and then append it to
     * DescriptorProto builder.
     *
     * @param field {@link Schema.Field} object to obtain the FieldDescriptorProto from.
     * @param fieldNumber index at which the obtained FieldDescriptorProto is appended in the
     *     Descriptor.
     * @param descriptorProtoBuilder {@link DescriptorProto.Builder} object to add the obtained
     *     FieldDescriptorProto to.
     */
    private static void fieldDescriptorFromSchemaField(
            Schema.Field field, int fieldNumber, DescriptorProto.Builder descriptorProtoBuilder) {

        @Nullable Schema schema = field.schema();
        Preconditions.checkNotNull(schema, "Unexpected null schema!");

        FieldDescriptorProto.Builder fieldDescriptorBuilder = FieldDescriptorProto.newBuilder();
        fieldDescriptorBuilder = fieldDescriptorBuilder.setName(field.name().toLowerCase());
        fieldDescriptorBuilder = fieldDescriptorBuilder.setNumber(fieldNumber);

        Schema elementType = schema;
        boolean isNullable = false;

        switch (schema.getType()) {
            case RECORD:
                Preconditions.checkState(!schema.getFields().isEmpty());
                // Check if this is right.
                DescriptorProto nested = getDescriptorSchemaFromAvroSchema(schema);
                descriptorProtoBuilder.addNestedType(nested);
                fieldDescriptorBuilder =
                        fieldDescriptorBuilder
                                .setType(FieldDescriptorProto.Type.TYPE_MESSAGE)
                                .setTypeName(nested.getName());
                break;
            case ARRAY:
                elementType = schema.getElementType();
                if (elementType == null) {
                    throw new IllegalArgumentException("Unexpected null element type!");
                }
                Preconditions.checkState(
                        elementType.getType() != Schema.Type.ARRAY,
                        "Nested arrays not supported by BigQuery.");
                if (elementType.getType() == Schema.Type.MAP) {
                    // Note this case would be covered in the check which is performed later,
                    // but just in case the support for this is provided in the future,
                    // it is explicitly mentioned.
                    throw new UnsupportedOperationException("Array of Type MAP not supported yet.");
                }
                DescriptorProto.Builder arrayFieldBuilder = DescriptorProto.newBuilder();
                fieldDescriptorFromSchemaField(
                        new Schema.Field(
                                field.name(), elementType, field.doc(), field.defaultVal()),
                        fieldNumber,
                        arrayFieldBuilder);

                FieldDescriptorProto.Builder arrayFieldElementBuilder =
                        arrayFieldBuilder.getFieldBuilder(0);
                // Check if the inner field is optional without any default value.
                if (arrayFieldElementBuilder.getLabel()
                        != FieldDescriptorProto.Label.LABEL_REQUIRED) {
                    throw new IllegalArgumentException("Array cannot have a NULLABLE element");
                }
                // Default value derived from inner layers should not be the default value of array
                // field.
                fieldDescriptorBuilder =
                        arrayFieldElementBuilder
                                .setLabel(FieldDescriptorProto.Label.LABEL_REPEATED)
                                .clearDefaultValue();
                // Add any nested types.
                descriptorProtoBuilder.addAllNestedType(arrayFieldBuilder.getNestedTypeList());
                break;
            case MAP:
                // A MAP is converted to an array of structs.
                Schema keyType = Schema.create(Schema.Type.STRING);
                Schema valueType = elementType.getValueType();
                if (valueType == null) {
                    throw new IllegalArgumentException("Unexpected null element type!");
                }
                // Create a new field of type RECORD.
                Schema.Field keyField = new Schema.Field("key", keyType, "key of the map entry");
                Schema.Field valueField =
                        new Schema.Field("value", valueType, "value of the map entry");
                Schema mapFieldSchema =
                        Schema.createRecord(
                                schema.getName(),
                                schema.getDoc(),
                                "com.google.flink.bigquery",
                                true,
                                Arrays.asList(keyField, valueField));

                DescriptorProto.Builder mapFieldBuilder = DescriptorProto.newBuilder();
                fieldDescriptorFromSchemaField(
                        new Schema.Field(
                                field.name(), mapFieldSchema, field.doc(), field.defaultVal()),
                        fieldNumber,
                        mapFieldBuilder);

                FieldDescriptorProto.Builder mapFieldElementBuilder =
                        mapFieldBuilder.getFieldBuilder(0);
                // Check if the inner field is optional without any default value.
                // This should not be the case since we explicitly create the STRUCT.
                if (mapFieldElementBuilder.getLabel()
                        != FieldDescriptorProto.Label.LABEL_REQUIRED) {
                    throw new IllegalArgumentException("MAP cannot have a null element");
                }
                fieldDescriptorBuilder =
                        mapFieldElementBuilder
                                .setLabel(FieldDescriptorProto.Label.LABEL_REPEATED)
                                .clearDefaultValue();

                // Add the nested types.
                descriptorProtoBuilder.addAllNestedType(mapFieldBuilder.getNestedTypeList());
                break;
            case UNION:
                // Types can be ["null"] - Not supported in BigQuery.
                // ["null", something] -
                // Bigquery Field of type something with mode NULLABLE
                // ["null", something1, something2], [something1, something2] -
                // Are invalid types
                // not supported in BQ
                elementType = handleUnionSchema(schema);
                // either the field is nullable or error would be thrown.
                isNullable = true;
                if (elementType == null) {
                    throw new IllegalArgumentException("Unexpected null element type!");
                }
                if (elementType.getType() == Schema.Type.MAP
                        || elementType.getType() == Schema.Type.ARRAY) {
                    throw new UnsupportedOperationException(
                            "MAP/ARRAYS in UNION types are not supported");
                }
                DescriptorProto.Builder unionFieldBuilder = DescriptorProto.newBuilder();
                fieldDescriptorFromSchemaField(
                        new Schema.Field(
                                field.name(), elementType, field.doc(), field.defaultVal()),
                        fieldNumber,
                        unionFieldBuilder);
                fieldDescriptorBuilder = unionFieldBuilder.getFieldBuilder(0);
                descriptorProtoBuilder.addAllNestedType(unionFieldBuilder.getNestedTypeList());
                break;
            default:
                @Nullable
                FieldDescriptorProto.Type type =
                        Optional.ofNullable(elementType.getProp(LogicalType.LOGICAL_TYPE_PROP))
                                .map(LOGICAL_AVRO_TYPES_TO_PROTO::get)
                                .orElse(AVRO_TYPES_TO_PROTO.get(elementType.getType()));
                if (type == null) {
                    throw new UnsupportedOperationException(
                            "Converting AVRO type "
                                    + elementType.getType()
                                    + " to Storage API Proto type is unsupported");
                }
                fieldDescriptorBuilder = fieldDescriptorBuilder.setType(type);
                if (field.hasDefaultValue()) {
                    fieldDescriptorBuilder =
                            fieldDescriptorBuilder.setDefaultValue(field.defaultVal().toString());
                }
        }
        // Set the Labels for different Modes - REPEATED, REQUIRED, NULLABLE.
        if (fieldDescriptorBuilder.getLabel() != FieldDescriptorProto.Label.LABEL_REPEATED) {
            if (isNullable) {
                fieldDescriptorBuilder =
                        fieldDescriptorBuilder.setLabel(FieldDescriptorProto.Label.LABEL_OPTIONAL);
            } else {
                // The Default Value is specified only in the case of scalar non-repeated fields.
                // If it was a scalar type, the default value would already have been set.
                fieldDescriptorBuilder =
                        fieldDescriptorBuilder.setLabel(FieldDescriptorProto.Label.LABEL_REQUIRED);
            }
        }
        descriptorProtoBuilder.addField(fieldDescriptorBuilder.build());
    }

    /**
     * Obtains a Descriptor Proto by obtaining Descriptor Proto field by field.
     *
     * <p>Iterates over Avro Schema to obtain FieldDescriptorProto for it.
     *
     * @param schema Avro Schema, for which descriptor is needed.
     * @return DescriptorProto describing the Schema.
     */
    public static DescriptorProto getDescriptorSchemaFromAvroSchema(Schema schema) {
        // Iterate over each table field and add them to the schema.
        Preconditions.checkState(!schema.getFields().isEmpty());

        DescriptorProto.Builder descriptorBuilder = DescriptorProto.newBuilder();
        // Create a unique name for the descriptor ('-' characters cannot be used).
        // Replace with "_" and prepend "D".
        descriptorBuilder.setName(BigQueryUtils.bqSanitizedRandomUUIDForDescriptor());
        int i = 1;
        for (Schema.Field field : schema.getFields()) {
            fieldDescriptorFromSchemaField(field, i++, descriptorBuilder);
        }
        return descriptorBuilder.build();
    }

    /**
     * Constructor for the Serializer.
     *
     * @param tableSchema Table Schema for the Sink Table ({@link TableSchema} object )
     */
    public AvroToProtoSerializer(TableSchema tableSchema) throws DescriptorValidationException {
        Schema avroSchema = getAvroSchema(tableSchema);
        this.descriptorProto = getDescriptorSchemaFromAvroSchema(avroSchema);
        this.descriptor = BigQueryProtoSerializer.getDescriptorFromDescriptorProto(descriptorProto);
    }

    /**
     * Constructor for the Serializer.
     *
     * @param avroSchema Table Schema for the Sink Table ({@link Schema} object )
     */
    public AvroToProtoSerializer(Schema avroSchema) throws DescriptorValidationException {
        this.descriptorProto = getDescriptorSchemaFromAvroSchema(avroSchema);
        this.descriptor = BigQueryProtoSerializer.getDescriptorFromDescriptorProto(descriptorProto);
    }

    @Override
    public ByteString serialize(GenericRecord record) throws BigQuerySerializationException {
        return getDynamicMessageFromGenericRecord(record, this.descriptor).toByteString();
    }

    @Override
    public DescriptorProto getDescriptorProto() {
        return this.descriptorProto;
    }

    @Override
    public Descriptor getDescriptor() {
        return this.descriptor;
    }
<<<<<<< HEAD

    /**
     * Function to convert a Generic Avro Record to Dynamic Message to write using the Storage Write
     * API.
     *
     * @param element {@link GenericRecord} Object to convert to {@link DynamicMessage}
     * @param descriptor {@link Descriptors.Descriptor} describing the schema of the sink table.
     * @return {@link DynamicMessage} Object converted from the Generic Avro Record.
     */
    public static DynamicMessage getDynamicMessageFromGenericRecord(
            GenericRecord element, Descriptors.Descriptor descriptor) {
        Schema schema = element.getSchema();
        DynamicMessage.Builder builder = DynamicMessage.newBuilder(descriptor);
        // Get the record's schema and find the field descriptor for each field one by one.
        for (Schema.Field field : schema.getFields()) {
            // In case no field descriptor exists for the field, throw an error as we have
            // incompatible schemas.
            Descriptors.FieldDescriptor fieldDescriptor =
                    Preconditions.checkNotNull(
                            descriptor.findFieldByName(field.name().toLowerCase()));
            // Get the value for a field.
            // Check if the value is null.
            @Nullable Object value = element.get(field.name());
            if (value == null) {
                // If the field required, throw an error.
                if (fieldDescriptor.isRequired()) {
                    throw new IllegalArgumentException(
                            "Received null value for non-nullable field "
                                    + fieldDescriptor.getName());
                }
            } else {
                // Convert to Dynamic Message.
                value = toProtoValue(fieldDescriptor, field.schema(), value);
                builder.setField(fieldDescriptor, value);
            }
        }
        return builder.build();
    }

    /**
     * Function to convert a value of an AvroSchemaField value to required DynamicMessage value.
     *
     * @param fieldDescriptor {@link com.google.protobuf.Descriptors.FieldDescriptor} Object
     *     describing the sink table field to which given value needs to be converted to.
     * @param avroSchema {@link Schema} Object describing the value of Avro Schema Field.
     * @param value Value of the Avro Schema Field.
     * @return Converted Object.
     */
    private static Object toProtoValue(
            Descriptors.FieldDescriptor fieldDescriptor, Schema avroSchema, Object value) {
        switch (avroSchema.getType()) {
            case RECORD:
                // Recursion
                return getDynamicMessageFromGenericRecord(
                        (GenericRecord) value, fieldDescriptor.getMessageType());
            case ARRAY:
                // Get an Iterable of all the values in the array.
                Iterable<Object> iterable = (Iterable<Object>) value;
                // Get the inner element type.
                @Nullable Schema arrayElementType = avroSchema.getElementType();
                if (arrayElementType == null) {
                    throw new IllegalArgumentException("Unexpected null element type!");
                }
                // Convert each value one by one.
                return StreamSupport.stream(iterable.spliterator(), false)
                        .map(v -> toProtoValue(fieldDescriptor, arrayElementType, v))
                        .collect(Collectors.toList());
            case UNION:
                Schema type = handleUnionSchema(avroSchema);
                // Get the schema of the field.
                return toProtoValue(fieldDescriptor, type, value);
            case MAP:
                return new UnsupportedOperationException("Not supported yet");
            default:
                return scalarToProtoValue(avroSchema, value);
        }
    }

    /**
     * Function to convert Avro Schema Field value to Dynamic Message value (for Primitive and
     * Logical Types).
     *
     * @param fieldSchema Avro Schema describing the schema for the value.
     * @param value Avro Schema Field value to convert to Dynamic Message value.
     * @return Converted Dynamic Message value.
     */
    private static Object scalarToProtoValue(Schema fieldSchema, Object value) {
        String logicalTypeString = fieldSchema.getProp(LogicalType.LOGICAL_TYPE_PROP);
        @Nullable UnaryOperator<Object> encoder;
        String errorMessage;
        if (logicalTypeString != null) {
            // 1. In case, the Schema has a Logical Type.
            encoder = getLogicalEncoder(logicalTypeString);
            errorMessage = "Unsupported logical type " + logicalTypeString;
        } else {
            // 2. For all the other Primitive types.
            encoder = PRIMITIVE_TYPE_ENCODERS.get(fieldSchema.getType());
            errorMessage = "Unexpected Avro type " + fieldSchema;
        }
        if (encoder == null) {
            throw new IllegalArgumentException(errorMessage);
        }
        return encoder.apply(value);
    }

    /**
     * Function to obtain the Encoder Function responsible for encoding AvroSchemaField to
     * DynamicMessage.
     *
     * @param logicalTypeString String containing the name for Logical Schema Type.
     * @return Encoder Function which converts AvroSchemaField to DynamicMessage
     */
    private static UnaryOperator<Object> getLogicalEncoder(String logicalTypeString) {
        Map<String, UnaryOperator<Object>> mapping = new HashMap<>();
        mapping.put(LogicalTypes.date().getName(), AvroToProtoSerializerUtils::convertDate);
        mapping.put(
                LogicalTypes.decimal(1).getName(), AvroToProtoSerializerUtils::convertBigDecimal);
        mapping.put(
                LogicalTypes.timestampMicros().getName(),
                value ->
                        AvroToProtoSerializerUtils.convertTimestamp(
                                value, true, "Timestamp(micros/millis)"));
        mapping.put(
                LogicalTypes.timestampMillis().getName(),
                value ->
                        AvroToProtoSerializerUtils.convertTimestamp(
                                value, false, "Timestamp(micros/millis)"));
        mapping.put(LogicalTypes.uuid().getName(), AvroToProtoSerializerUtils::convertUUID);
        mapping.put(
                LogicalTypes.timeMillis().getName(),
                value ->
                        AvroToProtoSerializerUtils.convertTime(
                                value, false, "Time(micros/millis)"));
        mapping.put(
                LogicalTypes.timeMicros().getName(),
                value ->
                        AvroToProtoSerializerUtils.convertTime(value, true, "Time(micros/millis)"));
        mapping.put(
                LogicalTypes.localTimestampMillis().getName(),
                value ->
                        AvroToProtoSerializerUtils.convertDateTime(
                                value, false, "Local Timestamp(micros/millis)"));
        mapping.put(
                LogicalTypes.localTimestampMicros().getName(),
                value ->
                        AvroToProtoSerializerUtils.convertDateTime(
                                value, true, "Local Timestamp(micros/millis)"));
        mapping.put("geography_wkt", AvroToProtoSerializerUtils::convertGeography);
        mapping.put("Json", AvroToProtoSerializerUtils::convertJson);
        return mapping.get(logicalTypeString);
    }
=======
>>>>>>> cff1f60d
}<|MERGE_RESOLUTION|>--- conflicted
+++ resolved
@@ -24,15 +24,10 @@
 import com.google.protobuf.ByteString;
 import com.google.protobuf.DescriptorProtos.DescriptorProto;
 import com.google.protobuf.DescriptorProtos.FieldDescriptorProto;
-<<<<<<< HEAD
-import com.google.protobuf.Descriptors;
 import com.google.protobuf.Descriptors.Descriptor;
 import com.google.protobuf.Descriptors.DescriptorValidationException;
+import com.google.protobuf.Descriptors.DescriptorValidationException;
 import com.google.protobuf.DynamicMessage;
-=======
-import com.google.protobuf.Descriptors.Descriptor;
-import com.google.protobuf.Descriptors.DescriptorValidationException;
->>>>>>> cff1f60d
 import org.apache.avro.LogicalType;
 import org.apache.avro.LogicalTypes;
 import org.apache.avro.Schema;
@@ -41,10 +36,8 @@
 
 import javax.annotation.Nullable;
 
-<<<<<<< HEAD
 import java.nio.ByteBuffer;
-=======
->>>>>>> cff1f60d
+import java.util.Arrays;
 import java.util.Arrays;
 import java.util.EnumMap;
 import java.util.HashMap;
@@ -60,12 +53,9 @@
 
     private final DescriptorProto descriptorProto;
     private final Descriptor descriptor;
-<<<<<<< HEAD
 
     private static final Map<Schema.Type, UnaryOperator<Object>> PRIMITIVE_TYPE_ENCODERS =
             initializePrimitiveEncoderFunction();
-=======
->>>>>>> cff1f60d
 
     private static final Map<Schema.Type, FieldDescriptorProto.Type> AVRO_TYPES_TO_PROTO =
             initializeAvroFieldToFieldDescriptorTypes();
@@ -387,7 +377,8 @@
      *
      * @param tableSchema Table Schema for the Sink Table ({@link TableSchema} object )
      */
-    public AvroToProtoSerializer(TableSchema tableSchema) throws DescriptorValidationException {
+    public AvroToProtoSerializer(TableSchema tableSchema)
+            throws Descriptors.DescriptorValidationException {
         Schema avroSchema = getAvroSchema(tableSchema);
         this.descriptorProto = getDescriptorSchemaFromAvroSchema(avroSchema);
         this.descriptor = BigQueryProtoSerializer.getDescriptorFromDescriptorProto(descriptorProto);
@@ -417,7 +408,6 @@
     public Descriptor getDescriptor() {
         return this.descriptor;
     }
-<<<<<<< HEAD
 
     /**
      * Function to convert a Generic Avro Record to Dynamic Message to write using the Storage Write
@@ -569,6 +559,9 @@
         mapping.put("Json", AvroToProtoSerializerUtils::convertJson);
         return mapping.get(logicalTypeString);
     }
-=======
->>>>>>> cff1f60d
+
+    @Override
+    public Descriptor getDescriptor() {
+        return this.descriptor;
+    }
 }