--- conflicted
+++ resolved
@@ -24,29 +24,26 @@
 import com.google.protobuf.DescriptorProtos.DescriptorProto;
 import com.google.protobuf.DescriptorProtos.FieldDescriptorProto;
 import com.google.protobuf.Descriptors;
-import com.google.protobuf.DynamicMessage;
 import org.apache.avro.LogicalType;
 import org.apache.avro.LogicalTypes;
 import org.apache.avro.Schema;
-import org.apache.avro.generic.GenericData;
 import org.apache.avro.generic.GenericRecord;
 
 import javax.annotation.Nullable;
 
-import java.nio.ByteBuffer;
-import java.util.*;
-import java.util.function.UnaryOperator;
+import java.util.Arrays;
+import java.util.EnumMap;
+import java.util.HashMap;
+import java.util.List;
+import java.util.Map;
+import java.util.Optional;
 import java.util.stream.Collectors;
-import java.util.stream.StreamSupport;
 
 /** Serializer for converting Avro's {@link GenericRecord} to BigQuery proto. */
 public class AvroToProtoSerializer implements BigQueryProtoSerializer<GenericRecord> {
 
     private final DescriptorProto descriptorProto;
     private final Descriptors.Descriptor descriptor;
-
-    private static final Map<Schema.Type, UnaryOperator<Object>> PRIMITIVE_TYPE_ENCODERS =
-            initializePrimitiveEncoderFunction();
 
     private static final Map<Schema.Type, FieldDescriptorProto.Type> AVRO_TYPES_TO_PROTO =
             initializeAvroFieldToFieldDescriptorTypes();
@@ -100,32 +97,6 @@
                 FieldDescriptorProto.Type.TYPE_STRING);
         mapping.put("geography_wkt", FieldDescriptorProto.Type.TYPE_STRING);
         mapping.put("Json", FieldDescriptorProto.Type.TYPE_STRING);
-<<<<<<< HEAD
-        return mapping;
-    }
-
-    /**
-     * Function to map Avro Schema Type to an Encoding function which converts AvroSchema Primitive
-     * Type to Dynamic Message.
-     *
-     * @return Map containing mapping from Primitive Avro Schema Type with encoder function.
-     */
-    private static EnumMap<Schema.Type, UnaryOperator<Object>>
-            initializePrimitiveEncoderFunction() {
-        EnumMap<Schema.Type, UnaryOperator<Object>> mapping = new EnumMap<>(Schema.Type.class);
-        mapping.put(Schema.Type.INT, o -> (long) (int) o); // INT -> long
-        mapping.put(Schema.Type.LONG, UnaryOperator.identity());
-        mapping.put(Schema.Type.DOUBLE, UnaryOperator.identity());
-        mapping.put(Schema.Type.BOOLEAN, UnaryOperator.identity());
-        mapping.put(
-                Schema.Type.FLOAT,
-                o -> Float.parseFloat(String.valueOf((float) o))); // FLOAT -> FLOAT
-        mapping.put(Schema.Type.STRING, Object::toString);
-        mapping.put(Schema.Type.ENUM, Object::toString);
-        mapping.put(Schema.Type.FIXED, o -> ByteString.copyFrom(((GenericData.Fixed) o).bytes()));
-        mapping.put(Schema.Type.BYTES, o -> ByteString.copyFrom(((ByteBuffer) o).array()));
-=======
->>>>>>> d45c3eb0
         return mapping;
     }
 
@@ -392,163 +363,11 @@
 
     @Override
     public ByteString serialize(GenericRecord record) throws BigQuerySerializationException {
-        return getDynamicMessageFromGenericRecord(record, this.descriptor).toByteString();
+        throw new UnsupportedOperationException("serialize method is not supported");
     }
 
     @Override
     public DescriptorProto getDescriptorProto() {
         return this.descriptorProto;
     }
-
-    /**
-     * Function to convert a Generic Avro Record to Dynamic Message to write using the Storage Write
-     * API.
-     *
-     * @param element {@link GenericRecord} Object to convert to {@link DynamicMessage}
-     * @param descriptor {@link Descriptors.Descriptor} describing the schema of the sink table.
-     * @return {@link DynamicMessage} Object converted from the Generic Avro Record.
-     */
-    public static DynamicMessage getDynamicMessageFromGenericRecord(
-            GenericRecord element, Descriptors.Descriptor descriptor) {
-        Schema schema = element.getSchema();
-        DynamicMessage.Builder builder = DynamicMessage.newBuilder(descriptor);
-        // Get the record's schema and find the field descriptor for each field one by one.
-        for (Schema.Field field : schema.getFields()) {
-            // In case no field descriptor exists for the field, throw an error as we have
-            // incompatible schemas.
-            Descriptors.FieldDescriptor fieldDescriptor =
-                    Preconditions.checkNotNull(
-                            descriptor.findFieldByName(field.name().toLowerCase()));
-            // Get the value for a field.
-            // Check if the value is null.
-            @Nullable Object value = element.get(field.name());
-            if (value == null) {
-                // If the field required, throw an error.
-                if (fieldDescriptor.isRequired()) {
-                    throw new IllegalArgumentException(
-                            "Received null value for non-nullable field "
-                                    + fieldDescriptor.getName());
-                }
-            } else {
-                // Convert to Dynamic Message.
-                value = toProtoValue(fieldDescriptor, field.schema(), value);
-                builder.setField(fieldDescriptor, value);
-            }
-        }
-        return builder.build();
-    }
-
-    /**
-     * Function to convert a value of an AvroSchemaField value to required DynamicMessage value.
-     *
-     * @param fieldDescriptor {@link com.google.protobuf.Descriptors.FieldDescriptor} Object
-     *     describing the sink table field to which given value needs to be converted to.
-     * @param avroSchema {@link Schema} Object describing the value of Avro Schema Field.
-     * @param value Value of the Avro Schema Field.
-     * @return Converted Object.
-     */
-    private static Object toProtoValue(
-            Descriptors.FieldDescriptor fieldDescriptor, Schema avroSchema, Object value) {
-        switch (avroSchema.getType()) {
-            case RECORD:
-                // Recursion
-                return getDynamicMessageFromGenericRecord(
-                        (GenericRecord) value, fieldDescriptor.getMessageType());
-            case ARRAY:
-                // Get an Iterable of all the values in the array.
-                Iterable<Object> iterable = (Iterable<Object>) value;
-                // Get the inner element type.
-                @Nullable Schema arrayElementType = avroSchema.getElementType();
-                if (arrayElementType == null) {
-                    throw new IllegalArgumentException("Unexpected null element type!");
-                }
-                // Convert each value one by one.
-                return StreamSupport.stream(iterable.spliterator(), false)
-                        .map(v -> toProtoValue(fieldDescriptor, arrayElementType, v))
-                        .collect(Collectors.toList());
-            case UNION:
-                Schema type = handleUnionSchema(avroSchema);
-                // Get the schema of the field.
-                return toProtoValue(fieldDescriptor, type, value);
-            case MAP:
-                return new UnsupportedOperationException("Not supported yet");
-            default:
-                return scalarToProtoValue(avroSchema, value);
-        }
-    }
-
-    /**
-     * Function to convert Avro Schema Field value to Dynamic Message value (for Primitive and
-     * Logical Types).
-     *
-     * @param fieldSchema Avro Schema describing the schema for the value.
-     * @param value Avro Schema Field value to convert to Dynamic Message value.
-     * @return Converted Dynamic Message value.
-     */
-    private static Object scalarToProtoValue(Schema fieldSchema, Object value) {
-        String logicalTypeString = fieldSchema.getProp(LogicalType.LOGICAL_TYPE_PROP);
-        @Nullable UnaryOperator<Object> encoder;
-        String errorMessage;
-        if (logicalTypeString != null) {
-            // 1. In case, the Schema has a Logical Type.
-            encoder = getLogicalEncoder(logicalTypeString);
-            errorMessage = "Unsupported logical type " + logicalTypeString;
-        } else {
-            // 2. For all the other Primitive types.
-            encoder = PRIMITIVE_TYPE_ENCODERS.get(fieldSchema.getType());
-            errorMessage = "Unexpected Avro type " + fieldSchema;
-        }
-        if (encoder == null) {
-            throw new IllegalArgumentException(errorMessage);
-        }
-        return encoder.apply(value);
-    }
-
-    /**
-     * Function to obtain the Encoder Function responsible for encoding AvroSchemaField to
-     * DynamicMessage.
-     *
-     * @param logicalTypeString String containing the name for Logical Schema Type.
-     * @return Encoder Function which converts AvroSchemaField to DynamicMessage
-     */
-    private static UnaryOperator<Object> getLogicalEncoder(String logicalTypeString) {
-        Map<String, UnaryOperator<Object>> mapping = new HashMap<>();
-        mapping.put(LogicalTypes.date().getName(), AvroToProtoSerializerUtils::convertDate);
-        mapping.put(
-                LogicalTypes.decimal(1).getName(),
-                value -> AvroToProtoSerializerUtils.convertDecimal(LogicalTypes.decimal(1), value));
-        mapping.put(
-                LogicalTypes.timestampMicros().getName(),
-                value ->
-                        AvroToProtoSerializerUtils.convertTimestamp(
-                                value, true, "Timestamp(micros/millis)"));
-        mapping.put(
-                LogicalTypes.timestampMillis().getName(),
-                value ->
-                        AvroToProtoSerializerUtils.convertTimestamp(
-                                value, false, "Timestamp(micros/millis)"));
-        mapping.put(LogicalTypes.uuid().getName(), AvroToProtoSerializerUtils::convertUUID);
-        mapping.put(
-                LogicalTypes.timeMillis().getName(),
-                value ->
-                        AvroToProtoSerializerUtils.convertTime(
-                                value, false, "Time(micros/millis)"));
-        mapping.put(
-                LogicalTypes.timeMicros().getName(),
-                value ->
-                        AvroToProtoSerializerUtils.convertTime(value, true, "Time(micros/millis)"));
-        mapping.put(
-                LogicalTypes.localTimestampMillis().getName(),
-                value ->
-                        AvroToProtoSerializerUtils.convertDateTime(
-                                value, false, "Local Timestamp(micros/millis)"));
-        mapping.put(
-                LogicalTypes.localTimestampMicros().getName(),
-                value ->
-                        AvroToProtoSerializerUtils.convertDateTime(
-                                value, true, "Local Timestamp(micros/millis)"));
-        mapping.put("geography_wkt", AvroToProtoSerializerUtils::convertGeography);
-        mapping.put("Json", AvroToProtoSerializerUtils::convertJson);
-        return mapping.get(logicalTypeString);
-    }
 }