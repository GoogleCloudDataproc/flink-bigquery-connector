--- conflicted
+++ resolved
@@ -21,7 +21,6 @@
 import org.apache.avro.generic.GenericRecord;
 import org.apache.commons.lang3.tuple.ImmutablePair;
 
-<<<<<<< HEAD
 import javax.annotation.Nullable;
 
 import java.util.Arrays;
@@ -359,11 +358,6 @@
         this.descriptor = BigQueryProtoSerializer.getDescriptorFromDescriptorProto(descriptorProto);
     }
 
-=======
-/** Serializer for converting Avro's {@link GenericRecord} to BigQuery proto. */
-public class AvroToProtoSerializer implements BigQueryProtoSerializer<GenericRecord> {
-
->>>>>>> ddde84de
     @Override
     public ByteString serialize(GenericRecord record) throws BigQuerySerializationException {
         throw new UnsupportedOperationException("serialize method is not supported");
