--- conflicted
+++ resolved
@@ -8,8 +8,8 @@
 import com.google.cloud.flink.bigquery.services.BigQueryServices.QueryDataClient;
 import com.google.cloud.flink.bigquery.services.BigQueryServicesFactory;
 import com.google.cloud.flink.bigquery.services.BigQueryUtils;
+import com.google.protobuf.DescriptorProtos.DescriptorProto;
 import com.google.protobuf.DescriptorProtos.FieldDescriptorProto;
-import com.google.protobuf.DescriptorProtos.DescriptorProto;
 import com.google.protobuf.DescriptorProtos.FileDescriptorProto;
 import com.google.protobuf.Descriptors.Descriptor;
 import com.google.protobuf.Descriptors.DescriptorValidationException;
@@ -41,10 +41,8 @@
     private DescriptorProto descriptorProto;
     private Descriptor descriptor;
 
-    private static final Map<Schema.Type, FieldDescriptorProto.Type>
-            AVRO_TYPES_TO_PROTO;
-    private static final Map<String, FieldDescriptorProto.Type>
-            LOGICAL_AVRO_TYPES_TO_PROTO;
+    private static final Map<Schema.Type, FieldDescriptorProto.Type> AVRO_TYPES_TO_PROTO;
+    private static final Map<String, FieldDescriptorProto.Type> LOGICAL_AVRO_TYPES_TO_PROTO;
 
     public DescriptorProto getDescriptorProto() {
         return descriptorProto;
@@ -110,24 +108,15 @@
          * AVRO_TYPES_TO_PROTO: containing mapping from Primitive Avro Schema Type to FieldDescriptorProto.
          */
         AVRO_TYPES_TO_PROTO = new EnumMap<>(Schema.Type.class);
-        AVRO_TYPES_TO_PROTO.put(
-                Schema.Type.INT, FieldDescriptorProto.Type.TYPE_INT64);
-        AVRO_TYPES_TO_PROTO.put(
-                Schema.Type.FIXED, FieldDescriptorProto.Type.TYPE_BYTES);
-        AVRO_TYPES_TO_PROTO.put(
-                Schema.Type.LONG, FieldDescriptorProto.Type.TYPE_INT64);
-        AVRO_TYPES_TO_PROTO.put(
-                Schema.Type.FLOAT, FieldDescriptorProto.Type.TYPE_FLOAT);
-        AVRO_TYPES_TO_PROTO.put(
-                Schema.Type.DOUBLE, FieldDescriptorProto.Type.TYPE_DOUBLE);
-        AVRO_TYPES_TO_PROTO.put(
-                Schema.Type.STRING, FieldDescriptorProto.Type.TYPE_STRING);
-        AVRO_TYPES_TO_PROTO.put(
-                Schema.Type.BOOLEAN, FieldDescriptorProto.Type.TYPE_BOOL);
-        AVRO_TYPES_TO_PROTO.put(
-                Schema.Type.ENUM, FieldDescriptorProto.Type.TYPE_STRING);
-        AVRO_TYPES_TO_PROTO.put(
-                Schema.Type.BYTES, FieldDescriptorProto.Type.TYPE_BYTES);
+        AVRO_TYPES_TO_PROTO.put(Schema.Type.INT, FieldDescriptorProto.Type.TYPE_INT64);
+        AVRO_TYPES_TO_PROTO.put(Schema.Type.FIXED, FieldDescriptorProto.Type.TYPE_BYTES);
+        AVRO_TYPES_TO_PROTO.put(Schema.Type.LONG, FieldDescriptorProto.Type.TYPE_INT64);
+        AVRO_TYPES_TO_PROTO.put(Schema.Type.FLOAT, FieldDescriptorProto.Type.TYPE_FLOAT);
+        AVRO_TYPES_TO_PROTO.put(Schema.Type.DOUBLE, FieldDescriptorProto.Type.TYPE_DOUBLE);
+        AVRO_TYPES_TO_PROTO.put(Schema.Type.STRING, FieldDescriptorProto.Type.TYPE_STRING);
+        AVRO_TYPES_TO_PROTO.put(Schema.Type.BOOLEAN, FieldDescriptorProto.Type.TYPE_BOOL);
+        AVRO_TYPES_TO_PROTO.put(Schema.Type.ENUM, FieldDescriptorProto.Type.TYPE_STRING);
+        AVRO_TYPES_TO_PROTO.put(Schema.Type.BYTES, FieldDescriptorProto.Type.TYPE_BYTES);
 
         /*
          * Map Logical Avro Schema Type to FieldDescriptorProto Type, which converts
@@ -136,37 +125,28 @@
          */
         LOGICAL_AVRO_TYPES_TO_PROTO = new HashMap<>();
         LOGICAL_AVRO_TYPES_TO_PROTO.put(
-                LogicalTypes.date().getName(),
-                FieldDescriptorProto.Type.TYPE_INT32);
-        LOGICAL_AVRO_TYPES_TO_PROTO.put(
-                LogicalTypes.decimal(1).getName(),
-                FieldDescriptorProto.Type.TYPE_BYTES);
-        LOGICAL_AVRO_TYPES_TO_PROTO.put(
-                LogicalTypes.timestampMicros().getName(),
-                FieldDescriptorProto.Type.TYPE_INT64);
-        LOGICAL_AVRO_TYPES_TO_PROTO.put(
-                LogicalTypes.timestampMillis().getName(),
-                FieldDescriptorProto.Type.TYPE_INT64);
-        LOGICAL_AVRO_TYPES_TO_PROTO.put(
-                LogicalTypes.uuid().getName(),
-                FieldDescriptorProto.Type.TYPE_STRING);
+                LogicalTypes.date().getName(), FieldDescriptorProto.Type.TYPE_INT32);
+        LOGICAL_AVRO_TYPES_TO_PROTO.put(
+                LogicalTypes.decimal(1).getName(), FieldDescriptorProto.Type.TYPE_BYTES);
+        LOGICAL_AVRO_TYPES_TO_PROTO.put(
+                LogicalTypes.timestampMicros().getName(), FieldDescriptorProto.Type.TYPE_INT64);
+        LOGICAL_AVRO_TYPES_TO_PROTO.put(
+                LogicalTypes.timestampMillis().getName(), FieldDescriptorProto.Type.TYPE_INT64);
+        LOGICAL_AVRO_TYPES_TO_PROTO.put(
+                LogicalTypes.uuid().getName(), FieldDescriptorProto.Type.TYPE_STRING);
         // These are newly added.
         LOGICAL_AVRO_TYPES_TO_PROTO.put(
-                LogicalTypes.timeMillis().getName(),
-                FieldDescriptorProto.Type.TYPE_STRING);
-        LOGICAL_AVRO_TYPES_TO_PROTO.put(
-                LogicalTypes.timeMicros().getName(),
-                FieldDescriptorProto.Type.TYPE_STRING);
+                LogicalTypes.timeMillis().getName(), FieldDescriptorProto.Type.TYPE_STRING);
+        LOGICAL_AVRO_TYPES_TO_PROTO.put(
+                LogicalTypes.timeMicros().getName(), FieldDescriptorProto.Type.TYPE_STRING);
         LOGICAL_AVRO_TYPES_TO_PROTO.put(
                 LogicalTypes.localTimestampMillis().getName(),
                 FieldDescriptorProto.Type.TYPE_STRING);
         LOGICAL_AVRO_TYPES_TO_PROTO.put(
                 LogicalTypes.localTimestampMicros().getName(),
                 FieldDescriptorProto.Type.TYPE_STRING);
-        LOGICAL_AVRO_TYPES_TO_PROTO.put(
-                "geography_wkt", FieldDescriptorProto.Type.TYPE_STRING);
-        LOGICAL_AVRO_TYPES_TO_PROTO.put(
-                "Json", FieldDescriptorProto.Type.TYPE_STRING);
+        LOGICAL_AVRO_TYPES_TO_PROTO.put("geography_wkt", FieldDescriptorProto.Type.TYPE_STRING);
+        LOGICAL_AVRO_TYPES_TO_PROTO.put("Json", FieldDescriptorProto.Type.TYPE_STRING);
     }
 
     // ---------------  Factory Methods ---------------------
@@ -266,8 +246,7 @@
         @Nullable Schema schema = field.schema();
         Preconditions.checkNotNull(schema, "Unexpected null schema!");
 
-        FieldDescriptorProto.Builder fieldDescriptorBuilder =
-                FieldDescriptorProto.newBuilder();
+        FieldDescriptorProto.Builder fieldDescriptorBuilder = FieldDescriptorProto.newBuilder();
         fieldDescriptorBuilder = fieldDescriptorBuilder.setName(field.name().toLowerCase());
         fieldDescriptorBuilder = fieldDescriptorBuilder.setNumber(fieldNumber);
 
@@ -380,7 +359,7 @@
                 }
                 if (isNullable
                         && (elementType.getType() == Schema.Type.MAP
-                        || elementType.getType() == Schema.Type.ARRAY)) {
+                                || elementType.getType() == Schema.Type.ARRAY)) {
                     throw new UnsupportedOperationException(
                             "NULLABLE MAP/ARRAYS in UNION types are not supported");
                 }
@@ -412,29 +391,15 @@
                 }
         }
         // Set the Labels for different Modes - REPEATED, REQUIRED, NULLABLE.
-<<<<<<< HEAD
         if (fieldDescriptorBuilder.getLabel() != FieldDescriptorProto.Label.LABEL_REPEATED) {
             if (isNullable) {
                 fieldDescriptorBuilder =
                         fieldDescriptorBuilder.setLabel(FieldDescriptorProto.Label.LABEL_OPTIONAL);
-=======
-        if (fieldDescriptorBuilder.getLabel()
-                != FieldDescriptorProto.Label.LABEL_REPEATED) {
-            if (isNullable) {
-                fieldDescriptorBuilder =
-                        fieldDescriptorBuilder.setLabel(
-                                FieldDescriptorProto.Label.LABEL_OPTIONAL);
->>>>>>> 17446ad7
             } else {
                 // The Default Value is specified only in the case of scalar non-repeated fields.
                 // If it was a scalar type, the default value would already have been set.
                 fieldDescriptorBuilder =
-<<<<<<< HEAD
                         fieldDescriptorBuilder.setLabel(FieldDescriptorProto.Label.LABEL_REQUIRED);
-=======
-                        fieldDescriptorBuilder.setLabel(
-                                FieldDescriptorProto.Label.LABEL_REQUIRED);
->>>>>>> 17446ad7
             }
         }
         descriptorProtoBuilder.addField(fieldDescriptorBuilder.build());
