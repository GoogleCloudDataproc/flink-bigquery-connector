/*
 * Copyright (C) 2023 Google Inc.
 *
 * Licensed under the Apache License, Version 2.0 (the "License"); you may not
 * use this file except in compliance with the License. You may obtain a copy of
 * the License at
 *
 * http://www.apache.org/licenses/LICENSE-2.0
 *
 * Unless required by applicable law or agreed to in writing, software
 * distributed under the License is distributed on an "AS IS" BASIS, WITHOUT
 * WARRANTIES OR CONDITIONS OF ANY KIND, either express or implied. See the
 * License for the specific language governing permissions and limitations under
 * the License.
 */

package org.apache.flink.connector.bigquery.common.utils;

import org.apache.flink.shaded.guava30.com.google.common.collect.ImmutableCollection;
import org.apache.flink.shaded.guava30.com.google.common.collect.ImmutableMultimap;
import org.apache.flink.shaded.guava30.com.google.common.collect.Lists;

import com.google.api.services.bigquery.model.TableFieldSchema;
import com.google.api.services.bigquery.model.TableSchema;
import com.google.cloud.bigquery.FieldList;
import org.apache.avro.LogicalType;
import org.apache.avro.LogicalTypes;
import org.apache.avro.Schema;

import java.util.ArrayList;
import java.util.HashSet;
import java.util.List;
import java.util.Optional;
import java.util.Set;
import java.util.stream.Collectors;

/**
 * A utility class that helps on the transformation of BigQuery {@link TableSchema} into Avro {@link
 * Schema}. Some methods are heavily influenced on the Apache Beam implementation (not externally
 * accessible methods).
 */
public class SchemaTransform {

    static final String NAMESPACE = "org.apache.flink.connector.bigquery";
    /**
     * Defines the valid mapping between BigQuery types and native Avro types.
     *
     * <p>Some BigQuery types are duplicated here since slightly different Avro records are produced
     * when exporting data in Avro format and when reading data directly using the read API.
     */
    static final ImmutableMultimap<String, Schema.Type> BIG_QUERY_TO_AVRO_TYPES =
            ImmutableMultimap.<String, Schema.Type>builder()
                    .put("STRING", Schema.Type.STRING)
                    .put("GEOGRAPHY", Schema.Type.STRING)
                    .put("BYTES", Schema.Type.BYTES)
                    .put("INTEGER", Schema.Type.LONG)
                    .put("INT64", Schema.Type.LONG)
                    .put("FLOAT", Schema.Type.DOUBLE)
                    .put("FLOAT64", Schema.Type.DOUBLE)
                    .put("NUMERIC", Schema.Type.BYTES)
                    .put("BIGNUMERIC", Schema.Type.BYTES)
                    .put("BOOLEAN", Schema.Type.BOOLEAN)
                    .put("BOOL", Schema.Type.BOOLEAN)
                    .put("TIMESTAMP", Schema.Type.LONG)
                    .put("RECORD", Schema.Type.RECORD)
                    .put("STRUCT", Schema.Type.RECORD)
                    .put("DATE", Schema.Type.STRING)
                    .put("DATE", Schema.Type.INT)
                    .put("DATETIME", Schema.Type.STRING)
                    .put("TIME", Schema.Type.STRING)
                    .put("TIME", Schema.Type.LONG)
                    .put("JSON", Schema.Type.STRING)
                    .build();

    public static Schema toGenericAvroSchema(
            String schemaName, List<TableFieldSchema> fieldSchemas, String namespace) {

        String nextNamespace =
                namespace == null ? null : String.format("%s.%s", namespace, schemaName);

        List<Schema.Field> avroFields = new ArrayList<>();
        for (TableFieldSchema bigQueryField : fieldSchemas) {
            avroFields.add(convertField(bigQueryField, nextNamespace));
        }
        return Schema.createRecord(
                schemaName,
                "Translated Avro Schema for " + schemaName,
                namespace == null ? NAMESPACE : namespace,
                false,
                avroFields);
    }

    public static Schema toGenericAvroSchema(
            String schemaName, List<TableFieldSchema> fieldSchemas) {
        return toGenericAvroSchema(
                schemaName, fieldSchemas, hasNamespaceCollision(fieldSchemas) ? NAMESPACE : null);
    }

    // To maintain backwards compatibility we only disambiguate collisions in the field namespaces
    // as these never worked with this piece of code.
    private static boolean hasNamespaceCollision(List<TableFieldSchema> fieldSchemas) {
        Set<String> recordTypeFieldNames = new HashSet<>();

        List<TableFieldSchema> fieldsToCheck = new ArrayList<>();
        for (fieldsToCheck.addAll(fieldSchemas); !fieldsToCheck.isEmpty(); ) {
            TableFieldSchema field = fieldsToCheck.remove(0);
            if ("STRUCT".equals(field.getType()) || "RECORD".equals(field.getType())) {
                if (recordTypeFieldNames.contains(field.getName())) {
                    return true;
                }
                recordTypeFieldNames.add(field.getName());
                fieldsToCheck.addAll(field.getFields());
            }
        }

        // No collisions present
        return false;
    }

    @SuppressWarnings({
        "nullness" // Avro library not annotated
    })
    private static Schema.Field convertField(TableFieldSchema bigQueryField, String namespace) {
        ImmutableCollection<Schema.Type> avroTypes =
                BIG_QUERY_TO_AVRO_TYPES.get(bigQueryField.getType());
        if (avroTypes.isEmpty()) {
            throw new IllegalArgumentException(
                    "Unable to map BigQuery field type "
                            + bigQueryField.getType()
                            + " to avro type.");
        }

        Schema.Type avroType = avroTypes.iterator().next();
        Schema elementSchema;
        if (avroType == Schema.Type.RECORD) {
            elementSchema =
                    toGenericAvroSchema(
                            bigQueryField.getName(), bigQueryField.getFields(), namespace);
        } else {
            elementSchema = handleAvroLogicalTypes(bigQueryField, avroType);
        }
        Schema fieldSchema;
        if (bigQueryField.getMode() == null || "NULLABLE".equals(bigQueryField.getMode())) {
<<<<<<< HEAD
            fieldSchema = Schema.createUnion(Schema.create(Schema.Type.NULL), elementSchema);
        } else if ("REQUIRED".equals(bigQueryField.getMode())) {
=======
            fieldSchema = Schema.createUnion(Schema.create(Type.NULL), elementSchema);
        } else if (Objects.equals(bigQueryField.getMode(), "REQUIRED")) {
>>>>>>> ecc8e542
            fieldSchema = elementSchema;
        } else if ("REPEATED".equals(bigQueryField.getMode())) {
            fieldSchema = Schema.createArray(elementSchema);
        } else {
            throw new IllegalArgumentException(
                    String.format("Unknown BigQuery Field Mode: %s", bigQueryField.getMode()));
        }
        return new Schema.Field(
                bigQueryField.getName(),
                fieldSchema,
                bigQueryField.getDescription(),
                (Object) null /* Cast to avoid deprecated JsonNode constructor. */);
    }

    private static Schema handleAvroLogicalTypes(
            TableFieldSchema bigQueryField, Schema.Type avroType) {
        String bqType = bigQueryField.getType();
        switch (bqType) {
            case "NUMERIC":
                // Default value based on
                // https://cloud.google.com/bigquery/docs/reference/standard-sql/data-types#decimal_types
                int precision =
                        Optional.ofNullable(bigQueryField.getPrecision()).orElse(38L).intValue();
                int scale = Optional.ofNullable(bigQueryField.getScale()).orElse(9L).intValue();
                return LogicalTypes.decimal(precision, scale)
                        .addToSchema(Schema.create(Schema.Type.BYTES));
            case "BIGNUMERIC":
                // Default value based on
                // https://cloud.google.com/bigquery/docs/reference/standard-sql/data-types#decimal_types
                int precisionBigNumeric =
                        Optional.ofNullable(bigQueryField.getPrecision()).orElse(77L).intValue();
                int scaleBigNumeric =
                        Optional.ofNullable(bigQueryField.getScale()).orElse(38L).intValue();
                return LogicalTypes.decimal(precisionBigNumeric, scaleBigNumeric)
                        .addToSchema(Schema.create(Schema.Type.BYTES));
            case "TIMESTAMP":
                return LogicalTypes.timestampMicros().addToSchema(Schema.create(Schema.Type.LONG));
            case "GEOGRAPHY":
                Schema geoSchema = Schema.create(Schema.Type.STRING);
                geoSchema.addProp(LogicalType.LOGICAL_TYPE_PROP, "geography_wkt");
                return geoSchema;
            default:
                return Schema.create(avroType);
        }
    }

    static List<TableFieldSchema> fieldListToListOfTableFieldSchema(FieldList fieldList) {
        return Optional.ofNullable(fieldList)
                .map(
                        fList ->
                                fList.stream()
                                        .map(
                                                field ->
                                                        new TableFieldSchema()
                                                                .setName(field.getName())
                                                                .setDescription(
                                                                        field.getDescription())
                                                                .setDefaultValueExpression(
                                                                        field
                                                                                .getDefaultValueExpression())
                                                                .setCollation(field.getCollation())
                                                                .setMode(
                                                                        Optional.ofNullable(
                                                                                        field
                                                                                                .getMode())
                                                                                .map(m -> m.name())
                                                                                .orElse(null))
                                                                .setType(field.getType().name())
                                                                .setFields(
                                                                        fieldListToListOfTableFieldSchema(
                                                                                field
                                                                                        .getSubFields())))
                                        .collect(Collectors.toList()))
                .orElse(Lists.newArrayList());
    }

    /**
     * Transforms a BigQuery {@link com.google.cloud.bigquery.Schema} into a {@link TableSchema}.
     *
     * @param schema the schema from the API.
     * @return a TableSchema instance.
     */
    public static TableSchema bigQuerySchemaToTableSchema(com.google.cloud.bigquery.Schema schema) {
        return new TableSchema().setFields(fieldListToListOfTableFieldSchema(schema.getFields()));
    }
}<|MERGE_RESOLUTION|>--- conflicted
+++ resolved
@@ -30,6 +30,7 @@
 import java.util.ArrayList;
 import java.util.HashSet;
 import java.util.List;
+import java.util.Objects;
 import java.util.Optional;
 import java.util.Set;
 import java.util.stream.Collectors;
@@ -141,13 +142,8 @@
         }
         Schema fieldSchema;
         if (bigQueryField.getMode() == null || "NULLABLE".equals(bigQueryField.getMode())) {
-<<<<<<< HEAD
             fieldSchema = Schema.createUnion(Schema.create(Schema.Type.NULL), elementSchema);
-        } else if ("REQUIRED".equals(bigQueryField.getMode())) {
-=======
-            fieldSchema = Schema.createUnion(Schema.create(Type.NULL), elementSchema);
         } else if (Objects.equals(bigQueryField.getMode(), "REQUIRED")) {
->>>>>>> ecc8e542
             fieldSchema = elementSchema;
         } else if ("REPEATED".equals(bigQueryField.getMode())) {
             fieldSchema = Schema.createArray(elementSchema);
