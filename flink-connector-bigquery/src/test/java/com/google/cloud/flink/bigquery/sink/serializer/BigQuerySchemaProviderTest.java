/*
 * Copyright (C) 2023 Google Inc.
 *
 * Licensed under the Apache License, Version 2.0 (the "License"); you may not
 * use this file except in compliance with the License. You may obtain a copy of
 * the License at
 *
 * http://www.apache.org/licenses/LICENSE-2.0
 *
 * Unless required by applicable law or agreed to in writing, software
 * distributed under the License is distributed on an "AS IS" BASIS, WITHOUT
 * WARRANTIES OR CONDITIONS OF ANY KIND, either express or implied. See the
 * License for the specific language governing permissions and limitations under
 * the License.
 */

package com.google.cloud.flink.bigquery.sink.serializer;

import com.google.protobuf.DescriptorProtos;
import com.google.protobuf.DescriptorProtos.FieldDescriptorProto;
import com.google.protobuf.Descriptors.Descriptor;
import com.google.protobuf.Descriptors.FieldDescriptor;
import org.apache.avro.Schema;
import org.assertj.core.api.Assertions;
import org.junit.Test;

import static com.google.cloud.flink.bigquery.sink.serializer.TestBigQuerySchemas.getAvroSchemaFromFieldString;
import static com.google.common.truth.Truth.assertThat;
import static org.junit.Assert.assertEquals;
import static org.junit.Assert.assertThrows;
import static org.junit.Assert.assertTrue;

/** Tests for {@link BigQuerySchemaProvider}. */
public class BigQuerySchemaProviderTest {

    // ------------------ Test Primitive Data Types (Nullable and Required) ------------------
    @Test
    public void testPrimitiveTypesConversion() {
        Descriptor descriptor =
                TestBigQuerySchemas.getSchemaWithRequiredPrimitiveTypes().getDescriptor();
        assertPrimitive(descriptor, FieldDescriptorProto.Label.LABEL_REQUIRED);
    }

    @Test
    public void testRemainingPrimitiveSchemaConversion() {
        Descriptor descriptor =
                TestBigQuerySchemas.getSchemaWithRemainingPrimitiveTypes().getDescriptor();
        assertRemainingPrimitive(descriptor, FieldDescriptorProto.Label.LABEL_REQUIRED);
    }

    @Test
    public void testNullablePrimitiveTypesConversion() {
        Descriptor descriptor =
                TestBigQuerySchemas.getSchemaWithNullablePrimitiveTypes().getDescriptor();
        assertPrimitive(descriptor, FieldDescriptorProto.Label.LABEL_OPTIONAL);
    }

    @Test
    public void testUnionOfRemainingPrimitiveSchemaConversion() {
        Descriptor descriptor =
                TestBigQuerySchemas.getSchemaWithUnionOfRemainingPrimitiveTypes().getDescriptor();
        assertRemainingPrimitive(descriptor, FieldDescriptorProto.Label.LABEL_OPTIONAL);
    }

    // --------------- Test Logical Data Types (Nullable and Required) ---------------
    @Test
    public void testLogicalTypesConversion() {
        Descriptor descriptor =
                TestBigQuerySchemas.getSchemaWithRequiredLogicalTypes().getDescriptor();
        assertLogical(descriptor, FieldDescriptorProto.Label.LABEL_REQUIRED);
    }

    @Test
    public void testRemainingLogicalSchemaConversion() {
        Descriptor descriptor =
                TestBigQuerySchemas.getSchemaWithRemainingLogicalTypes().getDescriptor();
        assertRemainingLogical(descriptor, FieldDescriptorProto.Label.LABEL_REQUIRED);
    }

    @Test
    public void testNullableLogicalTypesConversion() {
        Descriptor descriptor =
                TestBigQuerySchemas.getSchemaWithNullableLogicalTypes().getDescriptor();
        assertLogical(descriptor, FieldDescriptorProto.Label.LABEL_OPTIONAL);
    }

    @Test
    public void testUnionOfRemainingLogicalSchemaConversion() {
        Descriptor descriptor =
                TestBigQuerySchemas.getSchemaWithUnionOfLogicalTypes().getDescriptor();
        assertRemainingLogical(descriptor, FieldDescriptorProto.Label.LABEL_OPTIONAL);
    }

    // ------------ Test Schemas with Record of Different Types -----------
    @Test
    public void testRecordOfArraySchemaConversation() {
        Descriptor descriptor = TestBigQuerySchemas.getSchemaWithRecordOfArray().getDescriptor();
        FieldDescriptorProto field = descriptor.findFieldByNumber(1).toProto();
<<<<<<< HEAD
        assertThat(field.getType()).isEqualTo(FieldDescriptorProto.Type.TYPE_MESSAGE);
        assertThat(field.getName()).isEqualTo("record_with_array");
        assertThat(field.getNumber()).isEqualTo(1);
        assertThat(field.getLabel()).isEqualTo(FieldDescriptorProto.Label.LABEL_REQUIRED);
        assertThat(field.hasTypeName()).isTrue();
        assertThat(descriptor.findNestedTypeByName(field.getTypeName()).toProto())
                .isEqualTo(
                        DescriptorProtos.DescriptorProto.newBuilder()
                                .setName(field.getTypeName())
                                .addField(
                                        FieldDescriptorProto.newBuilder()
                                                .setType(FieldDescriptorProto.Type.TYPE_BOOL)
                                                .setName("array_in_record")
                                                .setNumber(1)
                                                .setLabel(FieldDescriptorProto.Label.LABEL_REPEATED)
                                                .build())
                                .build());
=======
        assertEquals(FieldDescriptorProto.Type.TYPE_MESSAGE, field.getType());
        assertEquals("record_with_array", field.getName());
        assertEquals(1, field.getNumber());
        assertEquals(FieldDescriptorProto.Label.LABEL_REQUIRED, field.getLabel());
        assertTrue(field.hasTypeName());
        assertEquals(
                descriptor.findNestedTypeByName(field.getTypeName()).toProto(),
                DescriptorProtos.DescriptorProto.newBuilder()
                        .setName(field.getTypeName())
                        .addField(
                                FieldDescriptorProto.newBuilder()
                                        .setType(FieldDescriptorProto.Type.TYPE_BOOL)
                                        .setName("array_in_record")
                                        .setNumber(1)
                                        .setLabel(FieldDescriptorProto.Label.LABEL_REPEATED)
                                        .build())
                        .build());
>>>>>>> 154aeb0f
    }

    @Test
    public void testRecordOfUnionSchemaConversation() {
        Descriptor descriptor =
                TestBigQuerySchemas.getSchemaWithRecordOfUnionType().getDescriptor();

        FieldDescriptorProto fieldDescriptorProto = descriptor.findFieldByNumber(1).toProto();
        assertEquals("record_with_union", fieldDescriptorProto.getName());
        assertEquals(1, fieldDescriptorProto.getNumber());
        assertEquals(FieldDescriptorProto.Label.LABEL_REQUIRED, fieldDescriptorProto.getLabel());
        assertEquals(FieldDescriptorProto.Type.TYPE_MESSAGE, fieldDescriptorProto.getType());
        assertTrue(fieldDescriptorProto.hasTypeName());

        Descriptor nestedDescriptor =
                descriptor.findNestedTypeByName(fieldDescriptorProto.getTypeName());
        FieldDescriptor fieldDescriptor = nestedDescriptor.findFieldByNumber(1);
        assertTrue(fieldDescriptor.isOptional());
        assertEquals(FieldDescriptor.Type.BOOL, fieldDescriptor.getType());
        assertEquals("union_in_record", fieldDescriptor.getName());
        assertTrue(fieldDescriptor.hasDefaultValue());
        assertEquals(true, fieldDescriptor.getDefaultValue());
    }

    @Test
    public void testRecordOfMapSchemaConversation() {
        String fieldString = TestBigQuerySchemas.getSchemaWithRecordOfMap();
        assertExpectedUnsupportedException(fieldString, "MAP type not supported yet.");
    }

    @Test
    public void testRecordOfRecordSchemaConversion() {
        Descriptor descriptor = TestBigQuerySchemas.getSchemaWithRecordOfRecord().getDescriptor();

        FieldDescriptorProto field = descriptor.findFieldByNumber(1).toProto();
        assertEquals(FieldDescriptorProto.Type.TYPE_MESSAGE, field.getType());
        assertEquals("record_in_record", field.getName());
        assertEquals(1, field.getNumber());
        assertEquals(FieldDescriptorProto.Label.LABEL_REQUIRED, field.getLabel());
        assertTrue(field.hasTypeName());
        Descriptor nestedDescriptor = descriptor.findNestedTypeByName(field.getTypeName());

        field = nestedDescriptor.findFieldByNumber(1).toProto();
        assertEquals(FieldDescriptorProto.Type.TYPE_MESSAGE, field.getType());
        assertEquals("record_field", field.getName());
        assertEquals(1, field.getNumber());
        assertEquals(FieldDescriptorProto.Label.LABEL_REQUIRED, field.getLabel());
        assertTrue(field.hasTypeName());

        nestedDescriptor = nestedDescriptor.findNestedTypeByName(field.getTypeName());
        field = nestedDescriptor.findFieldByNumber(1).toProto();
        assertEquals(FieldDescriptorProto.Type.TYPE_INT64, field.getType());
        assertEquals("value", field.getName());
        assertEquals(1, field.getNumber());
        assertEquals(FieldDescriptorProto.Label.LABEL_REQUIRED, field.getLabel());

        field = nestedDescriptor.findFieldByNumber(2).toProto();
        assertEquals(FieldDescriptorProto.Type.TYPE_STRING, field.getType());
        assertEquals("another_value", field.getName());
        assertEquals(2, field.getNumber());
        assertEquals(FieldDescriptorProto.Label.LABEL_REQUIRED, field.getLabel());
    }

    @Test
    public void testRecordOfPrimitiveTypeSchemaConversion() {
        Descriptor descriptor =
                TestBigQuerySchemas.getSchemaWithRecordOfPrimitiveTypes().getDescriptor();
        FieldDescriptorProto fieldDescriptorProto = descriptor.findFieldByNumber(1).toProto();
        assertEquals("record_of_primitive_types", fieldDescriptorProto.getName());
        assertEquals(1, fieldDescriptorProto.getNumber());
        assertEquals(FieldDescriptorProto.Label.LABEL_REQUIRED, fieldDescriptorProto.getLabel());
        assertEquals(FieldDescriptorProto.Type.TYPE_MESSAGE, fieldDescriptorProto.getType());
        assertTrue(fieldDescriptorProto.hasTypeName());
        descriptor = descriptor.findNestedTypeByName(fieldDescriptorProto.getTypeName());
        assertPrimitive(descriptor, FieldDescriptorProto.Label.LABEL_REQUIRED);
    }

    @Test
    public void testRecordOfRemainingPrimitiveTypeSchemaConversion() {
        Descriptor descriptor =
                TestBigQuerySchemas.getSchemaWithRecordOfRemainingPrimitiveTypes().getDescriptor();
        FieldDescriptorProto fieldDescriptorProto = descriptor.findFieldByNumber(1).toProto();
        assertEquals("record_of_remaining_primitive_types", fieldDescriptorProto.getName());
        assertEquals(1, fieldDescriptorProto.getNumber());
        assertEquals(FieldDescriptorProto.Label.LABEL_REQUIRED, fieldDescriptorProto.getLabel());
        assertEquals(FieldDescriptorProto.Type.TYPE_MESSAGE, fieldDescriptorProto.getType());
        assertTrue(fieldDescriptorProto.hasTypeName());
        descriptor = descriptor.findNestedTypeByName(fieldDescriptorProto.getTypeName());
        assertRemainingPrimitive(descriptor, FieldDescriptorProto.Label.LABEL_REQUIRED);
    }

    @Test
    public void testRecordOfMapSchemaConversation() {
        String fieldString = TestBigQuerySchemas.getSchemaWithRecordOfMap();
        assertExpectedUnsupportedException(fieldString, "MAP type not supported yet.");
    }

    @Test
    public void testRecordOfRecordSchemaConversion() {
        Descriptor descriptor = TestBigQuerySchemas.getSchemaWithRecordOfRecord().getDescriptor();

        FieldDescriptorProto field = descriptor.findFieldByNumber(1).toProto();
        assertThat(field.getType()).isEqualTo(FieldDescriptorProto.Type.TYPE_MESSAGE);
        assertThat(field.getName()).isEqualTo("record_in_record");
        assertThat(field.getNumber()).isEqualTo(1);
        assertThat(field.getLabel()).isEqualTo(FieldDescriptorProto.Label.LABEL_REQUIRED);
        assertThat(field.hasTypeName()).isTrue();
        Descriptor nestedDescriptor = descriptor.findNestedTypeByName(field.getTypeName());

        field = nestedDescriptor.findFieldByNumber(1).toProto();
        assertThat(field.getType()).isEqualTo(FieldDescriptorProto.Type.TYPE_MESSAGE);
        assertThat(field.getName()).isEqualTo("record_field");
        assertThat(field.getNumber()).isEqualTo(1);
        assertThat(field.getLabel()).isEqualTo(FieldDescriptorProto.Label.LABEL_REQUIRED);
        assertThat(field.hasTypeName()).isTrue();

        nestedDescriptor = nestedDescriptor.findNestedTypeByName(field.getTypeName());
        field = nestedDescriptor.findFieldByNumber(1).toProto();
        assertThat(field.getType()).isEqualTo(FieldDescriptorProto.Type.TYPE_INT64);
        assertThat(field.getName()).isEqualTo("value");
        assertThat(field.getNumber()).isEqualTo(1);
        assertThat(field.getLabel()).isEqualTo(FieldDescriptorProto.Label.LABEL_REQUIRED);

        field = nestedDescriptor.findFieldByNumber(2).toProto();
        assertThat(field.getType()).isEqualTo(FieldDescriptorProto.Type.TYPE_STRING);
        assertThat(field.getName()).isEqualTo("another_value");
        assertThat(field.getNumber()).isEqualTo(2);
        assertThat(field.getLabel()).isEqualTo(FieldDescriptorProto.Label.LABEL_REQUIRED);
    }

    @Test
    public void testRecordOfPrimitiveTypeSchemaConversion() {
        Descriptor descriptor =
                TestBigQuerySchemas.getSchemaWithRecordOfPrimitiveTypes().getDescriptor();

        FieldDescriptorProto fieldDescriptorProto = descriptor.findFieldByNumber(1).toProto();
        assertThat(fieldDescriptorProto.getName()).isEqualTo("record_of_primitive_types");
        assertThat(fieldDescriptorProto.getNumber()).isEqualTo(1);
        assertThat(fieldDescriptorProto.getLabel())
                .isEqualTo(FieldDescriptorProto.Label.LABEL_REQUIRED);
        assertThat(fieldDescriptorProto.getType())
                .isEqualTo(FieldDescriptorProto.Type.TYPE_MESSAGE);
        assertThat(fieldDescriptorProto.hasTypeName()).isTrue();
        descriptor = descriptor.findNestedTypeByName(fieldDescriptorProto.getTypeName());

        assertPrimitive(descriptor, FieldDescriptorProto.Label.LABEL_REQUIRED);
    }

    @Test
    public void testRecordOfRemainingPrimitiveTypeSchemaConversion() {
        Descriptor descriptor =
                TestBigQuerySchemas.getSchemaWithRecordOfRemainingPrimitiveTypes().getDescriptor();

        FieldDescriptorProto fieldDescriptorProto = descriptor.findFieldByNumber(1).toProto();
        assertThat(fieldDescriptorProto.getName()).isEqualTo("record_of_remaining_primitive_types");
        assertThat(fieldDescriptorProto.getNumber()).isEqualTo(1);
        assertThat(fieldDescriptorProto.getLabel())
                .isEqualTo(FieldDescriptorProto.Label.LABEL_REQUIRED);
        assertThat(fieldDescriptorProto.getType())
                .isEqualTo(FieldDescriptorProto.Type.TYPE_MESSAGE);
        assertThat(fieldDescriptorProto.hasTypeName()).isTrue();
        descriptor = descriptor.findNestedTypeByName(fieldDescriptorProto.getTypeName());

        assertRemainingPrimitive(descriptor, FieldDescriptorProto.Label.LABEL_REQUIRED);
    }

    @Test
    public void testRecordOfLogicalTypeSchemaConversion() {
        Descriptor descriptor =
                TestBigQuerySchemas.getSchemaWithRecordOfLogicalTypes().getDescriptor();
        FieldDescriptorProto fieldDescriptorProto = descriptor.findFieldByNumber(1).toProto();
        assertEquals("record_of_logical_types", fieldDescriptorProto.getName());
        assertEquals(1, fieldDescriptorProto.getNumber());
        assertEquals(FieldDescriptorProto.Label.LABEL_REQUIRED, fieldDescriptorProto.getLabel());
        assertEquals(FieldDescriptorProto.Type.TYPE_MESSAGE, fieldDescriptorProto.getType());
        assertTrue(fieldDescriptorProto.hasTypeName());
        descriptor = descriptor.findNestedTypeByName(fieldDescriptorProto.getTypeName());
        assertLogical(descriptor, FieldDescriptorProto.Label.LABEL_REQUIRED);
    }

    @Test
    public void testRecordOfRemainingLogicalTypeSchemaConversion() {
        Descriptor descriptor =
                TestBigQuerySchemas.getSchemaWithRecordOfRemainingLogicalTypes().getDescriptor();
        FieldDescriptorProto fieldDescriptorProto = descriptor.findFieldByNumber(1).toProto();
<<<<<<< HEAD
        assertThat(fieldDescriptorProto.getName()).isEqualTo("record_of_logical_types");
        assertThat(fieldDescriptorProto.getNumber()).isEqualTo(1);
        assertThat(fieldDescriptorProto.getLabel())
                .isEqualTo(FieldDescriptorProto.Label.LABEL_REQUIRED);
        assertThat(fieldDescriptorProto.getType())
                .isEqualTo(FieldDescriptorProto.Type.TYPE_MESSAGE);
        assertThat(fieldDescriptorProto.hasTypeName()).isTrue();
=======
        assertEquals("record_of_remaining_logical_types", fieldDescriptorProto.getName());
        assertEquals(1, fieldDescriptorProto.getNumber());
        assertEquals(FieldDescriptorProto.Label.LABEL_REQUIRED, fieldDescriptorProto.getLabel());
        assertEquals(FieldDescriptorProto.Type.TYPE_MESSAGE, fieldDescriptorProto.getType());
        assertTrue(fieldDescriptorProto.hasTypeName());
>>>>>>> 154aeb0f
        descriptor = descriptor.findNestedTypeByName(fieldDescriptorProto.getTypeName());
        assertRemainingLogical(descriptor, FieldDescriptorProto.Label.LABEL_REQUIRED);
    }

<<<<<<< HEAD
        assertLogical(descriptor, FieldDescriptorProto.Label.LABEL_REQUIRED);
    }

    @Test
    public void testRecordOfRemainingLogicalTypeSchemaConversion() {
        Descriptor descriptor =
                TestBigQuerySchemas.getSchemaWithRecordOfRemainingLogicalTypes().getDescriptor();

        FieldDescriptorProto fieldDescriptorProto = descriptor.findFieldByNumber(1).toProto();
        assertThat(fieldDescriptorProto.getName()).isEqualTo("record_of_remaining_logical_types");
        assertThat(fieldDescriptorProto.getNumber()).isEqualTo(1);
        assertThat(fieldDescriptorProto.getLabel())
                .isEqualTo(FieldDescriptorProto.Label.LABEL_REQUIRED);
        assertThat(fieldDescriptorProto.getType())
                .isEqualTo(FieldDescriptorProto.Type.TYPE_MESSAGE);
        assertThat(fieldDescriptorProto.hasTypeName()).isTrue();
        descriptor = descriptor.findNestedTypeByName(fieldDescriptorProto.getTypeName());

        assertRemainingLogical(descriptor, FieldDescriptorProto.Label.LABEL_REQUIRED);
    }

=======
>>>>>>> 154aeb0f
    // ------------Test Schemas with MAP of Different Types --------------
    @Test
    public void testMapOfArraySchemaConversion() {
        String fieldString = TestBigQuerySchemas.getSchemaWithMapOfArray();
        assertExpectedUnsupportedException(fieldString, "MAP type not supported yet.");
    }

    @Test
    public void testMapOfUnionSchemaConversion() {
        String fieldString = TestBigQuerySchemas.getSchemaWithMapOfUnionType();
        assertExpectedUnsupportedException(fieldString, "MAP type not supported yet.");
    }

    @Test
    public void testMapOfMapSchemaConversion() {
        String fieldString = TestBigQuerySchemas.getSchemaWithMapOfMap();
        assertExpectedUnsupportedException(fieldString, "MAP type not supported yet.");
    }

    @Test
    public void testMapOfRecordSchemaConversion() {
        String fieldString = TestBigQuerySchemas.getSchemaWithMapOfRecord();
        assertExpectedUnsupportedException(fieldString, "MAP type not supported yet.");
    }

    @Test
    public void testMapSchemaConversion() {
        String fieldString = TestBigQuerySchemas.getSchemaWithMapType();
        assertExpectedUnsupportedException(fieldString, "MAP type not supported yet.");
    }

    // ------------Test Schemas with ARRAY of Different Types -------------
    @Test
    public void testArrayOfArraySchemaConversion() {
        String fieldString = TestBigQuerySchemas.getSchemaWithArrayOfArray();
        Schema avroSchema = getAvroSchemaFromFieldString(fieldString);

        IllegalStateException exception =
                assertThrows(
                        IllegalStateException.class,
                        () -> new BigQuerySchemaProviderImpl(avroSchema));
<<<<<<< HEAD
        assertThat(exception).hasMessageThat().contains("Nested arrays not supported by BigQuery.");
=======
        Assertions.assertThat(exception)
                .hasMessageContaining("Nested arrays not supported by BigQuery.");
>>>>>>> 154aeb0f
    }

    @Test
    public void testArrayOfUnionSchemaConversion() {
        String fieldString = TestBigQuerySchemas.getSchemaWithArrayOfUnionValue();
        Schema avroSchema = getAvroSchemaFromFieldString(fieldString);
        IllegalArgumentException exception =
                assertThrows(
                        IllegalArgumentException.class,
                        () -> new BigQuerySchemaProviderImpl(avroSchema));
        Assertions.assertThat(exception)
                .hasMessageContaining("Array cannot have a NULLABLE element");
    }

    @Test
    public void testArrayOfUnionOfMapSchemaConversion() {
        String fieldString = TestBigQuerySchemas.getSchemaWithArrayOfUnionOfMap();
        assertExpectedUnsupportedException(
                fieldString, "MAP/ARRAYS in UNION types are not supported");
    }

    @Test
<<<<<<< HEAD
    public void testArrayOfNullSchemaConversion() {
        String fieldString = TestBigQuerySchemas.getSchemaWithArrayOfNullValue();
        assertExpectedUnsupportedException(
                fieldString, "Converting AVRO type NULL to Storage API Proto type is unsupported");
    }

    @Test
=======
>>>>>>> 154aeb0f
    public void testArrayOfMapSchemaConversion() {
        String fieldString = TestBigQuerySchemas.getSchemaWithArrayOfMap();
        assertExpectedUnsupportedException(fieldString, "Array of Type MAP not supported yet.");
    }

    @Test
    public void testArrayOfRecordSchemaConversion() {
        Descriptor descriptor = TestBigQuerySchemas.getSchemaWithArrayOfRecord().getDescriptor();
        FieldDescriptorProto field = descriptor.findFieldByNumber(1).toProto();
<<<<<<< HEAD
        assertThat(field.getType()).isEqualTo(FieldDescriptorProto.Type.TYPE_MESSAGE);
        assertThat(field.getName()).isEqualTo("array_of_records");
        assertThat(field.getNumber()).isEqualTo(1);
        assertThat(field.getLabel()).isEqualTo(FieldDescriptorProto.Label.LABEL_REPEATED);
        assertThat(field.hasTypeName()).isTrue();
        assertThat(descriptor.findNestedTypeByName(field.getTypeName()).toProto())
                .isEqualTo(
                        DescriptorProtos.DescriptorProto.newBuilder()
                                .setName(field.getTypeName())
                                .addField(
                                        FieldDescriptorProto.newBuilder()
                                                .setType(FieldDescriptorProto.Type.TYPE_INT64)
                                                .setName("value")
                                                .setNumber(1)
                                                .setLabel(FieldDescriptorProto.Label.LABEL_REQUIRED)
                                                .build())
                                .addField(
                                        FieldDescriptorProto.newBuilder()
                                                .setType(FieldDescriptorProto.Type.TYPE_STRING)
                                                .setName("another_value")
                                                .setNumber(2)
                                                .setLabel(FieldDescriptorProto.Label.LABEL_REQUIRED)
                                                .build())
                                .build());
=======
        assertEquals(FieldDescriptorProto.Type.TYPE_MESSAGE, field.getType());
        assertEquals("array_of_records", field.getName());
        assertEquals(1, field.getNumber());
        assertEquals(FieldDescriptorProto.Label.LABEL_REPEATED, field.getLabel());
        assertTrue(field.hasTypeName());
        assertEquals(
                descriptor.findNestedTypeByName(field.getTypeName()).toProto(),
                DescriptorProtos.DescriptorProto.newBuilder()
                        .setName(field.getTypeName())
                        .addField(
                                FieldDescriptorProto.newBuilder()
                                        .setType(FieldDescriptorProto.Type.TYPE_INT64)
                                        .setName("value")
                                        .setNumber(1)
                                        .setLabel(FieldDescriptorProto.Label.LABEL_REQUIRED)
                                        .build())
                        .addField(
                                FieldDescriptorProto.newBuilder()
                                        .setType(FieldDescriptorProto.Type.TYPE_STRING)
                                        .setName("another_value")
                                        .setNumber(2)
                                        .setLabel(FieldDescriptorProto.Label.LABEL_REQUIRED)
                                        .build())
                        .build());
>>>>>>> 154aeb0f
    }

    @Test
    public void testArraysOfPrimitiveTypesSchemaConversion() {
        Descriptor descriptor =
                TestBigQuerySchemas.getSchemaWithArraysOfPrimitiveTypes().getDescriptor();
        assertPrimitive(descriptor, FieldDescriptorProto.Label.LABEL_REPEATED);
    }

    @Test
    public void testArraysOfRemainingPrimitiveTypesSchemaConversion() {
        Descriptor descriptor =
                TestBigQuerySchemas.getSchemaWithArraysOfRemainingPrimitiveTypes().getDescriptor();
        assertRemainingPrimitive(descriptor, FieldDescriptorProto.Label.LABEL_REPEATED);
    }

    @Test
    public void testArraysOfLogicalTypesSchemaConversion() {
        Descriptor descriptor =
                TestBigQuerySchemas.getSchemaWithArraysOfLogicalTypes().getDescriptor();
        assertLogical(descriptor, FieldDescriptorProto.Label.LABEL_REPEATED);
    }

    @Test
    public void testArraysOfRemainingLogicalTypesSchemaConversion() {
        Descriptor descriptor =
                TestBigQuerySchemas.getSchemaWithArraysOfRemainingLogicalTypes().getDescriptor();
        assertRemainingLogical(descriptor, FieldDescriptorProto.Label.LABEL_REPEATED);
    }

    // ------------Test Schemas with UNION of Different Types (Excluding Primitive and Logical)
    @Test
    public void testUnionOfArraySchemaConversion() {
        String fieldString = TestBigQuerySchemas.getSchemaWithUnionOfArray();
        assertExpectedUnsupportedException(
                fieldString, "MAP/ARRAYS in UNION types are not supported");
    }

    @Test
    public void testUnionOfArrayOfRecordSchemaConversion() {
        String fieldString = TestBigQuerySchemas.getSchemaWithUnionOfArrayOfRecord();
        assertExpectedUnsupportedException(
                fieldString, "MAP/ARRAYS in UNION types are not supported");
    }

    @Test
    public void testUnionOfMapSchemaConversion() {
        String fieldString = TestBigQuerySchemas.getSchemaWithUnionOfMap();
        assertExpectedUnsupportedException(
                fieldString, "MAP/ARRAYS in UNION types are not supported");
    }

    @Test
    public void testUnionOfRecordSchemaConversion() {
        Descriptor descriptor = TestBigQuerySchemas.getSchemaWithUnionOfRecord().getDescriptor();
        FieldDescriptorProto field = descriptor.findFieldByNumber(1).toProto();
<<<<<<< HEAD
        assertThat(field.getType()).isEqualTo(FieldDescriptorProto.Type.TYPE_MESSAGE);
        assertThat(field.getName()).isEqualTo("record_field_union");
        assertThat(field.getNumber()).isEqualTo(1);
        assertThat(field.getLabel()).isEqualTo(FieldDescriptorProto.Label.LABEL_OPTIONAL);
        assertThat(field.hasTypeName()).isTrue();
        assertThat(descriptor.findNestedTypeByName(field.getTypeName()).toProto())
                .isEqualTo(
                        DescriptorProtos.DescriptorProto.newBuilder()
                                .setName(field.getTypeName())
                                .addField(
                                        FieldDescriptorProto.newBuilder()
                                                .setType(FieldDescriptorProto.Type.TYPE_INT64)
                                                .setName("value")
                                                .setNumber(1)
                                                .setLabel(FieldDescriptorProto.Label.LABEL_REQUIRED)
                                                .build())
                                .addField(
                                        FieldDescriptorProto.newBuilder()
                                                .setType(FieldDescriptorProto.Type.TYPE_STRING)
                                                .setName("another_value")
                                                .setNumber(2)
                                                .setLabel(FieldDescriptorProto.Label.LABEL_REQUIRED)
                                                .build())
                                .build());
=======
        assertEquals(FieldDescriptorProto.Type.TYPE_MESSAGE, field.getType());
        assertEquals("record_field_union", field.getName());
        assertEquals(1, field.getNumber());
        assertEquals(FieldDescriptorProto.Label.LABEL_OPTIONAL, field.getLabel());
        assertTrue(field.hasTypeName());
        assertEquals(
                descriptor.findNestedTypeByName(field.getTypeName()).toProto(),
                DescriptorProtos.DescriptorProto.newBuilder()
                        .setName(field.getTypeName())
                        .addField(
                                FieldDescriptorProto.newBuilder()
                                        .setType(FieldDescriptorProto.Type.TYPE_INT64)
                                        .setName("value")
                                        .setNumber(1)
                                        .setLabel(FieldDescriptorProto.Label.LABEL_REQUIRED)
                                        .build())
                        .addField(
                                FieldDescriptorProto.newBuilder()
                                        .setType(FieldDescriptorProto.Type.TYPE_STRING)
                                        .setName("another_value")
                                        .setNumber(2)
                                        .setLabel(FieldDescriptorProto.Label.LABEL_REQUIRED)
                                        .build())
                        .build());
    }

    @Test
    public void testUnionOfSinglePrimitiveType() {
        Descriptor descriptor =
                TestBigQuerySchemas.getSchemaWithAllPrimitiveSingleUnion().getDescriptor();
        assertPrimitive(descriptor, FieldDescriptorProto.Label.LABEL_REQUIRED);
>>>>>>> 154aeb0f
    }

    @Test
    public void testUnionOfSinglePrimitiveType() {
        Descriptor descriptor =
                TestBigQuerySchemas.getSchemaWithAllPrimitiveSingleUnion().getDescriptor();
        assertPrimitive(descriptor, FieldDescriptorProto.Label.LABEL_REQUIRED);
    }

    @Test
    public void testMultipleDatatypeUnionSchemaConversion() {
        String fieldString =
                " \"fields\": [\n"
                        + "{\"name\": \"multiple_type_union\","
                        + " \"type\":[\"null\", \"string\", \"int\"]"
                        + "}"
                        + " ]\n";

        Schema avroSchema = getAvroSchemaFromFieldString(fieldString);
        IllegalArgumentException exception =
                assertThrows(
                        IllegalArgumentException.class,
                        () -> new BigQuerySchemaProviderImpl(avroSchema));
        Assertions.assertThat(exception)
                .hasMessageContaining("Multiple non-null union types are not supported.");
    }

    @Test
    public void testDefaultValueSchemaConversion() {
        Descriptor descriptor = TestBigQuerySchemas.getSchemaWithDefaultValue().getDescriptor();

        FieldDescriptorProto fieldDescriptorProto = descriptor.findFieldByNumber(1).toProto();
<<<<<<< HEAD
        assertThat(fieldDescriptorProto.getName()).isEqualTo("long_with_default");
        assertThat(fieldDescriptorProto.getNumber()).isEqualTo(1);
        assertThat(fieldDescriptorProto.getLabel())
                .isEqualTo(FieldDescriptorProto.Label.LABEL_OPTIONAL);
        assertThat(fieldDescriptorProto.getType()).isEqualTo(FieldDescriptorProto.Type.TYPE_INT64);
        assertThat(fieldDescriptorProto.hasDefaultValue()).isTrue();
        assertThat(fieldDescriptorProto.getDefaultValue()).isEqualTo("100");
=======
        assertEquals("long_with_default", fieldDescriptorProto.getName());
        assertEquals(1, fieldDescriptorProto.getNumber());
        assertEquals(FieldDescriptorProto.Label.LABEL_OPTIONAL, fieldDescriptorProto.getLabel());
        assertEquals(FieldDescriptorProto.Type.TYPE_INT64, fieldDescriptorProto.getType());
        assertTrue(fieldDescriptorProto.hasDefaultValue());
        assertEquals("100", fieldDescriptorProto.getDefaultValue());
>>>>>>> 154aeb0f
    }

    private static void assertExpectedUnsupportedException(
            String fieldString, String expectedError) {
        Schema avroSchema = getAvroSchemaFromFieldString(fieldString);
        UnsupportedOperationException exception =
                assertThrows(
                        UnsupportedOperationException.class,
                        () -> new BigQuerySchemaProviderImpl(avroSchema));
        assertThat(exception).hasMessageThat().contains(expectedError);
    }

    private void assertPrimitive(Descriptor descriptor, FieldDescriptorProto.Label label) {
<<<<<<< HEAD
        assertThat(descriptor.findFieldByNumber(1).toProto())
                .isEqualTo(
                        FieldDescriptorProto.newBuilder()
                                .setType(FieldDescriptorProto.Type.TYPE_INT64)
                                .setName("number")
                                .setNumber(1)
                                .setLabel(label)
                                .build());

        assertThat(descriptor.findFieldByNumber(2).toProto())
                .isEqualTo(
                        FieldDescriptorProto.newBuilder()
                                .setType(FieldDescriptorProto.Type.TYPE_DOUBLE)
                                .setName("price")
                                .setNumber(2)
                                .setLabel(label)
                                .build());

        assertThat(descriptor.findFieldByNumber(3).toProto())
                .isEqualTo(
                        FieldDescriptorProto.newBuilder()
                                .setType(FieldDescriptorProto.Type.TYPE_STRING)
                                .setName("species")
                                .setNumber(3)
                                .setLabel(label)
                                .build());

        assertThat(descriptor.findFieldByNumber(4).toProto())
                .isEqualTo(
                        FieldDescriptorProto.newBuilder()
                                .setType(FieldDescriptorProto.Type.TYPE_BOOL)
                                .setName("flighted")
                                .setNumber(4)
                                .setLabel(label)
                                .build());

        assertThat(descriptor.findFieldByNumber(5).toProto())
                .isEqualTo(
                        FieldDescriptorProto.newBuilder()
                                .setType(FieldDescriptorProto.Type.TYPE_BYTES)
                                .setName("sound")
                                .setNumber(5)
                                .setLabel(label)
                                .build());

        assertThat(descriptor.findFieldByNumber(6).toProto())
                .isEqualTo(
                        FieldDescriptorProto.newBuilder()
                                .setType(FieldDescriptorProto.Type.TYPE_MESSAGE)
                                .setName("required_record_field")
                                .setNumber(6)
                                .setTypeName(
                                        descriptor.findFieldByNumber(6).toProto().getTypeName())
                                .setLabel(label)
                                .build());

        assertThat(descriptor.getNestedTypes()).hasSize(1);
        assertThat(
                        descriptor
                                .findNestedTypeByName(
                                        descriptor.findFieldByNumber(6).toProto().getTypeName())
                                .findFieldByNumber(1)
                                .toProto())
                .isEqualTo(
                        FieldDescriptorProto.newBuilder()
                                .setType(FieldDescriptorProto.Type.TYPE_STRING)
                                .setName("species")
                                .setNumber(1)
                                .setLabel(label)
                                .build());
=======
        assertEquals(
                descriptor.findFieldByNumber(1).toProto(),
                FieldDescriptorProto.newBuilder()
                        .setType(FieldDescriptorProto.Type.TYPE_INT64)
                        .setName("number")
                        .setNumber(1)
                        .setLabel(label)
                        .build());

        assertEquals(
                descriptor.findFieldByNumber(2).toProto(),
                FieldDescriptorProto.newBuilder()
                        .setType(FieldDescriptorProto.Type.TYPE_DOUBLE)
                        .setName("price")
                        .setNumber(2)
                        .setLabel(label)
                        .build());

        assertEquals(
                descriptor.findFieldByNumber(3).toProto(),
                FieldDescriptorProto.newBuilder()
                        .setType(FieldDescriptorProto.Type.TYPE_STRING)
                        .setName("species")
                        .setNumber(3)
                        .setLabel(label)
                        .build());

        assertEquals(
                descriptor.findFieldByNumber(4).toProto(),
                FieldDescriptorProto.newBuilder()
                        .setType(FieldDescriptorProto.Type.TYPE_BOOL)
                        .setName("flighted")
                        .setNumber(4)
                        .setLabel(label)
                        .build());

        assertEquals(
                descriptor.findFieldByNumber(5).toProto(),
                FieldDescriptorProto.newBuilder()
                        .setType(FieldDescriptorProto.Type.TYPE_BYTES)
                        .setName("sound")
                        .setNumber(5)
                        .setLabel(label)
                        .build());

        assertEquals(
                descriptor.findFieldByNumber(6).toProto(),
                FieldDescriptorProto.newBuilder()
                        .setType(FieldDescriptorProto.Type.TYPE_MESSAGE)
                        .setName("required_record_field")
                        .setNumber(6)
                        .setTypeName(descriptor.findFieldByNumber(6).toProto().getTypeName())
                        .setLabel(label)
                        .build());

        assertThat(descriptor.getNestedTypes()).hasSize(1);
        assertEquals(
                descriptor
                        .findNestedTypeByName(
                                descriptor.findFieldByNumber(6).toProto().getTypeName())
                        .findFieldByNumber(1)
                        .toProto(),
                FieldDescriptorProto.newBuilder()
                        .setType(FieldDescriptorProto.Type.TYPE_STRING)
                        .setName("species")
                        .setNumber(1)
                        .setLabel(label)
                        .build());
>>>>>>> 154aeb0f
    }

    private void assertRemainingPrimitive(Descriptor descriptor, FieldDescriptorProto.Label label) {

<<<<<<< HEAD
        assertThat(descriptor.findFieldByNumber(1).toProto())
                .isEqualTo(
                        FieldDescriptorProto.newBuilder()
                                .setType(FieldDescriptorProto.Type.TYPE_INT32)
                                .setName("quantity")
                                .setNumber(1)
                                .setLabel(label)
                                .build());

        assertThat(descriptor.findFieldByNumber(2).toProto())
                .isEqualTo(
                        FieldDescriptorProto.newBuilder()
                                .setType(FieldDescriptorProto.Type.TYPE_BYTES)
                                .setName("fixed_field")
                                .setNumber(2)
                                .setLabel(label)
                                .build());

        assertThat(descriptor.findFieldByNumber(3).toProto())
                .isEqualTo(
                        FieldDescriptorProto.newBuilder()
                                .setType(FieldDescriptorProto.Type.TYPE_FLOAT)
                                .setName("float_field")
                                .setNumber(3)
                                .setLabel(label)
                                .build());

        assertThat(descriptor.findFieldByNumber(4).toProto())
                .isEqualTo(
                        FieldDescriptorProto.newBuilder()
                                .setType(FieldDescriptorProto.Type.TYPE_STRING)
                                .setName("enum_field")
                                .setNumber(4)
                                .setLabel(label)
                                .build());
    }

    private void assertLogical(Descriptor descriptor, FieldDescriptorProto.Label label) {
        assertThat(descriptor.findFieldByNumber(1).toProto())
                .isEqualTo(
                        FieldDescriptorProto.newBuilder()
                                .setType(FieldDescriptorProto.Type.TYPE_INT64)
                                .setName("timestamp")
                                .setNumber(1)
                                .setLabel(label)
                                .build());

        assertThat(descriptor.findFieldByNumber(2).toProto())
                .isEqualTo(
                        FieldDescriptorProto.newBuilder()
                                .setType(FieldDescriptorProto.Type.TYPE_STRING)
                                .setName("time")
                                .setNumber(2)
                                .setLabel(label)
                                .build());
        assertThat(descriptor.findFieldByNumber(3).toProto())
                .isEqualTo(
                        FieldDescriptorProto.newBuilder()
                                .setType(FieldDescriptorProto.Type.TYPE_STRING)
                                .setName("datetime")
                                .setNumber(3)
                                .setLabel(label)
                                .build());
        assertThat(descriptor.findFieldByNumber(4).toProto())
                .isEqualTo(
                        FieldDescriptorProto.newBuilder()
                                .setType(FieldDescriptorProto.Type.TYPE_INT32)
                                .setName("date")
                                .setNumber(4)
                                .setLabel(label)
                                .build());
        assertThat(descriptor.findFieldByNumber(5).toProto())
                .isEqualTo(
                        FieldDescriptorProto.newBuilder()
                                .setType(FieldDescriptorProto.Type.TYPE_BYTES)
                                .setName("numeric_field")
                                .setNumber(5)
                                .setLabel(label)
                                .build());

        assertThat(descriptor.findFieldByNumber(6).toProto())
                .isEqualTo(
                        FieldDescriptorProto.newBuilder()
                                .setType(FieldDescriptorProto.Type.TYPE_BYTES)
                                .setName("bignumeric_field")
                                .setNumber(6)
                                .setLabel(label)
                                .build());
        assertThat(descriptor.findFieldByNumber(7).toProto())
                .isEqualTo(
                        FieldDescriptorProto.newBuilder()
                                .setType(FieldDescriptorProto.Type.TYPE_STRING)
                                .setName("geography")
                                .setNumber(7)
                                .setLabel(label)
                                .build());
        assertThat(descriptor.findFieldByNumber(8).toProto())
                .isEqualTo(
                        FieldDescriptorProto.newBuilder()
                                .setType(FieldDescriptorProto.Type.TYPE_STRING)
                                .setName("json")
                                .setNumber(8)
                                .setLabel(label)
                                .build());
=======
        assertEquals(
                descriptor.findFieldByNumber(1).toProto(),
                FieldDescriptorProto.newBuilder()
                        .setType(FieldDescriptorProto.Type.TYPE_INT32)
                        .setName("quantity")
                        .setNumber(1)
                        .setLabel(label)
                        .build());

        assertEquals(
                descriptor.findFieldByNumber(2).toProto(),
                FieldDescriptorProto.newBuilder()
                        .setType(FieldDescriptorProto.Type.TYPE_BYTES)
                        .setName("fixed_field")
                        .setNumber(2)
                        .setLabel(label)
                        .build());

        assertEquals(
                descriptor.findFieldByNumber(3).toProto(),
                FieldDescriptorProto.newBuilder()
                        .setType(FieldDescriptorProto.Type.TYPE_FLOAT)
                        .setName("float_field")
                        .setNumber(3)
                        .setLabel(label)
                        .build());

        assertEquals(
                descriptor.findFieldByNumber(4).toProto(),
                FieldDescriptorProto.newBuilder()
                        .setType(FieldDescriptorProto.Type.TYPE_STRING)
                        .setName("enum_field")
                        .setNumber(4)
                        .setLabel(label)
                        .build());
    }

    private void assertLogical(Descriptor descriptor, FieldDescriptorProto.Label label) {
        assertEquals(
                descriptor.findFieldByNumber(1).toProto(),
                FieldDescriptorProto.newBuilder()
                        .setType(FieldDescriptorProto.Type.TYPE_INT64)
                        .setName("timestamp")
                        .setNumber(1)
                        .setLabel(label)
                        .build());

        assertEquals(
                descriptor.findFieldByNumber(2).toProto(),
                FieldDescriptorProto.newBuilder()
                        .setType(FieldDescriptorProto.Type.TYPE_STRING)
                        .setName("time")
                        .setNumber(2)
                        .setLabel(label)
                        .build());
        assertEquals(
                descriptor.findFieldByNumber(3).toProto(),
                FieldDescriptorProto.newBuilder()
                        .setType(FieldDescriptorProto.Type.TYPE_STRING)
                        .setName("datetime")
                        .setNumber(3)
                        .setLabel(label)
                        .build());
        assertEquals(
                descriptor.findFieldByNumber(4).toProto(),
                FieldDescriptorProto.newBuilder()
                        .setType(FieldDescriptorProto.Type.TYPE_INT32)
                        .setName("date")
                        .setNumber(4)
                        .setLabel(label)
                        .build());
        assertEquals(
                descriptor.findFieldByNumber(5).toProto(),
                FieldDescriptorProto.newBuilder()
                        .setType(FieldDescriptorProto.Type.TYPE_BYTES)
                        .setName("numeric_field")
                        .setNumber(5)
                        .setLabel(label)
                        .build());

        assertEquals(
                descriptor.findFieldByNumber(6).toProto(),
                FieldDescriptorProto.newBuilder()
                        .setType(FieldDescriptorProto.Type.TYPE_BYTES)
                        .setName("bignumeric_field")
                        .setNumber(6)
                        .setLabel(label)
                        .build());
        assertEquals(
                descriptor.findFieldByNumber(7).toProto(),
                FieldDescriptorProto.newBuilder()
                        .setType(FieldDescriptorProto.Type.TYPE_STRING)
                        .setName("geography")
                        .setNumber(7)
                        .setLabel(label)
                        .build());
        assertEquals(
                descriptor.findFieldByNumber(8).toProto(),
                FieldDescriptorProto.newBuilder()
                        .setType(FieldDescriptorProto.Type.TYPE_STRING)
                        .setName("json")
                        .setNumber(8)
                        .setLabel(label)
                        .build());
>>>>>>> 154aeb0f
    }

    private void assertRemainingLogical(Descriptor descriptor, FieldDescriptorProto.Label label) {

<<<<<<< HEAD
        assertThat(descriptor.findFieldByNumber(1).toProto())
                .isEqualTo(
                        FieldDescriptorProto.newBuilder()
                                .setType(FieldDescriptorProto.Type.TYPE_INT64)
                                .setName("ts_millis")
                                .setNumber(1)
                                .setLabel(label)
                                .build());

        assertThat(descriptor.findFieldByNumber(2).toProto())
                .isEqualTo(
                        FieldDescriptorProto.newBuilder()
                                .setType(FieldDescriptorProto.Type.TYPE_STRING)
                                .setName("time_millis")
                                .setNumber(2)
                                .setLabel(label)
                                .build());

        assertThat(descriptor.findFieldByNumber(3).toProto())
                .isEqualTo(
                        FieldDescriptorProto.newBuilder()
                                .setType(FieldDescriptorProto.Type.TYPE_STRING)
                                .setName("lts_millis")
                                .setNumber(3)
                                .setLabel(label)
                                .build());

        assertThat(descriptor.findFieldByNumber(4).toProto())
                .isEqualTo(
                        FieldDescriptorProto.newBuilder()
                                .setType(FieldDescriptorProto.Type.TYPE_STRING)
                                .setName("uuid")
                                .setNumber(4)
                                .setLabel(label)
                                .build());
=======
        assertEquals(
                descriptor.findFieldByNumber(1).toProto(),
                FieldDescriptorProto.newBuilder()
                        .setType(FieldDescriptorProto.Type.TYPE_INT64)
                        .setName("ts_millis")
                        .setNumber(1)
                        .setLabel(label)
                        .build());

        assertEquals(
                descriptor.findFieldByNumber(2).toProto(),
                FieldDescriptorProto.newBuilder()
                        .setType(FieldDescriptorProto.Type.TYPE_STRING)
                        .setName("time_millis")
                        .setNumber(2)
                        .setLabel(label)
                        .build());

        assertEquals(
                descriptor.findFieldByNumber(3).toProto(),
                FieldDescriptorProto.newBuilder()
                        .setType(FieldDescriptorProto.Type.TYPE_STRING)
                        .setName("lts_millis")
                        .setNumber(3)
                        .setLabel(label)
                        .build());

        assertEquals(
                descriptor.findFieldByNumber(4).toProto(),
                FieldDescriptorProto.newBuilder()
                        .setType(FieldDescriptorProto.Type.TYPE_STRING)
                        .setName("uuid")
                        .setNumber(4)
                        .setLabel(label)
                        .build());
>>>>>>> 154aeb0f
    }
}<|MERGE_RESOLUTION|>--- conflicted
+++ resolved
@@ -26,9 +26,7 @@
 
 import static com.google.cloud.flink.bigquery.sink.serializer.TestBigQuerySchemas.getAvroSchemaFromFieldString;
 import static com.google.common.truth.Truth.assertThat;
-import static org.junit.Assert.assertEquals;
 import static org.junit.Assert.assertThrows;
-import static org.junit.Assert.assertTrue;
 
 /** Tests for {@link BigQuerySchemaProvider}. */
 public class BigQuerySchemaProviderTest {
@@ -96,25 +94,6 @@
     public void testRecordOfArraySchemaConversation() {
         Descriptor descriptor = TestBigQuerySchemas.getSchemaWithRecordOfArray().getDescriptor();
         FieldDescriptorProto field = descriptor.findFieldByNumber(1).toProto();
-<<<<<<< HEAD
-        assertThat(field.getType()).isEqualTo(FieldDescriptorProto.Type.TYPE_MESSAGE);
-        assertThat(field.getName()).isEqualTo("record_with_array");
-        assertThat(field.getNumber()).isEqualTo(1);
-        assertThat(field.getLabel()).isEqualTo(FieldDescriptorProto.Label.LABEL_REQUIRED);
-        assertThat(field.hasTypeName()).isTrue();
-        assertThat(descriptor.findNestedTypeByName(field.getTypeName()).toProto())
-                .isEqualTo(
-                        DescriptorProtos.DescriptorProto.newBuilder()
-                                .setName(field.getTypeName())
-                                .addField(
-                                        FieldDescriptorProto.newBuilder()
-                                                .setType(FieldDescriptorProto.Type.TYPE_BOOL)
-                                                .setName("array_in_record")
-                                                .setNumber(1)
-                                                .setLabel(FieldDescriptorProto.Label.LABEL_REPEATED)
-                                                .build())
-                                .build());
-=======
         assertEquals(FieldDescriptorProto.Type.TYPE_MESSAGE, field.getType());
         assertEquals("record_with_array", field.getName());
         assertEquals(1, field.getNumber());
@@ -132,7 +111,6 @@
                                         .setLabel(FieldDescriptorProto.Label.LABEL_REPEATED)
                                         .build())
                         .build());
->>>>>>> 154aeb0f
     }
 
     @Test
@@ -318,49 +296,15 @@
         Descriptor descriptor =
                 TestBigQuerySchemas.getSchemaWithRecordOfRemainingLogicalTypes().getDescriptor();
         FieldDescriptorProto fieldDescriptorProto = descriptor.findFieldByNumber(1).toProto();
-<<<<<<< HEAD
-        assertThat(fieldDescriptorProto.getName()).isEqualTo("record_of_logical_types");
-        assertThat(fieldDescriptorProto.getNumber()).isEqualTo(1);
-        assertThat(fieldDescriptorProto.getLabel())
-                .isEqualTo(FieldDescriptorProto.Label.LABEL_REQUIRED);
-        assertThat(fieldDescriptorProto.getType())
-                .isEqualTo(FieldDescriptorProto.Type.TYPE_MESSAGE);
-        assertThat(fieldDescriptorProto.hasTypeName()).isTrue();
-=======
         assertEquals("record_of_remaining_logical_types", fieldDescriptorProto.getName());
         assertEquals(1, fieldDescriptorProto.getNumber());
         assertEquals(FieldDescriptorProto.Label.LABEL_REQUIRED, fieldDescriptorProto.getLabel());
         assertEquals(FieldDescriptorProto.Type.TYPE_MESSAGE, fieldDescriptorProto.getType());
         assertTrue(fieldDescriptorProto.hasTypeName());
->>>>>>> 154aeb0f
         descriptor = descriptor.findNestedTypeByName(fieldDescriptorProto.getTypeName());
         assertRemainingLogical(descriptor, FieldDescriptorProto.Label.LABEL_REQUIRED);
     }
 
-<<<<<<< HEAD
-        assertLogical(descriptor, FieldDescriptorProto.Label.LABEL_REQUIRED);
-    }
-
-    @Test
-    public void testRecordOfRemainingLogicalTypeSchemaConversion() {
-        Descriptor descriptor =
-                TestBigQuerySchemas.getSchemaWithRecordOfRemainingLogicalTypes().getDescriptor();
-
-        FieldDescriptorProto fieldDescriptorProto = descriptor.findFieldByNumber(1).toProto();
-        assertThat(fieldDescriptorProto.getName()).isEqualTo("record_of_remaining_logical_types");
-        assertThat(fieldDescriptorProto.getNumber()).isEqualTo(1);
-        assertThat(fieldDescriptorProto.getLabel())
-                .isEqualTo(FieldDescriptorProto.Label.LABEL_REQUIRED);
-        assertThat(fieldDescriptorProto.getType())
-                .isEqualTo(FieldDescriptorProto.Type.TYPE_MESSAGE);
-        assertThat(fieldDescriptorProto.hasTypeName()).isTrue();
-        descriptor = descriptor.findNestedTypeByName(fieldDescriptorProto.getTypeName());
-
-        assertRemainingLogical(descriptor, FieldDescriptorProto.Label.LABEL_REQUIRED);
-    }
-
-=======
->>>>>>> 154aeb0f
     // ------------Test Schemas with MAP of Different Types --------------
     @Test
     public void testMapOfArraySchemaConversion() {
@@ -402,12 +346,8 @@
                 assertThrows(
                         IllegalStateException.class,
                         () -> new BigQuerySchemaProviderImpl(avroSchema));
-<<<<<<< HEAD
-        assertThat(exception).hasMessageThat().contains("Nested arrays not supported by BigQuery.");
-=======
         Assertions.assertThat(exception)
                 .hasMessageContaining("Nested arrays not supported by BigQuery.");
->>>>>>> 154aeb0f
     }
 
     @Test
@@ -430,7 +370,6 @@
     }
 
     @Test
-<<<<<<< HEAD
     public void testArrayOfNullSchemaConversion() {
         String fieldString = TestBigQuerySchemas.getSchemaWithArrayOfNullValue();
         assertExpectedUnsupportedException(
@@ -438,8 +377,6 @@
     }
 
     @Test
-=======
->>>>>>> 154aeb0f
     public void testArrayOfMapSchemaConversion() {
         String fieldString = TestBigQuerySchemas.getSchemaWithArrayOfMap();
         assertExpectedUnsupportedException(fieldString, "Array of Type MAP not supported yet.");
@@ -449,32 +386,6 @@
     public void testArrayOfRecordSchemaConversion() {
         Descriptor descriptor = TestBigQuerySchemas.getSchemaWithArrayOfRecord().getDescriptor();
         FieldDescriptorProto field = descriptor.findFieldByNumber(1).toProto();
-<<<<<<< HEAD
-        assertThat(field.getType()).isEqualTo(FieldDescriptorProto.Type.TYPE_MESSAGE);
-        assertThat(field.getName()).isEqualTo("array_of_records");
-        assertThat(field.getNumber()).isEqualTo(1);
-        assertThat(field.getLabel()).isEqualTo(FieldDescriptorProto.Label.LABEL_REPEATED);
-        assertThat(field.hasTypeName()).isTrue();
-        assertThat(descriptor.findNestedTypeByName(field.getTypeName()).toProto())
-                .isEqualTo(
-                        DescriptorProtos.DescriptorProto.newBuilder()
-                                .setName(field.getTypeName())
-                                .addField(
-                                        FieldDescriptorProto.newBuilder()
-                                                .setType(FieldDescriptorProto.Type.TYPE_INT64)
-                                                .setName("value")
-                                                .setNumber(1)
-                                                .setLabel(FieldDescriptorProto.Label.LABEL_REQUIRED)
-                                                .build())
-                                .addField(
-                                        FieldDescriptorProto.newBuilder()
-                                                .setType(FieldDescriptorProto.Type.TYPE_STRING)
-                                                .setName("another_value")
-                                                .setNumber(2)
-                                                .setLabel(FieldDescriptorProto.Label.LABEL_REQUIRED)
-                                                .build())
-                                .build());
-=======
         assertEquals(FieldDescriptorProto.Type.TYPE_MESSAGE, field.getType());
         assertEquals("array_of_records", field.getName());
         assertEquals(1, field.getNumber());
@@ -499,7 +410,6 @@
                                         .setLabel(FieldDescriptorProto.Label.LABEL_REQUIRED)
                                         .build())
                         .build());
->>>>>>> 154aeb0f
     }
 
     @Test
@@ -556,32 +466,6 @@
     public void testUnionOfRecordSchemaConversion() {
         Descriptor descriptor = TestBigQuerySchemas.getSchemaWithUnionOfRecord().getDescriptor();
         FieldDescriptorProto field = descriptor.findFieldByNumber(1).toProto();
-<<<<<<< HEAD
-        assertThat(field.getType()).isEqualTo(FieldDescriptorProto.Type.TYPE_MESSAGE);
-        assertThat(field.getName()).isEqualTo("record_field_union");
-        assertThat(field.getNumber()).isEqualTo(1);
-        assertThat(field.getLabel()).isEqualTo(FieldDescriptorProto.Label.LABEL_OPTIONAL);
-        assertThat(field.hasTypeName()).isTrue();
-        assertThat(descriptor.findNestedTypeByName(field.getTypeName()).toProto())
-                .isEqualTo(
-                        DescriptorProtos.DescriptorProto.newBuilder()
-                                .setName(field.getTypeName())
-                                .addField(
-                                        FieldDescriptorProto.newBuilder()
-                                                .setType(FieldDescriptorProto.Type.TYPE_INT64)
-                                                .setName("value")
-                                                .setNumber(1)
-                                                .setLabel(FieldDescriptorProto.Label.LABEL_REQUIRED)
-                                                .build())
-                                .addField(
-                                        FieldDescriptorProto.newBuilder()
-                                                .setType(FieldDescriptorProto.Type.TYPE_STRING)
-                                                .setName("another_value")
-                                                .setNumber(2)
-                                                .setLabel(FieldDescriptorProto.Label.LABEL_REQUIRED)
-                                                .build())
-                                .build());
-=======
         assertEquals(FieldDescriptorProto.Type.TYPE_MESSAGE, field.getType());
         assertEquals("record_field_union", field.getName());
         assertEquals(1, field.getNumber());
@@ -613,14 +497,6 @@
         Descriptor descriptor =
                 TestBigQuerySchemas.getSchemaWithAllPrimitiveSingleUnion().getDescriptor();
         assertPrimitive(descriptor, FieldDescriptorProto.Label.LABEL_REQUIRED);
->>>>>>> 154aeb0f
-    }
-
-    @Test
-    public void testUnionOfSinglePrimitiveType() {
-        Descriptor descriptor =
-                TestBigQuerySchemas.getSchemaWithAllPrimitiveSingleUnion().getDescriptor();
-        assertPrimitive(descriptor, FieldDescriptorProto.Label.LABEL_REQUIRED);
     }
 
     @Test
@@ -646,22 +522,12 @@
         Descriptor descriptor = TestBigQuerySchemas.getSchemaWithDefaultValue().getDescriptor();
 
         FieldDescriptorProto fieldDescriptorProto = descriptor.findFieldByNumber(1).toProto();
-<<<<<<< HEAD
-        assertThat(fieldDescriptorProto.getName()).isEqualTo("long_with_default");
-        assertThat(fieldDescriptorProto.getNumber()).isEqualTo(1);
-        assertThat(fieldDescriptorProto.getLabel())
-                .isEqualTo(FieldDescriptorProto.Label.LABEL_OPTIONAL);
-        assertThat(fieldDescriptorProto.getType()).isEqualTo(FieldDescriptorProto.Type.TYPE_INT64);
-        assertThat(fieldDescriptorProto.hasDefaultValue()).isTrue();
-        assertThat(fieldDescriptorProto.getDefaultValue()).isEqualTo("100");
-=======
         assertEquals("long_with_default", fieldDescriptorProto.getName());
         assertEquals(1, fieldDescriptorProto.getNumber());
         assertEquals(FieldDescriptorProto.Label.LABEL_OPTIONAL, fieldDescriptorProto.getLabel());
         assertEquals(FieldDescriptorProto.Type.TYPE_INT64, fieldDescriptorProto.getType());
         assertTrue(fieldDescriptorProto.hasDefaultValue());
         assertEquals("100", fieldDescriptorProto.getDefaultValue());
->>>>>>> 154aeb0f
     }
 
     private static void assertExpectedUnsupportedException(
@@ -671,82 +537,10 @@
                 assertThrows(
                         UnsupportedOperationException.class,
                         () -> new BigQuerySchemaProviderImpl(avroSchema));
-        assertThat(exception).hasMessageThat().contains(expectedError);
+        Assertions.assertThat(exception).hasMessageContaining(expectedError);
     }
 
     private void assertPrimitive(Descriptor descriptor, FieldDescriptorProto.Label label) {
-<<<<<<< HEAD
-        assertThat(descriptor.findFieldByNumber(1).toProto())
-                .isEqualTo(
-                        FieldDescriptorProto.newBuilder()
-                                .setType(FieldDescriptorProto.Type.TYPE_INT64)
-                                .setName("number")
-                                .setNumber(1)
-                                .setLabel(label)
-                                .build());
-
-        assertThat(descriptor.findFieldByNumber(2).toProto())
-                .isEqualTo(
-                        FieldDescriptorProto.newBuilder()
-                                .setType(FieldDescriptorProto.Type.TYPE_DOUBLE)
-                                .setName("price")
-                                .setNumber(2)
-                                .setLabel(label)
-                                .build());
-
-        assertThat(descriptor.findFieldByNumber(3).toProto())
-                .isEqualTo(
-                        FieldDescriptorProto.newBuilder()
-                                .setType(FieldDescriptorProto.Type.TYPE_STRING)
-                                .setName("species")
-                                .setNumber(3)
-                                .setLabel(label)
-                                .build());
-
-        assertThat(descriptor.findFieldByNumber(4).toProto())
-                .isEqualTo(
-                        FieldDescriptorProto.newBuilder()
-                                .setType(FieldDescriptorProto.Type.TYPE_BOOL)
-                                .setName("flighted")
-                                .setNumber(4)
-                                .setLabel(label)
-                                .build());
-
-        assertThat(descriptor.findFieldByNumber(5).toProto())
-                .isEqualTo(
-                        FieldDescriptorProto.newBuilder()
-                                .setType(FieldDescriptorProto.Type.TYPE_BYTES)
-                                .setName("sound")
-                                .setNumber(5)
-                                .setLabel(label)
-                                .build());
-
-        assertThat(descriptor.findFieldByNumber(6).toProto())
-                .isEqualTo(
-                        FieldDescriptorProto.newBuilder()
-                                .setType(FieldDescriptorProto.Type.TYPE_MESSAGE)
-                                .setName("required_record_field")
-                                .setNumber(6)
-                                .setTypeName(
-                                        descriptor.findFieldByNumber(6).toProto().getTypeName())
-                                .setLabel(label)
-                                .build());
-
-        assertThat(descriptor.getNestedTypes()).hasSize(1);
-        assertThat(
-                        descriptor
-                                .findNestedTypeByName(
-                                        descriptor.findFieldByNumber(6).toProto().getTypeName())
-                                .findFieldByNumber(1)
-                                .toProto())
-                .isEqualTo(
-                        FieldDescriptorProto.newBuilder()
-                                .setType(FieldDescriptorProto.Type.TYPE_STRING)
-                                .setName("species")
-                                .setNumber(1)
-                                .setLabel(label)
-                                .build());
-=======
         assertEquals(
                 descriptor.findFieldByNumber(1).toProto(),
                 FieldDescriptorProto.newBuilder()
@@ -815,117 +609,10 @@
                         .setNumber(1)
                         .setLabel(label)
                         .build());
->>>>>>> 154aeb0f
     }
 
     private void assertRemainingPrimitive(Descriptor descriptor, FieldDescriptorProto.Label label) {
 
-<<<<<<< HEAD
-        assertThat(descriptor.findFieldByNumber(1).toProto())
-                .isEqualTo(
-                        FieldDescriptorProto.newBuilder()
-                                .setType(FieldDescriptorProto.Type.TYPE_INT32)
-                                .setName("quantity")
-                                .setNumber(1)
-                                .setLabel(label)
-                                .build());
-
-        assertThat(descriptor.findFieldByNumber(2).toProto())
-                .isEqualTo(
-                        FieldDescriptorProto.newBuilder()
-                                .setType(FieldDescriptorProto.Type.TYPE_BYTES)
-                                .setName("fixed_field")
-                                .setNumber(2)
-                                .setLabel(label)
-                                .build());
-
-        assertThat(descriptor.findFieldByNumber(3).toProto())
-                .isEqualTo(
-                        FieldDescriptorProto.newBuilder()
-                                .setType(FieldDescriptorProto.Type.TYPE_FLOAT)
-                                .setName("float_field")
-                                .setNumber(3)
-                                .setLabel(label)
-                                .build());
-
-        assertThat(descriptor.findFieldByNumber(4).toProto())
-                .isEqualTo(
-                        FieldDescriptorProto.newBuilder()
-                                .setType(FieldDescriptorProto.Type.TYPE_STRING)
-                                .setName("enum_field")
-                                .setNumber(4)
-                                .setLabel(label)
-                                .build());
-    }
-
-    private void assertLogical(Descriptor descriptor, FieldDescriptorProto.Label label) {
-        assertThat(descriptor.findFieldByNumber(1).toProto())
-                .isEqualTo(
-                        FieldDescriptorProto.newBuilder()
-                                .setType(FieldDescriptorProto.Type.TYPE_INT64)
-                                .setName("timestamp")
-                                .setNumber(1)
-                                .setLabel(label)
-                                .build());
-
-        assertThat(descriptor.findFieldByNumber(2).toProto())
-                .isEqualTo(
-                        FieldDescriptorProto.newBuilder()
-                                .setType(FieldDescriptorProto.Type.TYPE_STRING)
-                                .setName("time")
-                                .setNumber(2)
-                                .setLabel(label)
-                                .build());
-        assertThat(descriptor.findFieldByNumber(3).toProto())
-                .isEqualTo(
-                        FieldDescriptorProto.newBuilder()
-                                .setType(FieldDescriptorProto.Type.TYPE_STRING)
-                                .setName("datetime")
-                                .setNumber(3)
-                                .setLabel(label)
-                                .build());
-        assertThat(descriptor.findFieldByNumber(4).toProto())
-                .isEqualTo(
-                        FieldDescriptorProto.newBuilder()
-                                .setType(FieldDescriptorProto.Type.TYPE_INT32)
-                                .setName("date")
-                                .setNumber(4)
-                                .setLabel(label)
-                                .build());
-        assertThat(descriptor.findFieldByNumber(5).toProto())
-                .isEqualTo(
-                        FieldDescriptorProto.newBuilder()
-                                .setType(FieldDescriptorProto.Type.TYPE_BYTES)
-                                .setName("numeric_field")
-                                .setNumber(5)
-                                .setLabel(label)
-                                .build());
-
-        assertThat(descriptor.findFieldByNumber(6).toProto())
-                .isEqualTo(
-                        FieldDescriptorProto.newBuilder()
-                                .setType(FieldDescriptorProto.Type.TYPE_BYTES)
-                                .setName("bignumeric_field")
-                                .setNumber(6)
-                                .setLabel(label)
-                                .build());
-        assertThat(descriptor.findFieldByNumber(7).toProto())
-                .isEqualTo(
-                        FieldDescriptorProto.newBuilder()
-                                .setType(FieldDescriptorProto.Type.TYPE_STRING)
-                                .setName("geography")
-                                .setNumber(7)
-                                .setLabel(label)
-                                .build());
-        assertThat(descriptor.findFieldByNumber(8).toProto())
-                .isEqualTo(
-                        FieldDescriptorProto.newBuilder()
-                                .setType(FieldDescriptorProto.Type.TYPE_STRING)
-                                .setName("json")
-                                .setNumber(8)
-                                .setLabel(label)
-                                .build());
-=======
         assertEquals(
                 descriptor.findFieldByNumber(1).toProto(),
                 FieldDescriptorProto.newBuilder()
@@ -1030,48 +717,10 @@
                         .setNumber(8)
                         .setLabel(label)
                         .build());
->>>>>>> 154aeb0f
     }
 
     private void assertRemainingLogical(Descriptor descriptor, FieldDescriptorProto.Label label) {
 
-<<<<<<< HEAD
-        assertThat(descriptor.findFieldByNumber(1).toProto())
-                .isEqualTo(
-                        FieldDescriptorProto.newBuilder()
-                                .setType(FieldDescriptorProto.Type.TYPE_INT64)
-                                .setName("ts_millis")
-                                .setNumber(1)
-                                .setLabel(label)
-                                .build());
-
-        assertThat(descriptor.findFieldByNumber(2).toProto())
-                .isEqualTo(
-                        FieldDescriptorProto.newBuilder()
-                                .setType(FieldDescriptorProto.Type.TYPE_STRING)
-                                .setName("time_millis")
-                                .setNumber(2)
-                                .setLabel(label)
-                                .build());
-
-        assertThat(descriptor.findFieldByNumber(3).toProto())
-                .isEqualTo(
-                        FieldDescriptorProto.newBuilder()
-                                .setType(FieldDescriptorProto.Type.TYPE_STRING)
-                                .setName("lts_millis")
-                                .setNumber(3)
-                                .setLabel(label)
-                                .build());
-
-        assertThat(descriptor.findFieldByNumber(4).toProto())
-                .isEqualTo(
-                        FieldDescriptorProto.newBuilder()
-                                .setType(FieldDescriptorProto.Type.TYPE_STRING)
-                                .setName("uuid")
-                                .setNumber(4)
-                                .setLabel(label)
-                                .build());
-=======
         assertEquals(
                 descriptor.findFieldByNumber(1).toProto(),
                 FieldDescriptorProto.newBuilder()
@@ -1107,6 +756,5 @@
                         .setNumber(4)
                         .setLabel(label)
                         .build());
->>>>>>> 154aeb0f
     }
 }