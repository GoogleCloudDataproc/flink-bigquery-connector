/*
 * Copyright (C) 2023 Google Inc.
 *
 * Licensed under the Apache License, Version 2.0 (the "License"); you may not
 * use this file except in compliance with the License. You may obtain a copy of
 * the License at
 *
 * http://www.apache.org/licenses/LICENSE-2.0
 *
 * Unless required by applicable law or agreed to in writing, software
 * distributed under the License is distributed on an "AS IS" BASIS, WITHOUT
 * WARRANTIES OR CONDITIONS OF ANY KIND, either express or implied. See the
 * License for the specific language governing permissions and limitations under
 * the License.
 */

package com.google.cloud.flink.bigquery.sink.serializer;

import com.google.protobuf.DescriptorProtos;
import com.google.protobuf.DescriptorProtos.FieldDescriptorProto;
import com.google.protobuf.Descriptors;
import com.google.protobuf.Descriptors.Descriptor;
import com.google.protobuf.Descriptors.FieldDescriptor;
import org.apache.avro.Schema;
import org.assertj.core.api.Assertions;
import org.junit.Test;

import static com.google.cloud.flink.bigquery.sink.serializer.AvroToProtoSerializerTestSchemas.getAvroSchemaFromFieldString;
import static com.google.common.truth.Truth.assertThat;
import static org.junit.Assert.assertThrows;

/** Tests for {@link BigQuerySchemaProvider}. */
public class BigQuerySchemaProviderTest {

    // ------------------ Test Primitive Data Types (Nullable and Required) ------------------
    @Test
<<<<<<< HEAD
    public void testLogicalTypesConversion() {
        Descriptor descriptor =
                AvroToProtoSerializerTestSchemas.testLogicalTypesConversion().getDescriptor();

        assertThat(descriptor.findFieldByNumber(1).toProto())
                .isEqualTo(
                        FieldDescriptorProto.newBuilder()
                                .setType(FieldDescriptorProto.Type.TYPE_INT64)
                                .setName("timestamp")
                                .setNumber(1)
                                .setLabel(FieldDescriptorProto.Label.LABEL_OPTIONAL)
                                .build());

        assertThat(descriptor.findFieldByNumber(2).toProto())
                .isEqualTo(
                        FieldDescriptorProto.newBuilder()
                                .setType(FieldDescriptorProto.Type.TYPE_BYTES)
                                .setName("numeric_field")
                                .setNumber(2)
                                .setLabel(FieldDescriptorProto.Label.LABEL_REQUIRED)
                                .build());

        assertThat(descriptor.findFieldByNumber(3).toProto())
                .isEqualTo(
                        FieldDescriptorProto.newBuilder()
                                .setType(FieldDescriptorProto.Type.TYPE_BYTES)
                                .setName("bignumeric_field")
                                .setNumber(3)
                                .setLabel(FieldDescriptorProto.Label.LABEL_OPTIONAL)
                                .build());

        assertThat(descriptor.findFieldByNumber(4).toProto())
                .isEqualTo(
                        FieldDescriptorProto.newBuilder()
                                .setType(FieldDescriptorProto.Type.TYPE_STRING)
                                .setName("geography")
                                .setNumber(4)
                                .setLabel(FieldDescriptorProto.Label.LABEL_REQUIRED)
                                .build());

        assertThat(descriptor.findFieldByNumber(5).toProto())
                .isEqualTo(
                        FieldDescriptorProto.newBuilder()
                                .setType(FieldDescriptorProto.Type.TYPE_STRING)
                                .setName("json")
                                .setNumber(5)
                                .setLabel(FieldDescriptorProto.Label.LABEL_REQUIRED)
                                .build());
    }

    private void assertPrimitive(Descriptor descriptor) {
        assertThat(descriptor.findFieldByNumber(1).toProto())
                .isEqualTo(
                        FieldDescriptorProto.newBuilder()
                                .setType(FieldDescriptorProto.Type.TYPE_STRING)
                                .setName("name")
                                .setNumber(1)
                                .setLabel(FieldDescriptorProto.Label.LABEL_REQUIRED)
                                .build());

        assertThat(descriptor.findFieldByNumber(2).toProto())
                .isEqualTo(
                        FieldDescriptorProto.newBuilder()
                                .setType(FieldDescriptorProto.Type.TYPE_INT64)
                                .setName("number")
                                .setNumber(2)
                                .setLabel(FieldDescriptorProto.Label.LABEL_REQUIRED)
                                .build());

        assertThat(descriptor.findFieldByNumber(3).toProto())
                .isEqualTo(
                        FieldDescriptorProto.newBuilder()
                                .setType(FieldDescriptorProto.Type.TYPE_INT32)
                                .setName("quantity")
                                .setNumber(3)
                                .setLabel(FieldDescriptorProto.Label.LABEL_REQUIRED)
                                .build());

        assertThat(descriptor.findFieldByNumber(4).toProto())
                .isEqualTo(
                        FieldDescriptorProto.newBuilder()
                                .setType(FieldDescriptorProto.Type.TYPE_BYTES)
                                .setName("fixed_field")
                                .setNumber(4)
                                .setLabel(FieldDescriptorProto.Label.LABEL_REQUIRED)
                                .build());

        // TODO: This is different than beam
        assertThat(descriptor.findFieldByNumber(5).toProto())
                .isEqualTo(
                        FieldDescriptorProto.newBuilder()
                                .setType(FieldDescriptorProto.Type.TYPE_FLOAT)
                                .setName("price")
                                .setNumber(5)
                                .setLabel(FieldDescriptorProto.Label.LABEL_REQUIRED)
                                .build());

        assertThat(descriptor.findFieldByNumber(6).toProto())
                .isEqualTo(
                        FieldDescriptorProto.newBuilder()
                                .setType(FieldDescriptorProto.Type.TYPE_DOUBLE)
                                .setName("double_field")
                                .setNumber(6)
                                .setLabel(FieldDescriptorProto.Label.LABEL_REQUIRED)
                                .build());

        assertThat(descriptor.findFieldByNumber(7).toProto())
                .isEqualTo(
                        FieldDescriptorProto.newBuilder()
                                .setType(FieldDescriptorProto.Type.TYPE_BOOL)
                                .setName("boolean_field")
                                .setNumber(7)
                                .setLabel(FieldDescriptorProto.Label.LABEL_REQUIRED)
                                .build());

        assertThat(descriptor.findFieldByNumber(8).toProto())
                .isEqualTo(
                        FieldDescriptorProto.newBuilder()
                                .setType(FieldDescriptorProto.Type.TYPE_STRING)
                                .setName("enum_field")
                                .setNumber(8)
                                .setLabel(FieldDescriptorProto.Label.LABEL_REQUIRED)
                                .build());

        assertThat(descriptor.findFieldByNumber(9).toProto())
                .isEqualTo(
                        FieldDescriptorProto.newBuilder()
                                .setType(FieldDescriptorProto.Type.TYPE_BYTES)
                                .setName("byte_field")
                                .setNumber(9)
                                .setLabel(FieldDescriptorProto.Label.LABEL_REQUIRED)
                                .build());
    }

    @Test
    public void testAllPrimitiveSchemaConversion() {
        Descriptor descriptor =
                AvroToProtoSerializerTestSchemas.testAllPrimitiveSchemaConversion().getDescriptor();
        assertPrimitive(descriptor);
    }

    @Test
    public void testAllLogicalSchemaConversion() {
        Descriptor descriptor =
                AvroToProtoSerializerTestSchemas.testAllLogicalSchemaConversion().getDescriptor();

        assertThat(descriptor.findFieldByNumber(1).toProto())
                .isEqualTo(
                        FieldDescriptorProto.newBuilder()
                                .setType(FieldDescriptorProto.Type.TYPE_INT64)
                                .setName("ts_micros")
                                .setNumber(1)
                                .setLabel(FieldDescriptorProto.Label.LABEL_REQUIRED)
                                .build());

        assertThat(descriptor.findFieldByNumber(2).toProto())
                .isEqualTo(
                        FieldDescriptorProto.newBuilder()
                                .setType(FieldDescriptorProto.Type.TYPE_INT64)
                                .setName("ts_millis")
                                .setNumber(2)
                                .setLabel(FieldDescriptorProto.Label.LABEL_REQUIRED)
                                .build());

        assertThat(descriptor.findFieldByNumber(3).toProto())
                .isEqualTo(
                        FieldDescriptorProto.newBuilder()
                                .setType(FieldDescriptorProto.Type.TYPE_STRING)
                                .setName("time_micros")
                                .setNumber(3)
                                .setLabel(FieldDescriptorProto.Label.LABEL_REQUIRED)
                                .build());

        assertThat(descriptor.findFieldByNumber(4).toProto())
                .isEqualTo(
                        FieldDescriptorProto.newBuilder()
                                .setType(FieldDescriptorProto.Type.TYPE_STRING)
                                .setName("time_millis")
                                .setNumber(4)
                                .setLabel(FieldDescriptorProto.Label.LABEL_REQUIRED)
                                .build());

        assertThat(descriptor.findFieldByNumber(5).toProto())
                .isEqualTo(
                        FieldDescriptorProto.newBuilder()
                                .setType(FieldDescriptorProto.Type.TYPE_STRING)
                                .setName("lts_micros")
                                .setNumber(5)
                                .setLabel(FieldDescriptorProto.Label.LABEL_REQUIRED)
                                .build());

        assertThat(descriptor.findFieldByNumber(6).toProto())
                .isEqualTo(
                        FieldDescriptorProto.newBuilder()
                                .setType(FieldDescriptorProto.Type.TYPE_STRING)
                                .setName("lts_millis")
                                .setNumber(6)
                                .setLabel(FieldDescriptorProto.Label.LABEL_REQUIRED)
                                .build());

        assertThat(descriptor.findFieldByNumber(7).toProto())
                .isEqualTo(
                        FieldDescriptorProto.newBuilder()
                                .setType(FieldDescriptorProto.Type.TYPE_INT32)
                                .setName("date")
                                .setNumber(7)
                                .setLabel(FieldDescriptorProto.Label.LABEL_REQUIRED)
                                .build());

        assertThat(descriptor.findFieldByNumber(8).toProto())
                .isEqualTo(
                        FieldDescriptorProto.newBuilder()
                                .setType(FieldDescriptorProto.Type.TYPE_BYTES)
                                .setName("decimal")
                                .setNumber(8)
                                .setLabel(FieldDescriptorProto.Label.LABEL_REQUIRED)
                                .build());

        assertThat(descriptor.findFieldByNumber(9).toProto())
                .isEqualTo(
                        FieldDescriptorProto.newBuilder()
                                .setType(FieldDescriptorProto.Type.TYPE_STRING)
                                .setName("uuid")
                                .setNumber(9)
                                .setLabel(FieldDescriptorProto.Label.LABEL_REQUIRED)
                                .build());

        assertThat(descriptor.findFieldByNumber(10).toProto())
                .isEqualTo(
                        FieldDescriptorProto.newBuilder()
                                .setType(FieldDescriptorProto.Type.TYPE_STRING)
                                .setName("geography")
                                .setNumber(10)
                                .setLabel(FieldDescriptorProto.Label.LABEL_REQUIRED)
                                .build());
    }

    @Test
    public void testAllUnionLogicalSchemaConversion() {
=======
    public void testPrimitiveTypesConversion() {
>>>>>>> bd0d5b58
        Descriptor descriptor =
                AvroToProtoSerializerTestSchemas.getSchemaWithRequiredPrimitiveTypes()
                        .getDescriptor();
        assertPrimitive(descriptor, FieldDescriptorProto.Label.LABEL_REQUIRED);
    }

    @Test
    public void testRemainingPrimitiveSchemaConversion() {
        Descriptor descriptor =
                AvroToProtoSerializerTestSchemas.getSchemaWithRemainingPrimitiveTypes()
                        .getDescriptor();
        assertRemainingPrimitive(descriptor, FieldDescriptorProto.Label.LABEL_REQUIRED);
    }

<<<<<<< HEAD
        assertThat(descriptor.findFieldByNumber(1).toProto())
                .isEqualTo(
                        FieldDescriptorProto.newBuilder()
                                .setType(FieldDescriptorProto.Type.TYPE_STRING)
                                .setName("name")
                                .setNumber(1)
                                .setLabel(FieldDescriptorProto.Label.LABEL_OPTIONAL)
                                .build());

        assertThat(descriptor.findFieldByNumber(2).toProto())
                .isEqualTo(
                        FieldDescriptorProto.newBuilder()
                                .setType(FieldDescriptorProto.Type.TYPE_INT64)
                                .setName("number")
                                .setNumber(2)
                                .setLabel(FieldDescriptorProto.Label.LABEL_OPTIONAL)
                                .build());

        assertThat(descriptor.findFieldByNumber(3).toProto())
                .isEqualTo(
                        FieldDescriptorProto.newBuilder()
                                .setType(FieldDescriptorProto.Type.TYPE_INT32)
                                .setName("quantity")
                                .setNumber(3)
                                .setLabel(FieldDescriptorProto.Label.LABEL_OPTIONAL)
                                .build());
=======
    @Test
    public void testNullablePrimitiveTypesConversion() {
        Descriptor descriptor =
                AvroToProtoSerializerTestSchemas.getSchemaWithNullablePrimitiveTypes()
                        .getDescriptor();
        assertPrimitive(descriptor, FieldDescriptorProto.Label.LABEL_OPTIONAL);
    }
>>>>>>> bd0d5b58

    @Test
    public void testUnionOfRemainingPrimitiveSchemaConversion() {
        Descriptor descriptor =
                AvroToProtoSerializerTestSchemas.getSchemaWithUnionOfRemainingPrimitiveTypes()
                        .getDescriptor();
        assertRemainingPrimitive(descriptor, FieldDescriptorProto.Label.LABEL_OPTIONAL);
    }

    // --------------- Test Logical Data Types (Nullable and Required) ---------------
    @Test
    public void testLogicalTypesConversion() {
        Descriptor descriptor =
                AvroToProtoSerializerTestSchemas.getSchemaWithRequiredLogicalTypes()
                        .getDescriptor();
        assertLogical(descriptor, FieldDescriptorProto.Label.LABEL_REQUIRED);
    }

    @Test
    public void testRemainingLogicalSchemaConversion() {
        Descriptor descriptor =
                AvroToProtoSerializerTestSchemas.getSchemaWithRemainingLogicalTypes()
                        .getDescriptor();
        assertRemainingLogical(descriptor, FieldDescriptorProto.Label.LABEL_REQUIRED);
    }

    @Test
    public void testNullableLogicalTypesConversion() {
        Descriptor descriptor =
                AvroToProtoSerializerTestSchemas.getSchemaWithNullableLogicalTypes()
                        .getDescriptor();
        assertLogical(descriptor, FieldDescriptorProto.Label.LABEL_OPTIONAL);
    }

    @Test
    public void testUnionOfRemainingLogicalSchemaConversion() {
        Descriptor descriptor =
                AvroToProtoSerializerTestSchemas.getSchemaWithUnionOfLogicalTypes().getDescriptor();
        assertRemainingLogical(descriptor, FieldDescriptorProto.Label.LABEL_OPTIONAL);
    }

    // ------------ Test Schemas with Record of Different Types -----------
    @Test
    public void testRecordOfArraySchemaConversation() {
        Descriptor descriptor =
                AvroToProtoSerializerTestSchemas.getSchemaWithRecordOfArray().getDescriptor();
        FieldDescriptorProto field = descriptor.findFieldByNumber(1).toProto();
        assertThat(field.getType()).isEqualTo(FieldDescriptorProto.Type.TYPE_MESSAGE);
        assertThat(field.getName()).isEqualTo("record_with_array");
        assertThat(field.getNumber()).isEqualTo(1);
        assertThat(field.getLabel()).isEqualTo(FieldDescriptorProto.Label.LABEL_REQUIRED);
        assertThat(field.hasTypeName()).isTrue();
        assertThat(descriptor.findNestedTypeByName(field.getTypeName()).toProto())
                .isEqualTo(
                        DescriptorProtos.DescriptorProto.newBuilder()
                                .setName(field.getTypeName())
                                .addField(
                                        FieldDescriptorProto.newBuilder()
                                                .setType(FieldDescriptorProto.Type.TYPE_BOOL)
                                                .setName("array_in_record")
                                                .setNumber(1)
                                                .setLabel(FieldDescriptorProto.Label.LABEL_REPEATED)
                                                .build())
                                .build());
    }

    @Test
    public void testRecordOfUnionSchemaConversation() {
        Descriptor descriptor =
                AvroToProtoSerializerTestSchemas.getSchemaWithRecordOfUnionType().getDescriptor();

        FieldDescriptorProto fieldDescriptorProto = descriptor.findFieldByNumber(1).toProto();
        assertThat(fieldDescriptorProto.getName()).isEqualTo("record_with_union");
        assertThat(fieldDescriptorProto.getNumber()).isEqualTo(1);
        assertThat(fieldDescriptorProto.getLabel())
                .isEqualTo(FieldDescriptorProto.Label.LABEL_REQUIRED);
        assertThat(fieldDescriptorProto.getType())
                .isEqualTo(FieldDescriptorProto.Type.TYPE_MESSAGE);
        assertThat(fieldDescriptorProto.hasTypeName()).isTrue();

        Descriptor nestedDescriptor =
                descriptor.findNestedTypeByName(fieldDescriptorProto.getTypeName());
        FieldDescriptor fieldDescriptor = nestedDescriptor.findFieldByNumber(1);
        assertThat(fieldDescriptor.isOptional()).isTrue();
        assertThat(fieldDescriptor.getType()).isEqualTo(FieldDescriptor.Type.BOOL);
        assertThat(fieldDescriptor.getName()).isEqualTo("union_in_record");
        assertThat(fieldDescriptor.hasDefaultValue()).isTrue();
        assertThat(fieldDescriptor.getDefaultValue()).isEqualTo(true);
    }

    @Test
    public void testRecordOfMapSchemaConversation() {
        Descriptor descriptor =
                AvroToProtoSerializerTestSchemas.getSchemaWithRecordOfMap().getDescriptor();
        FieldDescriptorProto field = descriptor.findFieldByNumber(1).toProto();
        assertThat(field.getType()).isEqualTo(FieldDescriptorProto.Type.TYPE_MESSAGE);
        assertThat(field.getName()).isEqualTo("record_with_map");
        assertThat(field.getNumber()).isEqualTo(1);
        assertThat(field.getLabel()).isEqualTo(FieldDescriptorProto.Label.LABEL_REQUIRED);
        assertThat(field.hasTypeName()).isTrue();

        Descriptor nestedDescriptor = descriptor.findNestedTypeByName(field.getTypeName());
        FieldDescriptorProto fieldDescriptorProto = nestedDescriptor.findFieldByNumber(1).toProto();
        assertThat(fieldDescriptorProto.getName()).isEqualTo("map_in_record");
        assertThat(fieldDescriptorProto.getNumber()).isEqualTo(1);
        assertThat(fieldDescriptorProto.getType())
                .isEqualTo(FieldDescriptorProto.Type.TYPE_MESSAGE);
        assertThat(fieldDescriptorProto.getLabel())
                .isEqualTo(FieldDescriptorProto.Label.LABEL_REPEATED);
        assertThat(fieldDescriptorProto.hasTypeName()).isTrue();

        nestedDescriptor =
                nestedDescriptor.findNestedTypeByName(fieldDescriptorProto.getTypeName());
        fieldDescriptorProto = nestedDescriptor.findFieldByNumber(1).toProto();
        assertThat(fieldDescriptorProto.getName()).isEqualTo("key");
        assertThat(fieldDescriptorProto.getNumber()).isEqualTo(1);
        assertThat(fieldDescriptorProto.getType()).isEqualTo(FieldDescriptorProto.Type.TYPE_STRING);
        assertThat(fieldDescriptorProto.getLabel())
                .isEqualTo(FieldDescriptorProto.Label.LABEL_REQUIRED);
        fieldDescriptorProto = nestedDescriptor.findFieldByNumber(2).toProto();
        assertThat(fieldDescriptorProto.getName()).isEqualTo("value");
        assertThat(fieldDescriptorProto.getNumber()).isEqualTo(2);
        assertThat(fieldDescriptorProto.getType()).isEqualTo(FieldDescriptorProto.Type.TYPE_INT64);
        assertThat(fieldDescriptorProto.getLabel())
                .isEqualTo(FieldDescriptorProto.Label.LABEL_REQUIRED);
    }

    @Test
    public void testRecordOfRecordSchemaConversion() {
        Descriptor descriptor =
                AvroToProtoSerializerTestSchemas.getSchemaWithRecordOfRecord().getDescriptor();

        FieldDescriptorProto field = descriptor.findFieldByNumber(1).toProto();
        assertThat(field.getType()).isEqualTo(FieldDescriptorProto.Type.TYPE_MESSAGE);
        assertThat(field.getName()).isEqualTo("record_in_record");
        assertThat(field.getNumber()).isEqualTo(1);
        assertThat(field.getLabel()).isEqualTo(FieldDescriptorProto.Label.LABEL_REQUIRED);
        assertThat(field.hasTypeName()).isTrue();
        Descriptors.Descriptor nestedDescriptor =
                descriptor.findNestedTypeByName(field.getTypeName());

        field = nestedDescriptor.findFieldByNumber(1).toProto();
        assertThat(field.getType()).isEqualTo(FieldDescriptorProto.Type.TYPE_MESSAGE);
        assertThat(field.getName()).isEqualTo("record_field");
        assertThat(field.getNumber()).isEqualTo(1);
        assertThat(field.getLabel()).isEqualTo(FieldDescriptorProto.Label.LABEL_REQUIRED);
        assertThat(field.hasTypeName()).isTrue();

        nestedDescriptor = nestedDescriptor.findNestedTypeByName(field.getTypeName());
        field = nestedDescriptor.findFieldByNumber(1).toProto();
        assertThat(field.getType()).isEqualTo(FieldDescriptorProto.Type.TYPE_INT64);
        assertThat(field.getName()).isEqualTo("value");
        assertThat(field.getNumber()).isEqualTo(1);
        assertThat(field.getLabel()).isEqualTo(FieldDescriptorProto.Label.LABEL_REQUIRED);

        field = nestedDescriptor.findFieldByNumber(2).toProto();
        assertThat(field.getType()).isEqualTo(FieldDescriptorProto.Type.TYPE_STRING);
        assertThat(field.getName()).isEqualTo("another_value");
        assertThat(field.getNumber()).isEqualTo(2);
        assertThat(field.getLabel()).isEqualTo(FieldDescriptorProto.Label.LABEL_REQUIRED);
    }

    @Test
    public void testRecordOfPrimitiveTypeSchemaConversion() {
        Descriptor descriptor =
                AvroToProtoSerializerTestSchemas.getSchemaWithRecordOfPrimitiveTypes()
                        .getDescriptor();

        FieldDescriptorProto fieldDescriptorProto = descriptor.findFieldByNumber(1).toProto();
        assertThat(fieldDescriptorProto.getName()).isEqualTo("record_of_primitive_types");
        assertThat(fieldDescriptorProto.getNumber()).isEqualTo(1);
        assertThat(fieldDescriptorProto.getLabel())
                .isEqualTo(FieldDescriptorProto.Label.LABEL_REQUIRED);
        assertThat(fieldDescriptorProto.getType())
                .isEqualTo(FieldDescriptorProto.Type.TYPE_MESSAGE);
        assertThat(fieldDescriptorProto.hasTypeName()).isTrue();
        descriptor = descriptor.findNestedTypeByName(fieldDescriptorProto.getTypeName());

        assertPrimitive(descriptor, FieldDescriptorProto.Label.LABEL_REQUIRED);
    }

    @Test
    public void testRecordOfRemainingPrimitiveTypeSchemaConversion() {
        Descriptor descriptor =
                AvroToProtoSerializerTestSchemas.getSchemaWithRecordOfRemainingPrimitiveTypes()
                        .getDescriptor();

        FieldDescriptorProto fieldDescriptorProto = descriptor.findFieldByNumber(1).toProto();
        assertThat(fieldDescriptorProto.getName()).isEqualTo("record_of_remaining_primitive_types");
        assertThat(fieldDescriptorProto.getNumber()).isEqualTo(1);
        assertThat(fieldDescriptorProto.getLabel())
                .isEqualTo(FieldDescriptorProto.Label.LABEL_REQUIRED);
        assertThat(fieldDescriptorProto.getType())
                .isEqualTo(FieldDescriptorProto.Type.TYPE_MESSAGE);
        assertThat(fieldDescriptorProto.hasTypeName()).isTrue();
        descriptor = descriptor.findNestedTypeByName(fieldDescriptorProto.getTypeName());

        assertRemainingPrimitive(descriptor, FieldDescriptorProto.Label.LABEL_REQUIRED);
    }

    @Test
    public void testRecordOfLogicalTypeSchemaConversion() {
        Descriptor descriptor =
                AvroToProtoSerializerTestSchemas.getSchemaWithRecordOfLogicalTypes()
                        .getDescriptor();

        FieldDescriptorProto fieldDescriptorProto = descriptor.findFieldByNumber(1).toProto();
        assertThat(fieldDescriptorProto.getName()).isEqualTo("record_of_logical_types");
        assertThat(fieldDescriptorProto.getNumber()).isEqualTo(1);
        assertThat(fieldDescriptorProto.getLabel())
                .isEqualTo(FieldDescriptorProto.Label.LABEL_REQUIRED);
        assertThat(fieldDescriptorProto.getType())
                .isEqualTo(FieldDescriptorProto.Type.TYPE_MESSAGE);
        assertThat(fieldDescriptorProto.hasTypeName()).isTrue();
        descriptor = descriptor.findNestedTypeByName(fieldDescriptorProto.getTypeName());

        assertLogical(descriptor, FieldDescriptorProto.Label.LABEL_REQUIRED);
    }

    @Test
    public void testRecordOfRemainingLogicalTypeSchemaConversion() {
        Descriptor descriptor =
                AvroToProtoSerializerTestSchemas.getSchemaWithRecordOfRemainingLogicalTypes()
                        .getDescriptor();

        FieldDescriptorProto fieldDescriptorProto = descriptor.findFieldByNumber(1).toProto();
        assertThat(fieldDescriptorProto.getName()).isEqualTo("record_of_remaining_logical_types");
        assertThat(fieldDescriptorProto.getNumber()).isEqualTo(1);
        assertThat(fieldDescriptorProto.getLabel())
                .isEqualTo(FieldDescriptorProto.Label.LABEL_REQUIRED);
        assertThat(fieldDescriptorProto.getType())
                .isEqualTo(FieldDescriptorProto.Type.TYPE_MESSAGE);
        assertThat(fieldDescriptorProto.hasTypeName()).isTrue();
        descriptor = descriptor.findNestedTypeByName(fieldDescriptorProto.getTypeName());

        assertRemainingLogical(descriptor, FieldDescriptorProto.Label.LABEL_REQUIRED);
    }

    // ------------Test Schemas with MAP of Different Types --------------
    @Test
    public void testMapOfArraySchemaConversion() {
        Descriptor descriptor =
                AvroToProtoSerializerTestSchemas.getSchemaWithMapOfArray().getDescriptor();
        FieldDescriptorProto field = descriptor.findFieldByNumber(1).toProto();
        assertThat(field.getType()).isEqualTo(FieldDescriptorProto.Type.TYPE_MESSAGE);
        assertThat(field.getName()).isEqualTo("map_of_array");
        assertThat(field.getNumber()).isEqualTo(1);
        assertThat(field.getLabel()).isEqualTo(FieldDescriptorProto.Label.LABEL_REPEATED);
        assertThat(field.hasTypeName()).isTrue();
        Descriptors.Descriptor nestedDescriptor =
                descriptor.findNestedTypeByName(field.getTypeName());
        FieldDescriptorProto fieldDescriptor = nestedDescriptor.findFieldByNumber(1).toProto();
        assertThat(fieldDescriptor.getName()).isEqualTo("key");
        assertThat(fieldDescriptor.getNumber()).isEqualTo(1);
        assertThat(fieldDescriptor.getType()).isEqualTo(FieldDescriptorProto.Type.TYPE_STRING);
        assertThat(fieldDescriptor.getLabel()).isEqualTo(FieldDescriptorProto.Label.LABEL_REQUIRED);
        fieldDescriptor = nestedDescriptor.findFieldByNumber(2).toProto();
        assertThat(fieldDescriptor.getName()).isEqualTo("value");
        assertThat(fieldDescriptor.getNumber()).isEqualTo(2);
        assertThat(fieldDescriptor.getType()).isEqualTo(FieldDescriptorProto.Type.TYPE_INT64);
        assertThat(fieldDescriptor.getLabel()).isEqualTo(FieldDescriptorProto.Label.LABEL_REPEATED);
    }

    @Test
    public void testMapOfUnionSchemaConversion() {
        Descriptor descriptor =
                AvroToProtoSerializerTestSchemas.getSchemaWithMapOfUnionType().getDescriptor();
        FieldDescriptorProto field = descriptor.findFieldByNumber(1).toProto();
        assertThat(field.getType()).isEqualTo(FieldDescriptorProto.Type.TYPE_MESSAGE);
        assertThat(field.getName()).isEqualTo("map_of_union");
        assertThat(field.getNumber()).isEqualTo(1);
        assertThat(field.getLabel()).isEqualTo(FieldDescriptorProto.Label.LABEL_REPEATED);
        assertThat(field.hasTypeName()).isTrue();
        Descriptors.Descriptor nestedDescriptor =
                descriptor.findNestedTypeByName(field.getTypeName());
        FieldDescriptorProto fieldDescriptor = nestedDescriptor.findFieldByNumber(1).toProto();
        assertThat(fieldDescriptor.getName()).isEqualTo("key");
        assertThat(fieldDescriptor.getNumber()).isEqualTo(1);
        assertThat(fieldDescriptor.getType()).isEqualTo(FieldDescriptorProto.Type.TYPE_STRING);
        assertThat(fieldDescriptor.getLabel()).isEqualTo(FieldDescriptorProto.Label.LABEL_REQUIRED);
        fieldDescriptor = nestedDescriptor.findFieldByNumber(2).toProto();
        assertThat(fieldDescriptor.getName()).isEqualTo("value");
        assertThat(fieldDescriptor.getNumber()).isEqualTo(2);
<<<<<<< HEAD
        assertThat(fieldDescriptor.getType()).isEqualTo(FieldDescriptorProto.Type.TYPE_INT64);
        assertThat(fieldDescriptor.getLabel()).isEqualTo(FieldDescriptorProto.Label.LABEL_REPEATED);
    }

    @Test
    public void testMapInRecordSchemaConversion() {
        Descriptor descriptor =
                AvroToProtoSerializerTestSchemas.testMapInRecordSchemaConversion().getDescriptor();

        FieldDescriptorProto field = descriptor.findFieldByNumber(1).toProto();
        assertThat(field.getType()).isEqualTo(FieldDescriptorProto.Type.TYPE_MESSAGE);
        assertThat(field.getName()).isEqualTo("record_with_map");
        assertThat(field.getNumber()).isEqualTo(1);
        assertThat(field.getLabel()).isEqualTo(FieldDescriptorProto.Label.LABEL_REQUIRED);
        assertThat(field.hasTypeName()).isTrue();

        Descriptors.Descriptor nestedDescriptor =
                descriptor.findNestedTypeByName(field.getTypeName());
        FieldDescriptorProto fieldDescriptorProto = nestedDescriptor.findFieldByNumber(1).toProto();
        assertThat(fieldDescriptorProto.getName()).isEqualTo("map_in_record");
        assertThat(fieldDescriptorProto.getNumber()).isEqualTo(1);
        assertThat(fieldDescriptorProto.getType())
                .isEqualTo(FieldDescriptorProto.Type.TYPE_MESSAGE);
        assertThat(fieldDescriptorProto.getLabel())
                .isEqualTo(FieldDescriptorProto.Label.LABEL_REPEATED);
        assertThat(fieldDescriptorProto.hasTypeName()).isTrue();

        nestedDescriptor =
                nestedDescriptor.findNestedTypeByName(fieldDescriptorProto.getTypeName());
        fieldDescriptorProto = nestedDescriptor.findFieldByNumber(1).toProto();
        assertThat(fieldDescriptorProto.getName()).isEqualTo("key");
        assertThat(fieldDescriptorProto.getNumber()).isEqualTo(1);
        assertThat(fieldDescriptorProto.getType()).isEqualTo(FieldDescriptorProto.Type.TYPE_STRING);
        assertThat(fieldDescriptorProto.getLabel())
                .isEqualTo(FieldDescriptorProto.Label.LABEL_REQUIRED);
        fieldDescriptorProto = nestedDescriptor.findFieldByNumber(2).toProto();
        assertThat(fieldDescriptorProto.getName()).isEqualTo("value");
        assertThat(fieldDescriptorProto.getNumber()).isEqualTo(2);
        assertThat(fieldDescriptorProto.getType()).isEqualTo(FieldDescriptorProto.Type.TYPE_INT64);
        assertThat(fieldDescriptorProto.getLabel())
                .isEqualTo(FieldDescriptorProto.Label.LABEL_REQUIRED);
    }

    @Test
    public void testArrayOfUnionValueSchemaConversion() {
        String fieldString =
                " \"fields\": [\n"
                        + "{\"name\": \"array_with_union\", \"type\": "
                        + "{\"type\": \"array\", \"items\":  [\"long\", \"null\"]}}"
                        + " ]\n";

        Schema avroSchema = getAvroSchemaFromFieldString(fieldString);
        IllegalArgumentException exception =
                assertThrows(
                        IllegalArgumentException.class,
                        () -> new BigQuerySchemaProvider(avroSchema));
        assertThat(exception).hasMessageThat().contains("Array cannot have a NULLABLE element");
    }

    @Test
    public void testNestedArraysSchemaConversion() {
        String fieldString =
                " \"fields\": [\n"
                        + "{\"name\": \"nested_arrays\", \"type\":{\"type\": \"array\", \"items\": "
                        + "{\"name\": \"array_inside\", \"type\": \"array\", \"items\": \"long\"}"
                        + "}}"
                        + " ]\n";

        Schema avroSchema = getAvroSchemaFromFieldString(fieldString);

        IllegalStateException exception =
                assertThrows(
                        IllegalStateException.class, () -> new BigQuerySchemaProvider(avroSchema));
        assertThat(exception).hasMessageThat().contains("Nested arrays not supported by BigQuery.");
=======
        assertThat(fieldDescriptor.getType()).isEqualTo(FieldDescriptorProto.Type.TYPE_FLOAT);
        assertThat(fieldDescriptor.getLabel()).isEqualTo(FieldDescriptorProto.Label.LABEL_OPTIONAL);
>>>>>>> bd0d5b58
    }

    @Test
    public void testMapOfMapSchemaConversion() {
        Descriptor descriptor =
                AvroToProtoSerializerTestSchemas.getSchemaWithMapOfMap().getDescriptor();
        FieldDescriptorProto field = descriptor.findFieldByNumber(1).toProto();
        assertThat(field.getType()).isEqualTo(FieldDescriptorProto.Type.TYPE_MESSAGE);
        assertThat(field.getName()).isEqualTo("map_of_map");
        assertThat(field.getNumber()).isEqualTo(1);
        assertThat(field.getLabel()).isEqualTo(FieldDescriptorProto.Label.LABEL_REPEATED);
        assertThat(field.hasTypeName()).isTrue();
        Descriptors.Descriptor nestedDescriptor =
                descriptor.findNestedTypeByName(field.getTypeName());
        FieldDescriptorProto fieldDescriptor = nestedDescriptor.findFieldByNumber(1).toProto();
        assertThat(fieldDescriptor.getName()).isEqualTo("key");
        assertThat(fieldDescriptor.getNumber()).isEqualTo(1);
        assertThat(fieldDescriptor.getType()).isEqualTo(FieldDescriptorProto.Type.TYPE_STRING);
        assertThat(fieldDescriptor.getLabel()).isEqualTo(FieldDescriptorProto.Label.LABEL_REQUIRED);
        fieldDescriptor = nestedDescriptor.findFieldByNumber(2).toProto();
        assertThat(fieldDescriptor.getName()).isEqualTo("value");
        assertThat(fieldDescriptor.getNumber()).isEqualTo(2);
        assertThat(fieldDescriptor.getType()).isEqualTo(FieldDescriptorProto.Type.TYPE_MESSAGE);
        assertThat(fieldDescriptor.getLabel()).isEqualTo(FieldDescriptorProto.Label.LABEL_REPEATED);
        assertThat(fieldDescriptor.hasTypeName()).isTrue();
        assertThat(nestedDescriptor.findNestedTypeByName(fieldDescriptor.getTypeName()).toProto())
                .isEqualTo(
                        DescriptorProtos.DescriptorProto.newBuilder()
                                .setName(fieldDescriptor.getTypeName())
                                .addField(
                                        FieldDescriptorProto.newBuilder()
                                                .setType(FieldDescriptorProto.Type.TYPE_STRING)
                                                .setName("key")
                                                .setNumber(1)
                                                .setLabel(FieldDescriptorProto.Label.LABEL_REQUIRED)
                                                .build())
                                .addField(
                                        FieldDescriptorProto.newBuilder()
                                                .setType(FieldDescriptorProto.Type.TYPE_BYTES)
                                                .setName("value")
                                                .setNumber(2)
                                                .setLabel(FieldDescriptorProto.Label.LABEL_REQUIRED)
                                                .build())
                                .build());
    }

    @Test
    public void testMapOfRecordSchemaConversion() {
        Descriptor descriptor =
                AvroToProtoSerializerTestSchemas.getSchemaWithMapOfRecord().getDescriptor();
        FieldDescriptorProto field = descriptor.findFieldByNumber(1).toProto();
        assertThat(field.getType()).isEqualTo(FieldDescriptorProto.Type.TYPE_MESSAGE);
        assertThat(field.getName()).isEqualTo("map_of_records");
        assertThat(field.getNumber()).isEqualTo(1);
        assertThat(field.getLabel()).isEqualTo(FieldDescriptorProto.Label.LABEL_REPEATED);
        assertThat(field.hasTypeName()).isTrue();
        Descriptors.Descriptor nestedDescriptor =
                descriptor.findNestedTypeByName(field.getTypeName());
        FieldDescriptorProto fieldDescriptor = nestedDescriptor.findFieldByNumber(1).toProto();
        assertThat(fieldDescriptor.getName()).isEqualTo("key");
        assertThat(fieldDescriptor.getNumber()).isEqualTo(1);
        assertThat(fieldDescriptor.getType()).isEqualTo(FieldDescriptorProto.Type.TYPE_STRING);
        assertThat(fieldDescriptor.getLabel()).isEqualTo(FieldDescriptorProto.Label.LABEL_REQUIRED);
        fieldDescriptor = nestedDescriptor.findFieldByNumber(2).toProto();
        assertThat(fieldDescriptor.getName()).isEqualTo("value");
        assertThat(fieldDescriptor.getNumber()).isEqualTo(2);
        assertThat(fieldDescriptor.getType()).isEqualTo(FieldDescriptorProto.Type.TYPE_MESSAGE);
        assertThat(fieldDescriptor.getLabel()).isEqualTo(FieldDescriptorProto.Label.LABEL_REQUIRED);
        assertThat(fieldDescriptor.hasTypeName()).isTrue();
        assertThat(nestedDescriptor.findNestedTypeByName(fieldDescriptor.getTypeName()).toProto())
                .isEqualTo(
                        DescriptorProtos.DescriptorProto.newBuilder()
                                .setName(fieldDescriptor.getTypeName())
                                .addField(
                                        FieldDescriptorProto.newBuilder()
                                                .setType(FieldDescriptorProto.Type.TYPE_INT64)
                                                .setName("value")
                                                .setNumber(1)
                                                .setLabel(FieldDescriptorProto.Label.LABEL_REQUIRED)
                                                .build())
                                .addField(
                                        FieldDescriptorProto.newBuilder()
                                                .setType(FieldDescriptorProto.Type.TYPE_STRING)
                                                .setName("another_value")
                                                .setNumber(2)
                                                .setLabel(FieldDescriptorProto.Label.LABEL_REQUIRED)
                                                .build())
                                .build());
    }

    @Test
    public void testMapSchemaConversion() {
        Descriptor descriptor =
                AvroToProtoSerializerTestSchemas.getSchemaWithMapType().getDescriptor();

        FieldDescriptorProto field = descriptor.findFieldByNumber(1).toProto();
        assertThat(field.getType()).isEqualTo(FieldDescriptorProto.Type.TYPE_MESSAGE);
        assertThat(field.getName()).isEqualTo("map_field");
        assertThat(field.getNumber()).isEqualTo(1);
        assertThat(field.getLabel()).isEqualTo(FieldDescriptorProto.Label.LABEL_REPEATED);
        assertThat(field.hasTypeName()).isTrue();
        assertThat(descriptor.findNestedTypeByName(field.getTypeName()).toProto())
                .isEqualTo(
                        DescriptorProtos.DescriptorProto.newBuilder()
                                .setName(field.getTypeName())
                                .addField(
                                        FieldDescriptorProto.newBuilder()
                                                .setType(FieldDescriptorProto.Type.TYPE_STRING)
                                                .setName("key")
                                                .setNumber(1)
                                                .setLabel(FieldDescriptorProto.Label.LABEL_REQUIRED)
                                                .build())
                                .addField(
                                        FieldDescriptorProto.newBuilder()
                                                .setType(FieldDescriptorProto.Type.TYPE_INT64)
                                                .setName("value")
                                                .setNumber(2)
                                                .setLabel(FieldDescriptorProto.Label.LABEL_REQUIRED)
                                                .build())
                                .build());
    }

    // ------------Test Schemas with ARRAY of Different Types -------------
    @Test
    public void testArrayOfArraySchemaConversion() {
        String fieldString = AvroToProtoSerializerTestSchemas.getSchemaWithArrayOfArray();
        Schema avroSchema = getAvroSchemaFromFieldString(fieldString);

        IllegalStateException exception =
                assertThrows(
                        IllegalStateException.class,
                        () -> new BigQuerySchemaProviderImpl(avroSchema));
        assertThat(exception).hasMessageThat().contains("Nested arrays not supported by BigQuery.");
    }

    @Test
    public void testArrayOfUnionSchemaConversion() {
        String fieldString = AvroToProtoSerializerTestSchemas.getSchemaWithArrayOfUnionValue();
        Schema avroSchema = getAvroSchemaFromFieldString(fieldString);
        IllegalArgumentException exception =
                assertThrows(
                        IllegalArgumentException.class,
                        () -> new BigQuerySchemaProviderImpl(avroSchema));
        Assertions.assertThat(exception)
                .hasMessageContaining("Array cannot have a NULLABLE element");
    }

    @Test
    public void testArrayOfUnionOfMapSchemaConversion() {
        String fieldString = AvroToProtoSerializerTestSchemas.getSchemaWithArrayOfUnionOfMap();
        assertExpectedUnsupportedException(
                fieldString, "MAP/ARRAYS in UNION types are not supported");
    }

    @Test
    public void testArrayOfMapSchemaConversion() {
        String fieldString = AvroToProtoSerializerTestSchemas.getSchemaWithArrayOfMap();
        assertExpectedUnsupportedException(fieldString, "Array of Type MAP not supported yet.");
    }

    @Test
    public void testArrayOfRecordSchemaConversion() {
        Descriptor descriptor =
                AvroToProtoSerializerTestSchemas.getSchemaWithArrayOfRecord().getDescriptor();
        FieldDescriptorProto field = descriptor.findFieldByNumber(1).toProto();
        assertThat(field.getType()).isEqualTo(FieldDescriptorProto.Type.TYPE_MESSAGE);
        assertThat(field.getName()).isEqualTo("array_of_records");
        assertThat(field.getNumber()).isEqualTo(1);
        assertThat(field.getLabel()).isEqualTo(FieldDescriptorProto.Label.LABEL_REPEATED);
        assertThat(field.hasTypeName()).isTrue();
        assertThat(descriptor.findNestedTypeByName(field.getTypeName()).toProto())
                .isEqualTo(
                        DescriptorProtos.DescriptorProto.newBuilder()
                                .setName(field.getTypeName())
                                .addField(
                                        FieldDescriptorProto.newBuilder()
                                                .setType(FieldDescriptorProto.Type.TYPE_INT64)
                                                .setName("value")
                                                .setNumber(1)
                                                .setLabel(FieldDescriptorProto.Label.LABEL_REQUIRED)
                                                .build())
                                .addField(
                                        FieldDescriptorProto.newBuilder()
                                                .setType(FieldDescriptorProto.Type.TYPE_STRING)
                                                .setName("another_value")
                                                .setNumber(2)
                                                .setLabel(FieldDescriptorProto.Label.LABEL_REQUIRED)
                                                .build())
                                .build());
    }

    @Test
    public void testArraysOfPrimitiveTypesSchemaConversion() {
        Descriptor descriptor =
                AvroToProtoSerializerTestSchemas.getSchemaWithArraysOfPrimitiveTypes()
                        .getDescriptor();
        assertPrimitive(descriptor, FieldDescriptorProto.Label.LABEL_REPEATED);
    }

<<<<<<< HEAD
        FieldDescriptorProto field = descriptor.findFieldByNumber(1).toProto();
        assertThat(field.getType()).isEqualTo(FieldDescriptorProto.Type.TYPE_MESSAGE);
        assertThat(field.getName()).isEqualTo("record_field_union");
        assertThat(field.getNumber()).isEqualTo(1);
        assertThat(field.getLabel()).isEqualTo(FieldDescriptorProto.Label.LABEL_OPTIONAL);
        assertThat(field.hasTypeName()).isTrue();
        assertThat(descriptor.findNestedTypeByName(field.getTypeName()).toProto())
                .isEqualTo(
                        DescriptorProtos.DescriptorProto.newBuilder()
                                .setName(field.getTypeName())
                                .addField(
                                        FieldDescriptorProto.newBuilder()
                                                .setType(FieldDescriptorProto.Type.TYPE_INT64)
                                                .setName("value")
                                                .setNumber(1)
                                                .setLabel(FieldDescriptorProto.Label.LABEL_REQUIRED)
                                                .build())
                                .addField(
                                        FieldDescriptorProto.newBuilder()
                                                .setType(FieldDescriptorProto.Type.TYPE_STRING)
                                                .setName("another_value")
                                                .setNumber(2)
                                                .setLabel(FieldDescriptorProto.Label.LABEL_REQUIRED)
                                                .build())
                                .build());
=======
    @Test
    public void testArraysOfRemainingPrimitiveTypesSchemaConversion() {
        Descriptor descriptor =
                AvroToProtoSerializerTestSchemas.getSchemaWithArraysOfRemainingPrimitiveTypes()
                        .getDescriptor();
        assertRemainingPrimitive(descriptor, FieldDescriptorProto.Label.LABEL_REPEATED);
    }

    @Test
    public void testArraysOfLogicalTypesSchemaConversion() {
        Descriptor descriptor =
                AvroToProtoSerializerTestSchemas.getSchemaWithArraysOfLogicalTypes()
                        .getDescriptor();
        assertLogical(descriptor, FieldDescriptorProto.Label.LABEL_REPEATED);
>>>>>>> bd0d5b58
    }

    @Test
    public void testArraysOfRemainingLogicalTypesSchemaConversion() {
        Descriptor descriptor =
                AvroToProtoSerializerTestSchemas.getSchemaWithArraysOfRemainingLogicalTypes()
                        .getDescriptor();
        assertRemainingLogical(descriptor, FieldDescriptorProto.Label.LABEL_REPEATED);
    }

    // ------------Test Schemas with UNION of Different Types (Excluding Primitive and Logical)
    @Test
    public void testUnionOfArraySchemaConversion() {
        String fieldString = AvroToProtoSerializerTestSchemas.getSchemaWithUnionOfArray();
        assertExpectedUnsupportedException(
                fieldString, "MAP/ARRAYS in UNION types are not supported");
    }

    @Test
    public void testUnionOfArrayOfRecordSchemaConversion() {
        String fieldString = AvroToProtoSerializerTestSchemas.getSchemaWithUnionOfArrayOfRecord();
        assertExpectedUnsupportedException(
                fieldString, "MAP/ARRAYS in UNION types are not supported");
    }

    @Test
    public void testUnionOfMapSchemaConversion() {
        String fieldString = AvroToProtoSerializerTestSchemas.getSchemaWithUnionOfMap();
        assertExpectedUnsupportedException(
                fieldString, "MAP/ARRAYS in UNION types are not supported");
    }

    @Test
    public void testUnionOfRecordSchemaConversion() {
        Descriptor descriptor =
                AvroToProtoSerializerTestSchemas.getSchemaWithUnionOfRecord().getDescriptor();
        FieldDescriptorProto field = descriptor.findFieldByNumber(1).toProto();
        assertThat(field.getType()).isEqualTo(FieldDescriptorProto.Type.TYPE_MESSAGE);
        assertThat(field.getName()).isEqualTo("record_field_union");
        assertThat(field.getNumber()).isEqualTo(1);
        assertThat(field.getLabel()).isEqualTo(FieldDescriptorProto.Label.LABEL_OPTIONAL);
        assertThat(field.hasTypeName()).isTrue();
        assertThat(descriptor.findNestedTypeByName(field.getTypeName()).toProto())
                .isEqualTo(
                        DescriptorProtos.DescriptorProto.newBuilder()
                                .setName(field.getTypeName())
                                .addField(
                                        FieldDescriptorProto.newBuilder()
                                                .setType(FieldDescriptorProto.Type.TYPE_INT64)
                                                .setName("value")
                                                .setNumber(1)
                                                .setLabel(FieldDescriptorProto.Label.LABEL_REQUIRED)
                                                .build())
                                .addField(
                                        FieldDescriptorProto.newBuilder()
                                                .setType(FieldDescriptorProto.Type.TYPE_STRING)
                                                .setName("another_value")
                                                .setNumber(2)
                                                .setLabel(FieldDescriptorProto.Label.LABEL_REQUIRED)
                                                .build())
                                .build());
<<<<<<< HEAD

        field = descriptor.findFieldByNumber(2).toProto();
        assertThat(field.getType()).isEqualTo(FieldDescriptorProto.Type.TYPE_MESSAGE);
        assertThat(field.getName()).isEqualTo("map_field");
        assertThat(field.getNumber()).isEqualTo(2);
        assertThat(field.getLabel()).isEqualTo(FieldDescriptorProto.Label.LABEL_REPEATED);
        assertThat(field.hasTypeName()).isTrue();
        assertThat(descriptor.findNestedTypeByName(field.getTypeName()).toProto())
                .isEqualTo(
                        DescriptorProtos.DescriptorProto.newBuilder()
                                .setName(field.getTypeName())
                                .addField(
                                        FieldDescriptorProto.newBuilder()
                                                .setType(FieldDescriptorProto.Type.TYPE_STRING)
                                                .setName("key")
                                                .setNumber(1)
                                                .setLabel(FieldDescriptorProto.Label.LABEL_REQUIRED)
                                                .build())
                                .addField(
                                        FieldDescriptorProto.newBuilder()
                                                .setType(FieldDescriptorProto.Type.TYPE_INT64)
                                                .setName("value")
                                                .setNumber(2)
                                                .setLabel(FieldDescriptorProto.Label.LABEL_REQUIRED)
                                                .build())
                                .build());

        field = descriptor.findFieldByNumber(3).toProto();
        assertThat(field.getType()).isEqualTo(FieldDescriptorProto.Type.TYPE_FLOAT);
        assertThat(field.getName()).isEqualTo("array_field");
        assertThat(field.getNumber()).isEqualTo(3);
        assertThat(field.getLabel()).isEqualTo(FieldDescriptorProto.Label.LABEL_REPEATED);
=======
>>>>>>> bd0d5b58
    }

    @Test
    public void testUnionOfSinglePrimitiveType() {
        Descriptor descriptor =
                AvroToProtoSerializerTestSchemas.getSchemaWithAllPrimitiveSingleUnion()
                        .getDescriptor();
        assertPrimitive(descriptor, FieldDescriptorProto.Label.LABEL_REQUIRED);
    }

    @Test
    public void testMultipleDatatypeUnionSchemaConversion() {
        String fieldString =
                " \"fields\": [\n"
                        + "{\"name\": \"multiple_type_union\","
                        + " \"type\":[\"null\", \"string\", \"int\"]"
                        + "}"
                        + " ]\n";

        Schema avroSchema = getAvroSchemaFromFieldString(fieldString);
        IllegalArgumentException exception =
                assertThrows(
                        IllegalArgumentException.class,
                        () -> new BigQuerySchemaProviderImpl(avroSchema));
        assertThat(exception)
                .hasMessageThat()
                .contains("Multiple non-null union types are not supported.");
    }

    @Test
    public void testDefaultValueSchemaConversion() {
        Descriptor descriptor =
                AvroToProtoSerializerTestSchemas.getSchemaWithDefaultValue().getDescriptor();

        FieldDescriptorProto fieldDescriptorProto = descriptor.findFieldByNumber(1).toProto();
        assertThat(fieldDescriptorProto.getName()).isEqualTo("long_with_default");
        assertThat(fieldDescriptorProto.getNumber()).isEqualTo(1);
        assertThat(fieldDescriptorProto.getLabel())
                .isEqualTo(FieldDescriptorProto.Label.LABEL_OPTIONAL);
        assertThat(fieldDescriptorProto.getType()).isEqualTo(FieldDescriptorProto.Type.TYPE_INT64);
        assertThat(fieldDescriptorProto.hasDefaultValue()).isTrue();
        assertThat(fieldDescriptorProto.getDefaultValue()).isEqualTo("100");
    }

    private static void assertExpectedUnsupportedException(
            String fieldString, String expectedError) {
        Schema avroSchema = getAvroSchemaFromFieldString(fieldString);
        UnsupportedOperationException exception =
                assertThrows(
                        UnsupportedOperationException.class,
                        () -> new BigQuerySchemaProviderImpl(avroSchema));
        assertThat(exception).hasMessageThat().contains(expectedError);
    }

    private void assertPrimitive(Descriptor descriptor, FieldDescriptorProto.Label label) {
        assertThat(descriptor.findFieldByNumber(1).toProto())
                .isEqualTo(
                        FieldDescriptorProto.newBuilder()
                                .setType(FieldDescriptorProto.Type.TYPE_INT64)
                                .setName("number")
                                .setNumber(1)
                                .setLabel(label)
                                .build());

        assertThat(descriptor.findFieldByNumber(2).toProto())
                .isEqualTo(
                        FieldDescriptorProto.newBuilder()
                                .setType(FieldDescriptorProto.Type.TYPE_DOUBLE)
                                .setName("price")
                                .setNumber(2)
                                .setLabel(label)
                                .build());

        assertThat(descriptor.findFieldByNumber(3).toProto())
                .isEqualTo(
                        FieldDescriptorProto.newBuilder()
                                .setType(FieldDescriptorProto.Type.TYPE_STRING)
                                .setName("species")
                                .setNumber(3)
                                .setLabel(label)
                                .build());

        assertThat(descriptor.findFieldByNumber(4).toProto())
                .isEqualTo(
                        FieldDescriptorProto.newBuilder()
                                .setType(FieldDescriptorProto.Type.TYPE_BOOL)
                                .setName("flighted")
                                .setNumber(4)
                                .setLabel(label)
                                .build());

        assertThat(descriptor.findFieldByNumber(5).toProto())
                .isEqualTo(
                        FieldDescriptorProto.newBuilder()
                                .setType(FieldDescriptorProto.Type.TYPE_BYTES)
                                .setName("sound")
                                .setNumber(5)
                                .setLabel(label)
                                .build());

        assertThat(descriptor.findFieldByNumber(6).toProto())
                .isEqualTo(
                        FieldDescriptorProto.newBuilder()
                                .setType(FieldDescriptorProto.Type.TYPE_MESSAGE)
                                .setName("required_record_field")
                                .setNumber(6)
                                .setTypeName(
                                        descriptor.findFieldByNumber(6).toProto().getTypeName())
                                .setLabel(label)
                                .build());

        assertThat(descriptor.getNestedTypes()).hasSize(1);
        assertThat(
                        descriptor
                                .findNestedTypeByName(
                                        descriptor.findFieldByNumber(6).toProto().getTypeName())
                                .findFieldByNumber(1)
                                .toProto())
                .isEqualTo(
                        FieldDescriptorProto.newBuilder()
                                .setType(FieldDescriptorProto.Type.TYPE_STRING)
                                .setName("species")
                                .setNumber(1)
                                .setLabel(label)
                                .build());
    }

    private void assertRemainingPrimitive(Descriptor descriptor, FieldDescriptorProto.Label label) {

        assertThat(descriptor.findFieldByNumber(1).toProto())
                .isEqualTo(
                        FieldDescriptorProto.newBuilder()
                                .setType(FieldDescriptorProto.Type.TYPE_INT32)
                                .setName("quantity")
                                .setNumber(1)
                                .setLabel(label)
                                .build());

        assertThat(descriptor.findFieldByNumber(2).toProto())
                .isEqualTo(
                        FieldDescriptorProto.newBuilder()
                                .setType(FieldDescriptorProto.Type.TYPE_BYTES)
                                .setName("fixed_field")
                                .setNumber(2)
                                .setLabel(label)
                                .build());

        assertThat(descriptor.findFieldByNumber(3).toProto())
                .isEqualTo(
                        FieldDescriptorProto.newBuilder()
                                .setType(FieldDescriptorProto.Type.TYPE_FLOAT)
                                .setName("float_field")
                                .setNumber(3)
                                .setLabel(label)
                                .build());

        assertThat(descriptor.findFieldByNumber(4).toProto())
                .isEqualTo(
                        FieldDescriptorProto.newBuilder()
                                .setType(FieldDescriptorProto.Type.TYPE_STRING)
                                .setName("enum_field")
                                .setNumber(4)
                                .setLabel(label)
                                .build());
    }

    private void assertLogical(Descriptor descriptor, FieldDescriptorProto.Label label) {
        assertThat(descriptor.findFieldByNumber(1).toProto())
                .isEqualTo(
                        FieldDescriptorProto.newBuilder()
                                .setType(FieldDescriptorProto.Type.TYPE_INT64)
                                .setName("timestamp")
                                .setNumber(1)
                                .setLabel(label)
                                .build());

        assertThat(descriptor.findFieldByNumber(2).toProto())
                .isEqualTo(
                        FieldDescriptorProto.newBuilder()
                                .setType(FieldDescriptorProto.Type.TYPE_STRING)
                                .setName("time")
                                .setNumber(2)
                                .setLabel(label)
                                .build());
        assertThat(descriptor.findFieldByNumber(3).toProto())
                .isEqualTo(
                        FieldDescriptorProto.newBuilder()
                                .setType(FieldDescriptorProto.Type.TYPE_STRING)
                                .setName("datetime")
                                .setNumber(3)
                                .setLabel(label)
                                .build());
        assertThat(descriptor.findFieldByNumber(4).toProto())
                .isEqualTo(
                        FieldDescriptorProto.newBuilder()
                                .setType(FieldDescriptorProto.Type.TYPE_INT32)
                                .setName("date")
                                .setNumber(4)
                                .setLabel(label)
                                .build());
        assertThat(descriptor.findFieldByNumber(5).toProto())
                .isEqualTo(
                        FieldDescriptorProto.newBuilder()
                                .setType(FieldDescriptorProto.Type.TYPE_BYTES)
                                .setName("numeric_field")
                                .setNumber(5)
                                .setLabel(label)
                                .build());

        assertThat(descriptor.findFieldByNumber(6).toProto())
                .isEqualTo(
                        FieldDescriptorProto.newBuilder()
                                .setType(FieldDescriptorProto.Type.TYPE_BYTES)
                                .setName("bignumeric_field")
                                .setNumber(6)
                                .setLabel(label)
                                .build());
        assertThat(descriptor.findFieldByNumber(7).toProto())
                .isEqualTo(
                        FieldDescriptorProto.newBuilder()
                                .setType(FieldDescriptorProto.Type.TYPE_STRING)
                                .setName("geography")
                                .setNumber(7)
                                .setLabel(label)
                                .build());
        assertThat(descriptor.findFieldByNumber(8).toProto())
                .isEqualTo(
                        FieldDescriptorProto.newBuilder()
                                .setType(FieldDescriptorProto.Type.TYPE_STRING)
                                .setName("json")
                                .setNumber(8)
                                .setLabel(label)
                                .build());
    }

    private void assertRemainingLogical(Descriptor descriptor, FieldDescriptorProto.Label label) {

        assertThat(descriptor.findFieldByNumber(1).toProto())
                .isEqualTo(
                        FieldDescriptorProto.newBuilder()
                                .setType(FieldDescriptorProto.Type.TYPE_INT64)
                                .setName("ts_millis")
                                .setNumber(1)
                                .setLabel(label)
                                .build());

        assertThat(descriptor.findFieldByNumber(2).toProto())
                .isEqualTo(
                        FieldDescriptorProto.newBuilder()
                                .setType(FieldDescriptorProto.Type.TYPE_STRING)
                                .setName("time_millis")
                                .setNumber(2)
                                .setLabel(label)
                                .build());

        assertThat(descriptor.findFieldByNumber(3).toProto())
                .isEqualTo(
                        FieldDescriptorProto.newBuilder()
                                .setType(FieldDescriptorProto.Type.TYPE_STRING)
                                .setName("lts_millis")
                                .setNumber(3)
                                .setLabel(label)
                                .build());

        assertThat(descriptor.findFieldByNumber(4).toProto())
                .isEqualTo(
                        FieldDescriptorProto.newBuilder()
                                .setType(FieldDescriptorProto.Type.TYPE_STRING)
                                .setName("uuid")
                                .setNumber(4)
                                .setLabel(label)
                                .build());
    }

    //    assertExpectedUnsupportedException(
    //                fieldString, "MAP/ARRAYS in UNION types are not supported");
}<|MERGE_RESOLUTION|>--- conflicted
+++ resolved
@@ -18,7 +18,6 @@
 
 import com.google.protobuf.DescriptorProtos;
 import com.google.protobuf.DescriptorProtos.FieldDescriptorProto;
-import com.google.protobuf.Descriptors;
 import com.google.protobuf.Descriptors.Descriptor;
 import com.google.protobuf.Descriptors.FieldDescriptor;
 import org.apache.avro.Schema;
@@ -34,249 +33,7 @@
 
     // ------------------ Test Primitive Data Types (Nullable and Required) ------------------
     @Test
-<<<<<<< HEAD
-    public void testLogicalTypesConversion() {
-        Descriptor descriptor =
-                AvroToProtoSerializerTestSchemas.testLogicalTypesConversion().getDescriptor();
-
-        assertThat(descriptor.findFieldByNumber(1).toProto())
-                .isEqualTo(
-                        FieldDescriptorProto.newBuilder()
-                                .setType(FieldDescriptorProto.Type.TYPE_INT64)
-                                .setName("timestamp")
-                                .setNumber(1)
-                                .setLabel(FieldDescriptorProto.Label.LABEL_OPTIONAL)
-                                .build());
-
-        assertThat(descriptor.findFieldByNumber(2).toProto())
-                .isEqualTo(
-                        FieldDescriptorProto.newBuilder()
-                                .setType(FieldDescriptorProto.Type.TYPE_BYTES)
-                                .setName("numeric_field")
-                                .setNumber(2)
-                                .setLabel(FieldDescriptorProto.Label.LABEL_REQUIRED)
-                                .build());
-
-        assertThat(descriptor.findFieldByNumber(3).toProto())
-                .isEqualTo(
-                        FieldDescriptorProto.newBuilder()
-                                .setType(FieldDescriptorProto.Type.TYPE_BYTES)
-                                .setName("bignumeric_field")
-                                .setNumber(3)
-                                .setLabel(FieldDescriptorProto.Label.LABEL_OPTIONAL)
-                                .build());
-
-        assertThat(descriptor.findFieldByNumber(4).toProto())
-                .isEqualTo(
-                        FieldDescriptorProto.newBuilder()
-                                .setType(FieldDescriptorProto.Type.TYPE_STRING)
-                                .setName("geography")
-                                .setNumber(4)
-                                .setLabel(FieldDescriptorProto.Label.LABEL_REQUIRED)
-                                .build());
-
-        assertThat(descriptor.findFieldByNumber(5).toProto())
-                .isEqualTo(
-                        FieldDescriptorProto.newBuilder()
-                                .setType(FieldDescriptorProto.Type.TYPE_STRING)
-                                .setName("json")
-                                .setNumber(5)
-                                .setLabel(FieldDescriptorProto.Label.LABEL_REQUIRED)
-                                .build());
-    }
-
-    private void assertPrimitive(Descriptor descriptor) {
-        assertThat(descriptor.findFieldByNumber(1).toProto())
-                .isEqualTo(
-                        FieldDescriptorProto.newBuilder()
-                                .setType(FieldDescriptorProto.Type.TYPE_STRING)
-                                .setName("name")
-                                .setNumber(1)
-                                .setLabel(FieldDescriptorProto.Label.LABEL_REQUIRED)
-                                .build());
-
-        assertThat(descriptor.findFieldByNumber(2).toProto())
-                .isEqualTo(
-                        FieldDescriptorProto.newBuilder()
-                                .setType(FieldDescriptorProto.Type.TYPE_INT64)
-                                .setName("number")
-                                .setNumber(2)
-                                .setLabel(FieldDescriptorProto.Label.LABEL_REQUIRED)
-                                .build());
-
-        assertThat(descriptor.findFieldByNumber(3).toProto())
-                .isEqualTo(
-                        FieldDescriptorProto.newBuilder()
-                                .setType(FieldDescriptorProto.Type.TYPE_INT32)
-                                .setName("quantity")
-                                .setNumber(3)
-                                .setLabel(FieldDescriptorProto.Label.LABEL_REQUIRED)
-                                .build());
-
-        assertThat(descriptor.findFieldByNumber(4).toProto())
-                .isEqualTo(
-                        FieldDescriptorProto.newBuilder()
-                                .setType(FieldDescriptorProto.Type.TYPE_BYTES)
-                                .setName("fixed_field")
-                                .setNumber(4)
-                                .setLabel(FieldDescriptorProto.Label.LABEL_REQUIRED)
-                                .build());
-
-        // TODO: This is different than beam
-        assertThat(descriptor.findFieldByNumber(5).toProto())
-                .isEqualTo(
-                        FieldDescriptorProto.newBuilder()
-                                .setType(FieldDescriptorProto.Type.TYPE_FLOAT)
-                                .setName("price")
-                                .setNumber(5)
-                                .setLabel(FieldDescriptorProto.Label.LABEL_REQUIRED)
-                                .build());
-
-        assertThat(descriptor.findFieldByNumber(6).toProto())
-                .isEqualTo(
-                        FieldDescriptorProto.newBuilder()
-                                .setType(FieldDescriptorProto.Type.TYPE_DOUBLE)
-                                .setName("double_field")
-                                .setNumber(6)
-                                .setLabel(FieldDescriptorProto.Label.LABEL_REQUIRED)
-                                .build());
-
-        assertThat(descriptor.findFieldByNumber(7).toProto())
-                .isEqualTo(
-                        FieldDescriptorProto.newBuilder()
-                                .setType(FieldDescriptorProto.Type.TYPE_BOOL)
-                                .setName("boolean_field")
-                                .setNumber(7)
-                                .setLabel(FieldDescriptorProto.Label.LABEL_REQUIRED)
-                                .build());
-
-        assertThat(descriptor.findFieldByNumber(8).toProto())
-                .isEqualTo(
-                        FieldDescriptorProto.newBuilder()
-                                .setType(FieldDescriptorProto.Type.TYPE_STRING)
-                                .setName("enum_field")
-                                .setNumber(8)
-                                .setLabel(FieldDescriptorProto.Label.LABEL_REQUIRED)
-                                .build());
-
-        assertThat(descriptor.findFieldByNumber(9).toProto())
-                .isEqualTo(
-                        FieldDescriptorProto.newBuilder()
-                                .setType(FieldDescriptorProto.Type.TYPE_BYTES)
-                                .setName("byte_field")
-                                .setNumber(9)
-                                .setLabel(FieldDescriptorProto.Label.LABEL_REQUIRED)
-                                .build());
-    }
-
-    @Test
-    public void testAllPrimitiveSchemaConversion() {
-        Descriptor descriptor =
-                AvroToProtoSerializerTestSchemas.testAllPrimitiveSchemaConversion().getDescriptor();
-        assertPrimitive(descriptor);
-    }
-
-    @Test
-    public void testAllLogicalSchemaConversion() {
-        Descriptor descriptor =
-                AvroToProtoSerializerTestSchemas.testAllLogicalSchemaConversion().getDescriptor();
-
-        assertThat(descriptor.findFieldByNumber(1).toProto())
-                .isEqualTo(
-                        FieldDescriptorProto.newBuilder()
-                                .setType(FieldDescriptorProto.Type.TYPE_INT64)
-                                .setName("ts_micros")
-                                .setNumber(1)
-                                .setLabel(FieldDescriptorProto.Label.LABEL_REQUIRED)
-                                .build());
-
-        assertThat(descriptor.findFieldByNumber(2).toProto())
-                .isEqualTo(
-                        FieldDescriptorProto.newBuilder()
-                                .setType(FieldDescriptorProto.Type.TYPE_INT64)
-                                .setName("ts_millis")
-                                .setNumber(2)
-                                .setLabel(FieldDescriptorProto.Label.LABEL_REQUIRED)
-                                .build());
-
-        assertThat(descriptor.findFieldByNumber(3).toProto())
-                .isEqualTo(
-                        FieldDescriptorProto.newBuilder()
-                                .setType(FieldDescriptorProto.Type.TYPE_STRING)
-                                .setName("time_micros")
-                                .setNumber(3)
-                                .setLabel(FieldDescriptorProto.Label.LABEL_REQUIRED)
-                                .build());
-
-        assertThat(descriptor.findFieldByNumber(4).toProto())
-                .isEqualTo(
-                        FieldDescriptorProto.newBuilder()
-                                .setType(FieldDescriptorProto.Type.TYPE_STRING)
-                                .setName("time_millis")
-                                .setNumber(4)
-                                .setLabel(FieldDescriptorProto.Label.LABEL_REQUIRED)
-                                .build());
-
-        assertThat(descriptor.findFieldByNumber(5).toProto())
-                .isEqualTo(
-                        FieldDescriptorProto.newBuilder()
-                                .setType(FieldDescriptorProto.Type.TYPE_STRING)
-                                .setName("lts_micros")
-                                .setNumber(5)
-                                .setLabel(FieldDescriptorProto.Label.LABEL_REQUIRED)
-                                .build());
-
-        assertThat(descriptor.findFieldByNumber(6).toProto())
-                .isEqualTo(
-                        FieldDescriptorProto.newBuilder()
-                                .setType(FieldDescriptorProto.Type.TYPE_STRING)
-                                .setName("lts_millis")
-                                .setNumber(6)
-                                .setLabel(FieldDescriptorProto.Label.LABEL_REQUIRED)
-                                .build());
-
-        assertThat(descriptor.findFieldByNumber(7).toProto())
-                .isEqualTo(
-                        FieldDescriptorProto.newBuilder()
-                                .setType(FieldDescriptorProto.Type.TYPE_INT32)
-                                .setName("date")
-                                .setNumber(7)
-                                .setLabel(FieldDescriptorProto.Label.LABEL_REQUIRED)
-                                .build());
-
-        assertThat(descriptor.findFieldByNumber(8).toProto())
-                .isEqualTo(
-                        FieldDescriptorProto.newBuilder()
-                                .setType(FieldDescriptorProto.Type.TYPE_BYTES)
-                                .setName("decimal")
-                                .setNumber(8)
-                                .setLabel(FieldDescriptorProto.Label.LABEL_REQUIRED)
-                                .build());
-
-        assertThat(descriptor.findFieldByNumber(9).toProto())
-                .isEqualTo(
-                        FieldDescriptorProto.newBuilder()
-                                .setType(FieldDescriptorProto.Type.TYPE_STRING)
-                                .setName("uuid")
-                                .setNumber(9)
-                                .setLabel(FieldDescriptorProto.Label.LABEL_REQUIRED)
-                                .build());
-
-        assertThat(descriptor.findFieldByNumber(10).toProto())
-                .isEqualTo(
-                        FieldDescriptorProto.newBuilder()
-                                .setType(FieldDescriptorProto.Type.TYPE_STRING)
-                                .setName("geography")
-                                .setNumber(10)
-                                .setLabel(FieldDescriptorProto.Label.LABEL_REQUIRED)
-                                .build());
-    }
-
-    @Test
-    public void testAllUnionLogicalSchemaConversion() {
-=======
     public void testPrimitiveTypesConversion() {
->>>>>>> bd0d5b58
         Descriptor descriptor =
                 AvroToProtoSerializerTestSchemas.getSchemaWithRequiredPrimitiveTypes()
                         .getDescriptor();
@@ -291,34 +48,6 @@
         assertRemainingPrimitive(descriptor, FieldDescriptorProto.Label.LABEL_REQUIRED);
     }
 
-<<<<<<< HEAD
-        assertThat(descriptor.findFieldByNumber(1).toProto())
-                .isEqualTo(
-                        FieldDescriptorProto.newBuilder()
-                                .setType(FieldDescriptorProto.Type.TYPE_STRING)
-                                .setName("name")
-                                .setNumber(1)
-                                .setLabel(FieldDescriptorProto.Label.LABEL_OPTIONAL)
-                                .build());
-
-        assertThat(descriptor.findFieldByNumber(2).toProto())
-                .isEqualTo(
-                        FieldDescriptorProto.newBuilder()
-                                .setType(FieldDescriptorProto.Type.TYPE_INT64)
-                                .setName("number")
-                                .setNumber(2)
-                                .setLabel(FieldDescriptorProto.Label.LABEL_OPTIONAL)
-                                .build());
-
-        assertThat(descriptor.findFieldByNumber(3).toProto())
-                .isEqualTo(
-                        FieldDescriptorProto.newBuilder()
-                                .setType(FieldDescriptorProto.Type.TYPE_INT32)
-                                .setName("quantity")
-                                .setNumber(3)
-                                .setLabel(FieldDescriptorProto.Label.LABEL_OPTIONAL)
-                                .build());
-=======
     @Test
     public void testNullablePrimitiveTypesConversion() {
         Descriptor descriptor =
@@ -326,7 +55,6 @@
                         .getDescriptor();
         assertPrimitive(descriptor, FieldDescriptorProto.Label.LABEL_OPTIONAL);
     }
->>>>>>> bd0d5b58
 
     @Test
     public void testUnionOfRemainingPrimitiveSchemaConversion() {
@@ -465,8 +193,7 @@
         assertThat(field.getNumber()).isEqualTo(1);
         assertThat(field.getLabel()).isEqualTo(FieldDescriptorProto.Label.LABEL_REQUIRED);
         assertThat(field.hasTypeName()).isTrue();
-        Descriptors.Descriptor nestedDescriptor =
-                descriptor.findNestedTypeByName(field.getTypeName());
+        Descriptor nestedDescriptor = descriptor.findNestedTypeByName(field.getTypeName());
 
         field = nestedDescriptor.findFieldByNumber(1).toProto();
         assertThat(field.getType()).isEqualTo(FieldDescriptorProto.Type.TYPE_MESSAGE);
@@ -576,8 +303,7 @@
         assertThat(field.getNumber()).isEqualTo(1);
         assertThat(field.getLabel()).isEqualTo(FieldDescriptorProto.Label.LABEL_REPEATED);
         assertThat(field.hasTypeName()).isTrue();
-        Descriptors.Descriptor nestedDescriptor =
-                descriptor.findNestedTypeByName(field.getTypeName());
+        Descriptor nestedDescriptor = descriptor.findNestedTypeByName(field.getTypeName());
         FieldDescriptorProto fieldDescriptor = nestedDescriptor.findFieldByNumber(1).toProto();
         assertThat(fieldDescriptor.getName()).isEqualTo("key");
         assertThat(fieldDescriptor.getNumber()).isEqualTo(1);
@@ -600,8 +326,7 @@
         assertThat(field.getNumber()).isEqualTo(1);
         assertThat(field.getLabel()).isEqualTo(FieldDescriptorProto.Label.LABEL_REPEATED);
         assertThat(field.hasTypeName()).isTrue();
-        Descriptors.Descriptor nestedDescriptor =
-                descriptor.findNestedTypeByName(field.getTypeName());
+        Descriptor nestedDescriptor = descriptor.findNestedTypeByName(field.getTypeName());
         FieldDescriptorProto fieldDescriptor = nestedDescriptor.findFieldByNumber(1).toProto();
         assertThat(fieldDescriptor.getName()).isEqualTo("key");
         assertThat(fieldDescriptor.getNumber()).isEqualTo(1);
@@ -610,85 +335,8 @@
         fieldDescriptor = nestedDescriptor.findFieldByNumber(2).toProto();
         assertThat(fieldDescriptor.getName()).isEqualTo("value");
         assertThat(fieldDescriptor.getNumber()).isEqualTo(2);
-<<<<<<< HEAD
-        assertThat(fieldDescriptor.getType()).isEqualTo(FieldDescriptorProto.Type.TYPE_INT64);
-        assertThat(fieldDescriptor.getLabel()).isEqualTo(FieldDescriptorProto.Label.LABEL_REPEATED);
-    }
-
-    @Test
-    public void testMapInRecordSchemaConversion() {
-        Descriptor descriptor =
-                AvroToProtoSerializerTestSchemas.testMapInRecordSchemaConversion().getDescriptor();
-
-        FieldDescriptorProto field = descriptor.findFieldByNumber(1).toProto();
-        assertThat(field.getType()).isEqualTo(FieldDescriptorProto.Type.TYPE_MESSAGE);
-        assertThat(field.getName()).isEqualTo("record_with_map");
-        assertThat(field.getNumber()).isEqualTo(1);
-        assertThat(field.getLabel()).isEqualTo(FieldDescriptorProto.Label.LABEL_REQUIRED);
-        assertThat(field.hasTypeName()).isTrue();
-
-        Descriptors.Descriptor nestedDescriptor =
-                descriptor.findNestedTypeByName(field.getTypeName());
-        FieldDescriptorProto fieldDescriptorProto = nestedDescriptor.findFieldByNumber(1).toProto();
-        assertThat(fieldDescriptorProto.getName()).isEqualTo("map_in_record");
-        assertThat(fieldDescriptorProto.getNumber()).isEqualTo(1);
-        assertThat(fieldDescriptorProto.getType())
-                .isEqualTo(FieldDescriptorProto.Type.TYPE_MESSAGE);
-        assertThat(fieldDescriptorProto.getLabel())
-                .isEqualTo(FieldDescriptorProto.Label.LABEL_REPEATED);
-        assertThat(fieldDescriptorProto.hasTypeName()).isTrue();
-
-        nestedDescriptor =
-                nestedDescriptor.findNestedTypeByName(fieldDescriptorProto.getTypeName());
-        fieldDescriptorProto = nestedDescriptor.findFieldByNumber(1).toProto();
-        assertThat(fieldDescriptorProto.getName()).isEqualTo("key");
-        assertThat(fieldDescriptorProto.getNumber()).isEqualTo(1);
-        assertThat(fieldDescriptorProto.getType()).isEqualTo(FieldDescriptorProto.Type.TYPE_STRING);
-        assertThat(fieldDescriptorProto.getLabel())
-                .isEqualTo(FieldDescriptorProto.Label.LABEL_REQUIRED);
-        fieldDescriptorProto = nestedDescriptor.findFieldByNumber(2).toProto();
-        assertThat(fieldDescriptorProto.getName()).isEqualTo("value");
-        assertThat(fieldDescriptorProto.getNumber()).isEqualTo(2);
-        assertThat(fieldDescriptorProto.getType()).isEqualTo(FieldDescriptorProto.Type.TYPE_INT64);
-        assertThat(fieldDescriptorProto.getLabel())
-                .isEqualTo(FieldDescriptorProto.Label.LABEL_REQUIRED);
-    }
-
-    @Test
-    public void testArrayOfUnionValueSchemaConversion() {
-        String fieldString =
-                " \"fields\": [\n"
-                        + "{\"name\": \"array_with_union\", \"type\": "
-                        + "{\"type\": \"array\", \"items\":  [\"long\", \"null\"]}}"
-                        + " ]\n";
-
-        Schema avroSchema = getAvroSchemaFromFieldString(fieldString);
-        IllegalArgumentException exception =
-                assertThrows(
-                        IllegalArgumentException.class,
-                        () -> new BigQuerySchemaProvider(avroSchema));
-        assertThat(exception).hasMessageThat().contains("Array cannot have a NULLABLE element");
-    }
-
-    @Test
-    public void testNestedArraysSchemaConversion() {
-        String fieldString =
-                " \"fields\": [\n"
-                        + "{\"name\": \"nested_arrays\", \"type\":{\"type\": \"array\", \"items\": "
-                        + "{\"name\": \"array_inside\", \"type\": \"array\", \"items\": \"long\"}"
-                        + "}}"
-                        + " ]\n";
-
-        Schema avroSchema = getAvroSchemaFromFieldString(fieldString);
-
-        IllegalStateException exception =
-                assertThrows(
-                        IllegalStateException.class, () -> new BigQuerySchemaProvider(avroSchema));
-        assertThat(exception).hasMessageThat().contains("Nested arrays not supported by BigQuery.");
-=======
         assertThat(fieldDescriptor.getType()).isEqualTo(FieldDescriptorProto.Type.TYPE_FLOAT);
         assertThat(fieldDescriptor.getLabel()).isEqualTo(FieldDescriptorProto.Label.LABEL_OPTIONAL);
->>>>>>> bd0d5b58
     }
 
     @Test
@@ -701,8 +349,7 @@
         assertThat(field.getNumber()).isEqualTo(1);
         assertThat(field.getLabel()).isEqualTo(FieldDescriptorProto.Label.LABEL_REPEATED);
         assertThat(field.hasTypeName()).isTrue();
-        Descriptors.Descriptor nestedDescriptor =
-                descriptor.findNestedTypeByName(field.getTypeName());
+        Descriptor nestedDescriptor = descriptor.findNestedTypeByName(field.getTypeName());
         FieldDescriptorProto fieldDescriptor = nestedDescriptor.findFieldByNumber(1).toProto();
         assertThat(fieldDescriptor.getName()).isEqualTo("key");
         assertThat(fieldDescriptor.getNumber()).isEqualTo(1);
@@ -745,8 +392,7 @@
         assertThat(field.getNumber()).isEqualTo(1);
         assertThat(field.getLabel()).isEqualTo(FieldDescriptorProto.Label.LABEL_REPEATED);
         assertThat(field.hasTypeName()).isTrue();
-        Descriptors.Descriptor nestedDescriptor =
-                descriptor.findNestedTypeByName(field.getTypeName());
+        Descriptor nestedDescriptor = descriptor.findNestedTypeByName(field.getTypeName());
         FieldDescriptorProto fieldDescriptor = nestedDescriptor.findFieldByNumber(1).toProto();
         assertThat(fieldDescriptor.getName()).isEqualTo("key");
         assertThat(fieldDescriptor.getNumber()).isEqualTo(1);
@@ -888,33 +534,6 @@
         assertPrimitive(descriptor, FieldDescriptorProto.Label.LABEL_REPEATED);
     }
 
-<<<<<<< HEAD
-        FieldDescriptorProto field = descriptor.findFieldByNumber(1).toProto();
-        assertThat(field.getType()).isEqualTo(FieldDescriptorProto.Type.TYPE_MESSAGE);
-        assertThat(field.getName()).isEqualTo("record_field_union");
-        assertThat(field.getNumber()).isEqualTo(1);
-        assertThat(field.getLabel()).isEqualTo(FieldDescriptorProto.Label.LABEL_OPTIONAL);
-        assertThat(field.hasTypeName()).isTrue();
-        assertThat(descriptor.findNestedTypeByName(field.getTypeName()).toProto())
-                .isEqualTo(
-                        DescriptorProtos.DescriptorProto.newBuilder()
-                                .setName(field.getTypeName())
-                                .addField(
-                                        FieldDescriptorProto.newBuilder()
-                                                .setType(FieldDescriptorProto.Type.TYPE_INT64)
-                                                .setName("value")
-                                                .setNumber(1)
-                                                .setLabel(FieldDescriptorProto.Label.LABEL_REQUIRED)
-                                                .build())
-                                .addField(
-                                        FieldDescriptorProto.newBuilder()
-                                                .setType(FieldDescriptorProto.Type.TYPE_STRING)
-                                                .setName("another_value")
-                                                .setNumber(2)
-                                                .setLabel(FieldDescriptorProto.Label.LABEL_REQUIRED)
-                                                .build())
-                                .build());
-=======
     @Test
     public void testArraysOfRemainingPrimitiveTypesSchemaConversion() {
         Descriptor descriptor =
@@ -929,7 +548,6 @@
                 AvroToProtoSerializerTestSchemas.getSchemaWithArraysOfLogicalTypes()
                         .getDescriptor();
         assertLogical(descriptor, FieldDescriptorProto.Label.LABEL_REPEATED);
->>>>>>> bd0d5b58
     }
 
     @Test
@@ -991,41 +609,6 @@
                                                 .setLabel(FieldDescriptorProto.Label.LABEL_REQUIRED)
                                                 .build())
                                 .build());
-<<<<<<< HEAD
-
-        field = descriptor.findFieldByNumber(2).toProto();
-        assertThat(field.getType()).isEqualTo(FieldDescriptorProto.Type.TYPE_MESSAGE);
-        assertThat(field.getName()).isEqualTo("map_field");
-        assertThat(field.getNumber()).isEqualTo(2);
-        assertThat(field.getLabel()).isEqualTo(FieldDescriptorProto.Label.LABEL_REPEATED);
-        assertThat(field.hasTypeName()).isTrue();
-        assertThat(descriptor.findNestedTypeByName(field.getTypeName()).toProto())
-                .isEqualTo(
-                        DescriptorProtos.DescriptorProto.newBuilder()
-                                .setName(field.getTypeName())
-                                .addField(
-                                        FieldDescriptorProto.newBuilder()
-                                                .setType(FieldDescriptorProto.Type.TYPE_STRING)
-                                                .setName("key")
-                                                .setNumber(1)
-                                                .setLabel(FieldDescriptorProto.Label.LABEL_REQUIRED)
-                                                .build())
-                                .addField(
-                                        FieldDescriptorProto.newBuilder()
-                                                .setType(FieldDescriptorProto.Type.TYPE_INT64)
-                                                .setName("value")
-                                                .setNumber(2)
-                                                .setLabel(FieldDescriptorProto.Label.LABEL_REQUIRED)
-                                                .build())
-                                .build());
-
-        field = descriptor.findFieldByNumber(3).toProto();
-        assertThat(field.getType()).isEqualTo(FieldDescriptorProto.Type.TYPE_FLOAT);
-        assertThat(field.getName()).isEqualTo("array_field");
-        assertThat(field.getNumber()).isEqualTo(3);
-        assertThat(field.getLabel()).isEqualTo(FieldDescriptorProto.Label.LABEL_REPEATED);
-=======
->>>>>>> bd0d5b58
     }
 
     @Test
