/*
 * Copyright (C) 2023 Google Inc.
 *
 * Licensed under the Apache License, Version 2.0 (the "License"); you may not
 * use this file except in compliance with the License. You may obtain a copy of
 * the License at
 *
 * http://www.apache.org/licenses/LICENSE-2.0
 *
 * Unless required by applicable law or agreed to in writing, software
 * distributed under the License is distributed on an "AS IS" BASIS, WITHOUT
 * WARRANTIES OR CONDITIONS OF ANY KIND, either express or implied. See the
 * License for the specific language governing permissions and limitations under
 * the License.
 */

package com.google.cloud.flink.bigquery.source.split;

import org.junit.Test;

import static com.google.common.truth.Truth.assertThat;

/** */
public class BigQuerySourceSplitStateTest {

    @Test
    public void testSplitStateTransformation() {

        String streamName = "somestream";
        BigQuerySourceSplit originalSplit = new BigQuerySourceSplit(streamName, 10L);
        assertThat(originalSplit.splitId()).isEqualTo(streamName);

        BigQuerySourceSplitState splitState = new BigQuerySourceSplitState(originalSplit);
<<<<<<< HEAD
        Assertions.assertThat(splitState.toBigQuerySourceSplit()).isEqualTo(originalSplit);
        Assertions.assertThat(splitState)
                .isEqualTo(new BigQuerySourceSplitState(splitState.toBigQuerySourceSplit()));
=======
        assertThat(splitState.toBigQuerySourceSplit()).isEqualTo(originalSplit);
>>>>>>> 099078eb
    }

    @Test
    public void testSplitsEquals() {

        String streamName1 = "somestream";
        BigQuerySourceSplit split1 = new BigQuerySourceSplit(streamName1, 10L);
        String streamName2 = "somestream";
        BigQuerySourceSplit split2 = new BigQuerySourceSplit(streamName2, 10L);
        assertThat(split1).isEqualTo(split2);

        BigQuerySourceSplitState splitState1 = new BigQuerySourceSplitState(split1);
        BigQuerySourceSplitState splitState2 = new BigQuerySourceSplitState(split2);
        assertThat(splitState1).isEqualTo(splitState2);

        BigQuerySourceSplit split3 = new BigQuerySourceSplit(streamName2, 11L);
        assertThat(split1).isNotEqualTo(split3);

        BigQuerySourceSplitState splitState3 = new BigQuerySourceSplitState(split3);
        assertThat(splitState1).isNotEqualTo(splitState3);
    }

    @Test
    public void testSplitStateMutation() {

        String streamName = "somestream";
        BigQuerySourceSplit originalSplit = new BigQuerySourceSplit(streamName, 10L);
        BigQuerySourceSplitState splitState = new BigQuerySourceSplitState(originalSplit);

        splitState.updateOffset();
        BigQuerySourceSplit otherSplit = new BigQuerySourceSplit(streamName, 11L);

        assertThat(splitState.toBigQuerySourceSplit()).isEqualTo(otherSplit);
        assertThat(splitState.toBigQuerySourceSplit().hashCode()).isEqualTo(otherSplit.hashCode());
        // should be different since they started from different splits
        assertThat(splitState).isNotEqualTo(new BigQuerySourceSplitState(otherSplit));
        assertThat(splitState.hashCode())
                .isNotEqualTo(new BigQuerySourceSplitState(otherSplit).hashCode());
    }
}<|MERGE_RESOLUTION|>--- conflicted
+++ resolved
@@ -31,13 +31,9 @@
         assertThat(originalSplit.splitId()).isEqualTo(streamName);
 
         BigQuerySourceSplitState splitState = new BigQuerySourceSplitState(originalSplit);
-<<<<<<< HEAD
-        Assertions.assertThat(splitState.toBigQuerySourceSplit()).isEqualTo(originalSplit);
-        Assertions.assertThat(splitState)
+        assertThat(splitState.toBigQuerySourceSplit()).isEqualTo(originalSplit);
+        assertThat(splitState)
                 .isEqualTo(new BigQuerySourceSplitState(splitState.toBigQuerySourceSplit()));
-=======
-        assertThat(splitState.toBigQuerySourceSplit()).isEqualTo(originalSplit);
->>>>>>> 099078eb
     }
 
     @Test
