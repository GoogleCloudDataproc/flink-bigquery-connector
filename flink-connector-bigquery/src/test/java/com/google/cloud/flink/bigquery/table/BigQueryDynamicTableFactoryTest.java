/*
 * Copyright (C) 2023 Google Inc.
 *
 * Licensed under the Apache License, Version 2.0 (the "License"); you may not
 * use this file except in compliance with the License. You may obtain a copy of
 * the License at
 *
 * http://www.apache.org/licenses/LICENSE-2.0
 *
 * Unless required by applicable law or agreed to in writing, software
 * distributed under the License is distributed on an "AS IS" BASIS, WITHOUT
 * WARRANTIES OR CONDITIONS OF ANY KIND, either express or implied. See the
 * License for the specific language governing permissions and limitations under
 * the License.
 */

package com.google.cloud.flink.bigquery.table;

import org.apache.flink.table.api.DataTypes;
import org.apache.flink.table.catalog.Column;
import org.apache.flink.table.catalog.ResolvedSchema;
import org.apache.flink.table.catalog.UniqueConstraint;
import org.apache.flink.table.connector.source.DynamicTableSource;
import org.apache.flink.table.factories.FactoryUtil;
import org.apache.flink.table.factories.utils.FactoryMocks;

import com.google.cloud.flink.bigquery.common.config.BigQueryConnectOptions;
import com.google.cloud.flink.bigquery.common.config.CredentialsOptions;
import com.google.cloud.flink.bigquery.source.config.BigQueryReadOptions;
import com.google.cloud.flink.bigquery.table.config.BigQueryConnectorOptions;
import org.assertj.core.api.Assertions;
import org.junit.Test;

import java.io.IOException;
import java.time.Instant;
import java.util.Arrays;
import java.util.Collections;
import java.util.HashMap;
import java.util.Map;

import static com.google.common.truth.Truth.assertThat;

/** Tests for the {@link BigQueryDynamicTableSource} factory class. */
public class BigQueryDynamicTableFactoryTest {

    private static final ResolvedSchema SCHEMA =
            new ResolvedSchema(
                    Arrays.asList(
                            Column.physical("aaa", DataTypes.INT().notNull()),
                            Column.physical("bbb", DataTypes.STRING().notNull()),
                            Column.physical("ccc", DataTypes.DOUBLE()),
                            Column.physical("ddd", DataTypes.DECIMAL(31, 18)),
                            Column.physical("eee", DataTypes.TIMESTAMP(3))),
                    Collections.emptyList(),
                    UniqueConstraint.primaryKey("name", Arrays.asList("bbb", "aaa")));

    @Test
    public void testBigQuerySourceCommonProperties() throws IOException {
        DynamicTableSource actualSource =
                FactoryMocks.createTableSource(SCHEMA, getRequiredOptions());

        BigQueryDynamicTableSource expectedSource =
                new BigQueryDynamicTableSource(
                        getConnectorOptions(), SCHEMA.toPhysicalRowDataType());
        assertThat(actualSource).isEqualTo(expectedSource);
    }

    @Test
    public void testBigQueryReadProperties() throws IOException {
        Map<String, String> properties = getRequiredOptions();
        properties.put(BigQueryConnectorOptions.COLUMNS_PROJECTION.key(), "aaa,bbb");
        properties.put(BigQueryConnectorOptions.MAX_STREAM_COUNT.key(), "100");
        properties.put(
                BigQueryConnectorOptions.ROW_RESTRICTION.key(), "aaa > 10 AND NOT bbb IS NULL");
        properties.put(
                BigQueryConnectorOptions.SNAPSHOT_TIMESTAMP.key(),
                "" + Instant.EPOCH.toEpochMilli());

        DynamicTableSource actual = FactoryMocks.createTableSource(SCHEMA, properties);

        BigQueryReadOptions connectorOptions = getConnectorOptions();
        BigQueryReadOptions readOptions =
                BigQueryReadOptions.builder()
                        .setColumnNames(Arrays.asList("aaa", "bbb"))
                        .setMaxStreamCount(100)
                        .setRowRestriction("aaa > 10 AND NOT bbb IS NULL")
                        .setSnapshotTimestampInMillis(Instant.EPOCH.toEpochMilli())
                        .setBigQueryConnectOptions(connectorOptions.getBigQueryConnectOptions())
                        .build();

        BigQueryDynamicTableSource expected =
                new BigQueryDynamicTableSource(readOptions, SCHEMA.toPhysicalRowDataType());

<<<<<<< HEAD
        Assertions.assertThat(actual).isEqualTo(expected);
        Assertions.assertThat(actual.hashCode()).isEqualTo(expected.hashCode());
=======
        assertThat(actual).isEqualTo(expected);
>>>>>>> 40db3cbd
    }

    @Test
    public void testBigQuerySourceValidation() {
        // max num of streams should be positive
        assertSourceValidationRejects(
                BigQueryConnectorOptions.MAX_STREAM_COUNT.key(),
                "-5",
                "The max number of streams should be zero or positive.");
        // the snapshot timestamp in millis should at least be equal to epoch
        assertSourceValidationRejects(
                BigQueryConnectorOptions.SNAPSHOT_TIMESTAMP.key(),
                "-1000",
                "The oldest timestamp should be equal or bigger than epoch.");
    }

    private void assertSourceValidationRejects(String key, String value, String errorMessage) {
        Assertions.assertThatThrownBy(
                        () ->
                                FactoryMocks.createTableSource(
                                        SCHEMA, getRequiredOptionsWithSetting(key, value)))
                .hasStackTraceContaining(errorMessage);
    }

    private static Map<String, String> getRequiredOptionsWithSetting(String key, String value) {
        Map<String, String> requiredOptions = getRequiredOptions();
        requiredOptions.put(key, value);
        return requiredOptions;
    }

    private static Map<String, String> getRequiredOptions() {
        Map<String, String> options = new HashMap<>();
        options.put(FactoryUtil.CONNECTOR.key(), "bigquery");
        options.put(BigQueryConnectorOptions.PROJECT.key(), "project");
        options.put(BigQueryConnectorOptions.DATASET.key(), "dataset");
        options.put(BigQueryConnectorOptions.TABLE.key(), "table");
        return options;
    }

    private static BigQueryReadOptions getConnectorOptions() throws IOException {
        return BigQueryReadOptions.builder()
                .setBigQueryConnectOptions(
                        BigQueryConnectOptions.builder()
                                .setDataset("dataset")
                                .setProjectId("project")
                                .setTable("table")
                                .setCredentialsOptions(CredentialsOptions.builder().build())
                                .build())
                .build();
    }
}<|MERGE_RESOLUTION|>--- conflicted
+++ resolved
@@ -91,12 +91,8 @@
         BigQueryDynamicTableSource expected =
                 new BigQueryDynamicTableSource(readOptions, SCHEMA.toPhysicalRowDataType());
 
-<<<<<<< HEAD
-        Assertions.assertThat(actual).isEqualTo(expected);
-        Assertions.assertThat(actual.hashCode()).isEqualTo(expected.hashCode());
-=======
         assertThat(actual).isEqualTo(expected);
->>>>>>> 40db3cbd
+        assertThat(actual.hashCode()).isEqualTo(expected.hashCode());
     }
 
     @Test
