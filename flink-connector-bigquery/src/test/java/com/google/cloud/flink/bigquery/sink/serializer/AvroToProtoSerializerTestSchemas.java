/*
 * Copyright (C) 2024 Google Inc.
 *
 * Licensed under the Apache License, Version 2.0 (the "License"); you may not
 * use this file except in compliance with the License. You may obtain a copy of
 * the License at
 *
 * http://www.apache.org/licenses/LICENSE-2.0
 *
 * Unless required by applicable law or agreed to in writing, software
 * distributed under the License is distributed on an "AS IS" BASIS, WITHOUT
 * WARRANTIES OR CONDITIONS OF ANY KIND, either express or implied. See the
 * License for the specific language governing permissions and limitations under
 * the License.
 */

package com.google.cloud.flink.bigquery.sink.serializer;

import com.google.api.services.bigquery.model.TableFieldSchema;
import com.google.api.services.bigquery.model.TableSchema;
import com.google.protobuf.Descriptors.Descriptor;
import org.apache.avro.Schema;

import java.util.Arrays;
import java.util.Collections;
import java.util.List;

/**
 * {@link BigQuerySchemaProvider}s for {@link AvroToProtoSerializerTest} and {@link
 * BigQuerySchemaProviderTest}.
 */
public class AvroToProtoSerializerTestSchemas {

    // Private Constructor to ensure no instantiation.
    private AvroToProtoSerializerTestSchemas() {}

    public static Schema getAvroSchemaFromFieldString(String fieldString) {
        String avroSchemaString =
                "{\"namespace\": \"project.dataset\",\n"
                        + " \"type\": \"record\",\n"
                        + " \"name\": \"table\",\n"
                        + " \"doc\": \"Translated Avro Schema for project.dataset.table\",\n"
                        + fieldString
                        + "}";

        return new Schema.Parser().parse(avroSchemaString);
    }

    public static String getRecordSchema(String name) {
        return "{\"name\": "
                + "\""
                + name
                + "\", "
                + "\"type\": \"record\", "
                + "\"fields\": "
                + "["
                + "{\"name\": \"value\", \"type\": \"long\"},"
                + "{\"name\": \"another_value\",\"type\": \"string\"}"
                + "]"
                + "}";
    }

    public static BigQuerySchemaProvider getSchemaWithPrimitiveTypes(Boolean isNullable) {
        String mode = isNullable ? "NULLABLE" : "REQUIRED";
        List<TableFieldSchema> subFieldsNullable =
                Collections.singletonList(
                        new TableFieldSchema().setName("species").setType("STRING").setMode(mode));
        List<TableFieldSchema> fields =
                Arrays.asList(
                        new TableFieldSchema().setName("number").setType("INTEGER").setMode(mode),
                        new TableFieldSchema().setName("price").setType("FLOAT").setMode(mode),
                        new TableFieldSchema().setName("species").setType("STRING").setMode(mode),
                        new TableFieldSchema().setName("flighted").setType("BOOLEAN").setMode(mode),
                        new TableFieldSchema().setName("sound").setType("BYTES").setMode(mode),
                        new TableFieldSchema()
                                .setName("required_record_field")
                                .setType("RECORD")
                                .setMode(mode)
                                .setFields(subFieldsNullable));
        TableSchema tableSchema = new TableSchema().setFields(fields);
        BigQuerySchemaProvider bigQuerySchemaProvider = new BigQuerySchemaProviderImpl(tableSchema);
        Descriptor descriptor = bigQuerySchemaProvider.getDescriptor();
        return new TestSchemaProvider(bigQuerySchemaProvider.getAvroSchema(), descriptor);
    }

    public static BigQuerySchemaProvider getSchemaWithRequiredPrimitiveTypes() {
        return getSchemaWithPrimitiveTypes(false);
    }

    public static BigQuerySchemaProvider getSchemaWithNullablePrimitiveTypes() {
        return getSchemaWithPrimitiveTypes(true);
    }

    public static BigQuerySchemaProvider getSchemaWithRemainingPrimitiveTypes() {
        String fieldString =
                " \"fields\": [\n"
                        + "   {\"name\": \"quantity\", \"type\": \"int\"},\n"
                        + "   {\"name\": \"fixed_field\", \"type\": {\"type\": "
                        + "\"fixed\", \"size\": 10,\"name\": \"hash\" }},\n"
                        + "   {\"name\": \"float_field\", \"type\": \"float\"},\n"
                        + "   {\"name\": \"enum_field\", \"type\": {\"type\":\"enum\","
                        + " \"symbols\": [\"A\", \"B\", \"C\", \"D\"], \"name\": \"ALPHABET\"}}\n"
                        + " ]\n";
        return getSchemaAndDescriptor(fieldString);
    }

    public static BigQuerySchemaProvider getSchemaWithUnionOfRemainingPrimitiveTypes() {
        String fieldString =
                " \"fields\": [\n"
                        + "   {\"name\": \"quantity\", \"type\": [\"null\", \"int\"]},\n"
                        + "   {\"name\": \"fixed_field\", \"type\": [\"null\", {\"type\": "
                        + "\"fixed\", \"size\": 10,\"name\": \"hash\"}]},\n"
                        + "   {\"name\": \"float_field\", \"type\": [\"null\", \"float\"]},\n"
                        + "   {\"name\": \"enum_field\", \"type\": [\"null\", {\"type\":\"enum\","
                        + " \"symbols\": [\"A\", \"B\", \"C\", \"D\"], \"name\": \"ALPHABET\"}]}\n"
                        + " ]\n";
        return getSchemaAndDescriptor(fieldString);
    }

    public static BigQuerySchemaProvider getSchemaWithLogicalTypes(Boolean isNullable) {
        String mode = isNullable ? "NULLABLE" : "REQUIRED";
        List<TableFieldSchema> fields =
                Arrays.asList(
                        new TableFieldSchema()
                                .setName("timestamp")
                                .setType("TIMESTAMP")
                                .setMode(mode),
                        new TableFieldSchema().setName("time").setType("TIME").setMode(mode),
                        new TableFieldSchema()
                                .setName("datetime")
                                .setType("DATETIME")
                                .setMode(mode),
                        new TableFieldSchema().setName("date").setType("DATE").setMode(mode),
                        new TableFieldSchema()
                                .setName("numeric_field")
                                .setType("NUMERIC")
                                .setMode(mode),
                        new TableFieldSchema()
                                .setName("bignumeric_field")
                                .setType("BIGNUMERIC")
                                .setMode(mode),
                        new TableFieldSchema()
                                .setName("geography")
                                .setType("GEOGRAPHY")
                                .setMode(mode),
                        new TableFieldSchema().setName("Json").setType("JSON").setMode(mode));

        TableSchema tableSchema = new TableSchema().setFields(fields);
        BigQuerySchemaProvider bigQuerySchemaProvider = new BigQuerySchemaProviderImpl(tableSchema);
        Descriptor descriptor = bigQuerySchemaProvider.getDescriptor();
        return new TestSchemaProvider(bigQuerySchemaProvider.getAvroSchema(), descriptor);
    }

    public static BigQuerySchemaProvider getSchemaWithRequiredLogicalTypes() {
        return getSchemaWithLogicalTypes(false);
    }

    public static BigQuerySchemaProvider getSchemaWithNullableLogicalTypes() {
        return getSchemaWithLogicalTypes(true);
    }

    public static BigQuerySchemaProvider getSchemaWithRemainingLogicalTypes() {

        String fieldString =
                " \"fields\": [\n"
                        + "   {\"name\": \"ts_millis\", \"type\": {\"type\": \"long\", \"logicalType\": \"timestamp-millis\"}},\n"
                        + "   {\"name\": \"time_millis\", \"type\": {\"type\": \"int\", \"logicalType\": \"time-millis\"}},\n"
                        + "   {\"name\": \"lts_millis\", \"type\": {\"type\": \"long\", \"logicalType\": \"local-timestamp-millis\"}},\n"
                        + "   {\"name\": \"uuid\", \"type\": {\"type\": \"string\", \"logicalType\": \"uuid\"}}\n"
                        + " ]\n";
        return getSchemaAndDescriptor(fieldString);
    }

    public static BigQuerySchemaProvider getSchemaWithUnionOfLogicalTypes() {
        String fieldString =
                " \"fields\": [\n"
                        + "   {\"name\": \"ts_millis\", \"type\": [\"null\",{\"type\": \"long\", \"logicalType\": \"timestamp-millis\"}]},\n"
                        + "   {\"name\": \"time_millis\", \"type\": [\"null\",{\"type\": \"int\", \"logicalType\": \"time-millis\"}]},\n"
                        + "   {\"name\": \"lts_millis\", \"type\": [\"null\",{\"type\": \"long\", \"logicalType\": \"local-timestamp-millis\"}]},\n"
                        + "   {\"name\": \"uuid\", \"type\": [\"null\",{\"type\": \"string\", \"logicalType\": \"uuid\"}]}\n"
                        + " ]\n";
        return getSchemaAndDescriptor(fieldString);
    }

    public static BigQuerySchemaProvider getSchemaWithRecordOfUnionTypes() {
        String fieldString =
                " \"fields\": [\n"
                        + "   {\"name\": \"record_with_union\", \"type\": "
                        + "{\"name\": \"record_with_union_field\","
                        + " \"type\": \"record\", \"fields\":"
                        + " [{\"name\": \"union_in_record\", \"type\": "
                        + "[\"boolean\", \"null\"], \"default\": true}]}}\n"
                        + " ]\n";
        return getSchemaAndDescriptor(fieldString);
    }

    public static BigQuerySchemaProvider getSchemaWithRecordOfLogicalTypes() {
        String fieldString =
                " \"fields\": [\n"
                        + "{\"name\": \"record_of_logical_type\","
                        + " \"type\": "
                        + "{"
                        + "\"name\": \"record_name\", "
                        + "\"type\": \"record\","
                        + " \"fields\": "
                        + "["
                        + "   {\"name\": \"ts_micros\", \"type\": {\"type\": \"long\", \"logicalType\": \"timestamp-micros\"}},\n"
                        + "   {\"name\": \"ts_millis\", \"type\": {\"type\": \"long\", \"logicalType\": \"timestamp-millis\"}},\n"
                        + "   {\"name\": \"time_micros\", \"type\": {\"type\": \"long\", \"logicalType\": \"time-micros\"}},\n"
                        + "   {\"name\": \"time_millis\", \"type\": {\"type\": \"int\", \"logicalType\": \"time-millis\"}},\n"
                        + "   {\"name\": \"lts_micros\", \"type\": {\"type\": \"long\", \"logicalType\": \"local-timestamp-micros\"}},\n"
                        + "   {\"name\": \"lts_millis\", \"type\": {\"type\": \"long\", \"logicalType\": \"local-timestamp-millis\"}},\n"
                        + "   {\"name\": \"date\", \"type\": {\"type\": \"int\", \"logicalType\": \"date\"}},\n"
                        + "   {\"name\": \"decimal\", \"type\": {\"type\": \"bytes\", \"logicalType\": \"decimal\", \"precision\": 4, \"scale\": 2}},\n"
                        + "   {\"name\": \"uuid\", \"type\": {\"type\": \"string\", \"logicalType\": \"uuid\"}},\n"
                        + "   {\"name\": \"geography\", \"type\": {\"type\": \"string\", \"logicalType\": \"geography_wkt\"}}\n"
                        + "]"
                        + "}"
                        + "}\n"
                        + " ]\n";
        return getSchemaAndDescriptor(fieldString);
    }

    public static BigQuerySchemaProvider getSchemaWithDefaultValue() {
        String fieldString =
                " \"fields\": [\n"
                        + "{\"name\": \"long_with_default\", \"type\": [\"long\", \"null\"],"
                        + " \"default\": 100}"
                        + " ]\n";
        return getSchemaAndDescriptor(fieldString);
    }

<<<<<<< HEAD
    public static BigQueryAvroToProtoSerializerTestResult testRecordOfRecordSchemaConversion() {
        String fieldString =
                " \"fields\": [\n"
                        + "   {\"name\": \"record_in_record\", \"type\": {\"name\": \"record_name\","
                        + " \"type\": \"record\", \"fields\": "
                        + "[{ \"name\":\"record_field\", \"type\": "
                        + getRecord("record_inside_record")
                        + "}]"
                        + "}}\n"
                        + " ]\n";
        return getSchemaAndDescriptor(fieldString);
    }

    public static BigQueryAvroToProtoSerializerTestResult testMapOfArraySchemaConversion() {
        String fieldString =
                " \"fields\": [\n"
                        + "   {\"name\": \"map_of_array\", \"type\": {\"type\": \"map\","
                        + " \"values\": {\"type\": \"array\", \"items\": \"long\","
                        + " \"name\": \"array_in_map\"}}}\n"
                        + " ]\n";
        return getSchemaAndDescriptor(fieldString);
    }

    public static BigQueryAvroToProtoSerializerTestResult testMapInRecordSchemaConversion() {
        String fieldString =
                " \"fields\": [\n"
                        + "   {\"name\": \"record_with_map\", "
                        + "\"type\": {\"name\": \"actual_record\", \"type\": \"record\","
                        + " \"fields\": [{\"name\": \"map_in_record\", \"type\": "
                        + "{ \"type\": \"map\", \"values\": \"long\"}}]}}\n"
                        + " ]\n";
        return getSchemaAndDescriptor(fieldString);
    }

    public static BigQueryAvroToProtoSerializerTestResult testMapOfUnionTypeSchemaConversion() {
        String fieldString =
                " \"fields\": [\n"
                        + "   {\"name\": \"map_of_union\", \"type\": {\"type\": \"map\","
                        + " \"values\": [\"float\", \"null\"]}}\n"
                        + " ]\n";
        return getSchemaAndDescriptor(fieldString);
    }

    public static BigQueryAvroToProtoSerializerTestResult testMapOfMapSchemaConversion() {
        String fieldString =
                " \"fields\": [\n"
                        + "   {\"name\": \"map_of_map\", \"type\": {\"type\": \"map\", "
                        + "\"values\": {\"type\": \"map\", \"values\": \"bytes\"}}}\n"
                        + " ]\n";
        return getSchemaAndDescriptor(fieldString);
    }

    public static BigQueryAvroToProtoSerializerTestResult testMapOfRecordSchemaConversion() {
        String fieldString =
                " \"fields\": [\n"
                        + "   {\"name\": \"map_of_records\", \"type\": {\"type\": \"map\", \"values\": "
                        + getRecord("record_inside_map")
                        + "}}\n"
                        + " ]\n";
        return getSchemaAndDescriptor(fieldString);
    }

    public static BigQueryAvroToProtoSerializerTestResult testRecordOfArraySchemaConversion() {
        String fieldString =
                " \"fields\": [\n"
                        + "   {\"name\": \"record_with_array\", \"type\": {\"name\": \"record_with_array_field\", \"type\": \"record\", \"fields\": [{\"name\": \"array_in_record\", \"type\": {\"type\": \"array\", \"items\": \"boolean\"}}]}}\n"
                        + " ]\n";
        return getSchemaAndDescriptor(fieldString);
    }

    public static BigQueryAvroToProtoSerializerTestResult testArrayOfRecordSchemaConversion() {
        String fieldString =
                " \"fields\": [\n"
                        + "{\"name\": \"array_of_records\", \"type\":{\"type\": \"array\", \"items\": "
                        + getRecord("inside_record")
                        + "}}"
                        + " ]\n";

        return getSchemaAndDescriptor(fieldString);
    }

    public static BigQueryAvroToProtoSerializerTestResult testUnionOfRecordSchemaConversion() {
        String fieldString =
                " \"fields\": [\n"
                        + "{\"name\": \"record_field_union\","
                        + " \"type\": [\"null\", "
                        + getRecord("inside_record")
                        + "]}\n"
                        + " ]\n";
        return getSchemaAndDescriptor(fieldString);
    }

    public static BigQueryAvroToProtoSerializerTestResult testSpecialSchemaConversion() {
        String fieldString =
                " \"fields\": [\n"
                        + "   {\"name\": \"record_field\", \"type\": "
                        + getRecord("inside_record")
                        + "},\n"
                        + "   {\"name\": \"map_field\", \"type\": {\"type\": \"map\", \"values\": \"long\"}},\n"
                        + "   {\"name\": \"array_field\", \"type\": {\"type\": \"array\", \"items\": \"float\"}}\n"
                        + " ]\n";
        return getSchemaAndDescriptor(fieldString);
    }

    public static BigQueryAvroToProtoSerializerTestResult
            testAllPrimitiveSingleUnionSchemaConversion() {
        String fieldString =
                " \"fields\": [\n"
                        + "   {\"name\": \"name\", \"type\": [\"string\"]},\n"
                        + "   {\"name\": \"number\", \"type\": [\"long\"]},\n"
                        + "   {\"name\": \"quantity\", \"type\": [\"int\"]},\n"
                        + "   {\"name\": \"fixed_field\", \"type\": [{\"type\":"
                        + " \"fixed\", \"size\": 10,\"name\": \"hash\" }]},\n"
                        + "   {\"name\": \"price\", \"type\": [\"float\"]},\n"
                        + "   {\"name\": \"double_field\", \"type\": [\"double\"]},\n"
                        + "   {\"name\": \"boolean_field\", \"type\": [\"boolean\"]},\n"
                        + "   {\"name\": \"enum_field\", \"type\": [{\"type\":\"enum\","
                        + " \"symbols\": [\"A\", \"B\", \"C\", \"D\"], \"name\": \"ALPHABET\"}]},\n"
                        + "   {\"name\": \"byte_field\", \"type\": [\"bytes\"]}\n"
                        + " ]\n";
        return getSchemaAndDescriptor(fieldString);
    }

    public static BigQueryAvroToProtoSerializerTestResult testRecordOfUnionFieldSchemaConversion() {
        String fieldString =
                " \"fields\": [\n"
                        + "   {\"name\": \"record_with_union\", \"type\": {\"name\": \"record_with_union_field\", \"type\": \"record\", \"fields\": [{\"name\": \"union_in_record\", \"type\": [\"boolean\", \"null\"], \"default\": true}]}}\n"
                        + " ]\n";
        return getSchemaAndDescriptor(fieldString);
    }

    public static BigQueryAvroToProtoSerializerTestResult testArrayAndRequiredTypesConversion() {
        /* optional_record_field ->
        date -> ARRAY of type DATE
        timestamp -> OPTIONAL field of type TIMESTAMP
        datetime_record -> ARRAY of type RECORD "subFieldRecord" ->
            datetime -> ARRAY of type DATETIME*/
        List<TableFieldSchema> subFieldRecord =
                Arrays.asList(
                        new TableFieldSchema()
                                .setName("datetime")
                                .setType("DATETIME")
                                .setMode("REPEATED"),
                        new TableFieldSchema().setName("time").setType("TIME").setMode("NULLABLE"));

        List<TableFieldSchema> subFields =
                Arrays.asList(
                        new TableFieldSchema().setName("date").setType("DATE").setMode("REPEATED"),
                        new TableFieldSchema()
                                .setName("timestamp")
                                .setType("TIMESTAMP")
                                .setMode("NULLABLE"),
                        new TableFieldSchema()
                                .setName("datetime_record")
                                .setType("RECORD")
                                .setMode("REPEATED")
                                .setFields(subFieldRecord));

        List<TableFieldSchema> fields =
                Collections.singletonList(
                        new TableFieldSchema()
                                .setName("optional_record_field")
                                .setType("RECORD")
                                .setMode("NULLABLE")
                                .setFields(subFields));

        TableSchema tableSchema = new TableSchema().setFields(fields);
        BigQuerySchemaProvider bigQuerySchemaProvider = new BigQuerySchemaProvider(tableSchema);
        Descriptor descriptor = bigQuerySchemaProvider.getDescriptor();
        return new BigQueryAvroToProtoSerializerTestResult(
                bigQuerySchemaProvider.getSchema(), descriptor);
=======
    private static BigQuerySchemaProvider getSchemaAndDescriptor(String fieldString) {
        Schema avroSchema = getAvroSchemaFromFieldString(fieldString);
        BigQuerySchemaProvider bigQuerySchemaProvider = new BigQuerySchemaProviderImpl(avroSchema);
        Descriptor descriptor = bigQuerySchemaProvider.getDescriptor();
        return new TestSchemaProvider(avroSchema, descriptor);
>>>>>>> b149af69
    }
}<|MERGE_RESOLUTION|>--- conflicted
+++ resolved
@@ -20,6 +20,7 @@
 import com.google.api.services.bigquery.model.TableSchema;
 import com.google.protobuf.Descriptors.Descriptor;
 import org.apache.avro.Schema;
+import org.junit.Test;
 
 import java.util.Arrays;
 import java.util.Collections;
@@ -32,11 +33,24 @@
 public class AvroToProtoSerializerTestSchemas {
 
     // Private Constructor to ensure no instantiation.
-    private AvroToProtoSerializerTestSchemas() {}
+    private AvroToProtoSerializerTestSchemas() {
+    }
 
     public static Schema getAvroSchemaFromFieldString(String fieldString) {
         String avroSchemaString =
                 "{\"namespace\": \"project.dataset\",\n"
+                        + " \"type\": \"record\",\n"
+                        + " \"name\": \"table\",\n"
+                        + " \"doc\": \"Translated Avro Schema for project.dataset.table\",\n"
+                        + fieldString
+                        + "}";
+
+        return new Schema.Parser().parse(avroSchemaString);
+    }
+
+    public static Schema getAvroSchemaFromFieldString(String fieldString, String namespace) {
+        String avroSchemaString =
+                "{\"namespace\": \"" + namespace + "\", \n"
                         + " \"type\": \"record\",\n"
                         + " \"name\": \"table\",\n"
                         + " \"doc\": \"Translated Avro Schema for project.dataset.table\",\n"
@@ -87,10 +101,6 @@
         return getSchemaWithPrimitiveTypes(false);
     }
 
-    public static BigQuerySchemaProvider getSchemaWithNullablePrimitiveTypes() {
-        return getSchemaWithPrimitiveTypes(true);
-    }
-
     public static BigQuerySchemaProvider getSchemaWithRemainingPrimitiveTypes() {
         String fieldString =
                 " \"fields\": [\n"
@@ -104,6 +114,10 @@
         return getSchemaAndDescriptor(fieldString);
     }
 
+    public static BigQuerySchemaProvider getSchemaWithNullablePrimitiveTypes() {
+        return getSchemaWithPrimitiveTypes(true);
+    }
+
     public static BigQuerySchemaProvider getSchemaWithUnionOfRemainingPrimitiveTypes() {
         String fieldString =
                 " \"fields\": [\n"
@@ -155,10 +169,6 @@
         return getSchemaWithLogicalTypes(false);
     }
 
-    public static BigQuerySchemaProvider getSchemaWithNullableLogicalTypes() {
-        return getSchemaWithLogicalTypes(true);
-    }
-
     public static BigQuerySchemaProvider getSchemaWithRemainingLogicalTypes() {
 
         String fieldString =
@@ -171,6 +181,10 @@
         return getSchemaAndDescriptor(fieldString);
     }
 
+    public static BigQuerySchemaProvider getSchemaWithNullableLogicalTypes() {
+        return getSchemaWithLogicalTypes(true);
+    }
+
     public static BigQuerySchemaProvider getSchemaWithUnionOfLogicalTypes() {
         String fieldString =
                 " \"fields\": [\n"
@@ -182,79 +196,24 @@
         return getSchemaAndDescriptor(fieldString);
     }
 
-    public static BigQuerySchemaProvider getSchemaWithRecordOfUnionTypes() {
-        String fieldString =
-                " \"fields\": [\n"
-                        + "   {\"name\": \"record_with_union\", \"type\": "
-                        + "{\"name\": \"record_with_union_field\","
-                        + " \"type\": \"record\", \"fields\":"
-                        + " [{\"name\": \"union_in_record\", \"type\": "
-                        + "[\"boolean\", \"null\"], \"default\": true}]}}\n"
-                        + " ]\n";
-        return getSchemaAndDescriptor(fieldString);
-    }
-
-    public static BigQuerySchemaProvider getSchemaWithRecordOfLogicalTypes() {
-        String fieldString =
-                " \"fields\": [\n"
-                        + "{\"name\": \"record_of_logical_type\","
-                        + " \"type\": "
-                        + "{"
-                        + "\"name\": \"record_name\", "
-                        + "\"type\": \"record\","
-                        + " \"fields\": "
-                        + "["
-                        + "   {\"name\": \"ts_micros\", \"type\": {\"type\": \"long\", \"logicalType\": \"timestamp-micros\"}},\n"
-                        + "   {\"name\": \"ts_millis\", \"type\": {\"type\": \"long\", \"logicalType\": \"timestamp-millis\"}},\n"
-                        + "   {\"name\": \"time_micros\", \"type\": {\"type\": \"long\", \"logicalType\": \"time-micros\"}},\n"
-                        + "   {\"name\": \"time_millis\", \"type\": {\"type\": \"int\", \"logicalType\": \"time-millis\"}},\n"
-                        + "   {\"name\": \"lts_micros\", \"type\": {\"type\": \"long\", \"logicalType\": \"local-timestamp-micros\"}},\n"
-                        + "   {\"name\": \"lts_millis\", \"type\": {\"type\": \"long\", \"logicalType\": \"local-timestamp-millis\"}},\n"
-                        + "   {\"name\": \"date\", \"type\": {\"type\": \"int\", \"logicalType\": \"date\"}},\n"
-                        + "   {\"name\": \"decimal\", \"type\": {\"type\": \"bytes\", \"logicalType\": \"decimal\", \"precision\": 4, \"scale\": 2}},\n"
-                        + "   {\"name\": \"uuid\", \"type\": {\"type\": \"string\", \"logicalType\": \"uuid\"}},\n"
-                        + "   {\"name\": \"geography\", \"type\": {\"type\": \"string\", \"logicalType\": \"geography_wkt\"}}\n"
-                        + "]"
-                        + "}"
-                        + "}\n"
-                        + " ]\n";
-        return getSchemaAndDescriptor(fieldString);
-    }
-
-    public static BigQuerySchemaProvider getSchemaWithDefaultValue() {
-        String fieldString =
-                " \"fields\": [\n"
-                        + "{\"name\": \"long_with_default\", \"type\": [\"long\", \"null\"],"
-                        + " \"default\": 100}"
-                        + " ]\n";
-        return getSchemaAndDescriptor(fieldString);
-    }
-
-<<<<<<< HEAD
-    public static BigQueryAvroToProtoSerializerTestResult testRecordOfRecordSchemaConversion() {
-        String fieldString =
-                " \"fields\": [\n"
-                        + "   {\"name\": \"record_in_record\", \"type\": {\"name\": \"record_name\","
-                        + " \"type\": \"record\", \"fields\": "
-                        + "[{ \"name\":\"record_field\", \"type\": "
-                        + getRecord("record_inside_record")
-                        + "}]"
-                        + "}}\n"
-                        + " ]\n";
-        return getSchemaAndDescriptor(fieldString);
-    }
-
-    public static BigQueryAvroToProtoSerializerTestResult testMapOfArraySchemaConversion() {
-        String fieldString =
-                " \"fields\": [\n"
-                        + "   {\"name\": \"map_of_array\", \"type\": {\"type\": \"map\","
-                        + " \"values\": {\"type\": \"array\", \"items\": \"long\","
-                        + " \"name\": \"array_in_map\"}}}\n"
-                        + " ]\n";
-        return getSchemaAndDescriptor(fieldString);
-    }
-
-    public static BigQueryAvroToProtoSerializerTestResult testMapInRecordSchemaConversion() {
+    // ------------Test Schemas with Record of Different Types -----------
+    public static BigQuerySchemaProvider getSchemaWithRecordOfArray() {
+        String fieldString =
+                " \"fields\": [\n"
+                        + "   {\"name\": \"record_with_array\", \"type\": {\"name\": \"record_with_array_field\", \"type\": \"record\", \"fields\": [{\"name\": \"array_in_record\", \"type\": {\"type\": \"array\", \"items\": \"boolean\"}}]}}\n"
+                        + " ]\n";
+        return getSchemaAndDescriptor(fieldString);
+    }
+
+    public static BigQuerySchemaProvider getSchemaWithRecordOfUnionType() {
+        String fieldString =
+                " \"fields\": [\n"
+                        + "   {\"name\": \"record_with_union\", \"type\": {\"name\": \"record_with_union_field\", \"type\": \"record\", \"fields\": [{\"name\": \"union_in_record\", \"type\": [\"boolean\", \"null\"], \"default\": true}]}}\n"
+                        + " ]\n";
+        return getSchemaAndDescriptor(fieldString);
+    }
+
+    public static BigQuerySchemaProvider getSchemaWithRecordOfMap() {
         String fieldString =
                 " \"fields\": [\n"
                         + "   {\"name\": \"record_with_map\", "
@@ -265,7 +224,67 @@
         return getSchemaAndDescriptor(fieldString);
     }
 
-    public static BigQueryAvroToProtoSerializerTestResult testMapOfUnionTypeSchemaConversion() {
+    public static BigQuerySchemaProvider getSchemaWithRecordOfRecord() {
+        String fieldString =
+                " \"fields\": [\n"
+                        + "   {\"name\": \"record_in_record\", \"type\": {\"name\": \"record_name\","
+                        + " \"type\": \"record\", \"fields\": "
+                        + "[{ \"name\":\"record_field\", \"type\": "
+                        + getRecordSchema("record_inside_record")
+                        + "}]"
+                        + "}}\n"
+                        + " ]\n";
+        return getSchemaAndDescriptor(fieldString);
+    }
+
+    public static BigQuerySchemaProvider getSchemaWithRecordOfPrimitiveTypes() {
+        String fieldString = " \"fields\": [\n"
+                + "{\"name\": \"record_of_primitive_types\","
+                + " \"type\": ";
+        fieldString += getSchemaWithRequiredPrimitiveTypes().getAvroSchema().toString();
+        fieldString += "}]\n";
+        return getSchemaAndDescriptor(fieldString);
+    }
+
+    public static BigQuerySchemaProvider getSchemaWithRecordOfRemainingPrimitiveTypes() {
+        String fieldString = " \"fields\": [\n"
+                + "{\"name\": \"record_of_remaining_primitive_types\","
+                + " \"type\": ";
+        fieldString += getSchemaWithRemainingPrimitiveTypes().getAvroSchema().toString();
+        fieldString += "}]\n";
+        return getSchemaAndDescriptor(fieldString, "inner");
+    }
+
+    public static BigQuerySchemaProvider getSchemaWithRecordOfLogicalTypes() {
+        String fieldString = " \"fields\": [\n"
+                + "{\"name\": \"record_of_logical_types\","
+                + " \"type\": ";
+        fieldString += getSchemaWithRequiredLogicalTypes().getAvroSchema().toString();
+        fieldString += "}]\n";
+        return getSchemaAndDescriptor(fieldString);
+    }
+
+    public static BigQuerySchemaProvider getSchemaWithRecordOfRemainingLogicalTypes() {
+        String fieldString = " \"fields\": [\n"
+                + "{\"name\": \"record_of_remaining_logical_types\","
+                + " \"type\": ";
+        fieldString += getSchemaWithRemainingLogicalTypes().getAvroSchema().toString();
+        fieldString += "}]\n";
+        return getSchemaAndDescriptor(fieldString, "inner");
+    }
+
+    // ------------Test Schemas with MAP of Different Types --------------
+    public static BigQuerySchemaProvider getSchemaWithMapOfArray() {
+        String fieldString =
+                " \"fields\": [\n"
+                        + "   {\"name\": \"map_of_array\", \"type\": {\"type\": \"map\","
+                        + " \"values\": {\"type\": \"array\", \"items\": \"long\","
+                        + " \"name\": \"array_in_map\"}}}\n"
+                        + " ]\n";
+        return getSchemaAndDescriptor(fieldString);
+    }
+
+    public static BigQuerySchemaProvider getSchemaWithMapOfUnionType() {
         String fieldString =
                 " \"fields\": [\n"
                         + "   {\"name\": \"map_of_union\", \"type\": {\"type\": \"map\","
@@ -274,7 +293,7 @@
         return getSchemaAndDescriptor(fieldString);
     }
 
-    public static BigQueryAvroToProtoSerializerTestResult testMapOfMapSchemaConversion() {
+    public static BigQuerySchemaProvider getSchemaWithMapOfMap() {
         String fieldString =
                 " \"fields\": [\n"
                         + "   {\"name\": \"map_of_map\", \"type\": {\"type\": \"map\", "
@@ -283,60 +302,84 @@
         return getSchemaAndDescriptor(fieldString);
     }
 
-    public static BigQueryAvroToProtoSerializerTestResult testMapOfRecordSchemaConversion() {
+    public static BigQuerySchemaProvider getSchemaWithMapOfRecord() {
         String fieldString =
                 " \"fields\": [\n"
                         + "   {\"name\": \"map_of_records\", \"type\": {\"type\": \"map\", \"values\": "
-                        + getRecord("record_inside_map")
+                        + getRecordSchema("record_inside_map")
                         + "}}\n"
                         + " ]\n";
         return getSchemaAndDescriptor(fieldString);
     }
-
-    public static BigQueryAvroToProtoSerializerTestResult testRecordOfArraySchemaConversion() {
-        String fieldString =
-                " \"fields\": [\n"
-                        + "   {\"name\": \"record_with_array\", \"type\": {\"name\": \"record_with_array_field\", \"type\": \"record\", \"fields\": [{\"name\": \"array_in_record\", \"type\": {\"type\": \"array\", \"items\": \"boolean\"}}]}}\n"
-                        + " ]\n";
-        return getSchemaAndDescriptor(fieldString);
-    }
-
-    public static BigQueryAvroToProtoSerializerTestResult testArrayOfRecordSchemaConversion() {
+    // TODO: Primitive,
+    // TODO: Primitive Remaining.
+    // TODO: Logical
+    // TODO: Logical Remaining.
+    // ------------Test Schemas with ARRAY of Different Types -------------
+
+    public String getSchemaWithArrayOfUnionValue() {
+        return " \"fields\": [\n"
+                + "{\"name\": \"array_with_union\", \"type\": "
+                + "{\"type\": \"array\", \"items\":  [\"long\", \"null\"]}}"
+                + " ]\n";
+    }
+
+    public String getSchemaWithArrayOfMap() {
+        return " \"fields\": [\n"
+                + "   {\"name\": \"array_of_map\", \"type\": {\"type\": \"array\", \"items\": {\"type\": \"map\", \"values\": \"bytes\"}}}\n"
+                + " ]\n";
+    }
+
+    public static BigQuerySchemaProvider getSchemaWithArrayOfRecord() {
         String fieldString =
                 " \"fields\": [\n"
                         + "{\"name\": \"array_of_records\", \"type\":{\"type\": \"array\", \"items\": "
-                        + getRecord("inside_record")
+                        + getRecordSchema("inside_record")
                         + "}}"
                         + " ]\n";
 
         return getSchemaAndDescriptor(fieldString);
     }
 
-    public static BigQueryAvroToProtoSerializerTestResult testUnionOfRecordSchemaConversion() {
+    // TODO: Primitive,
+    // TODO: Primitive Remaining.
+    // TODO: Logical
+    // TODO: Logical Remaining.
+
+    // ------------Test Schemas with UNION of Different Types (Excluding Primitive and Logical)
+    // -------------
+    public String testUnionOfArraySchemaConversion() {
+        return " \"fields\": [\n"
+                + "   {\"name\": \"array_field_union\", \"type\": [\"null\", {\"type\": \"array\", \"items\": \"float\"}]}\n"
+                + " ]\n";
+    }
+
+    public String getSchemaWithUnionOfArrayOfRecord() {
+        return " \"fields\": [\n"
+                + "   {\"name\": \"array_of_records_union\", \"type\": [\"null\", {\"type\": \"array\", \"items\": "
+                + getRecordSchema("inside_record_union")
+                + "}]}\n"
+                + " ]\n";
+    }
+
+    public String getSchemaWithUnionOfMap() {
+        return " \"fields\": [\n"
+                + "   {\"name\": \"map_field_union\", \"type\": [\"null\", {\"type\": \"map\", \"values\": \"long\"}]}\n"
+                + " ]\n";
+    }
+
+    public static BigQuerySchemaProvider getSchemaWithUnionOfRecord() {
         String fieldString =
                 " \"fields\": [\n"
                         + "{\"name\": \"record_field_union\","
                         + " \"type\": [\"null\", "
-                        + getRecord("inside_record")
+                        + getRecordSchema("inside_record")
                         + "]}\n"
                         + " ]\n";
         return getSchemaAndDescriptor(fieldString);
     }
 
-    public static BigQueryAvroToProtoSerializerTestResult testSpecialSchemaConversion() {
-        String fieldString =
-                " \"fields\": [\n"
-                        + "   {\"name\": \"record_field\", \"type\": "
-                        + getRecord("inside_record")
-                        + "},\n"
-                        + "   {\"name\": \"map_field\", \"type\": {\"type\": \"map\", \"values\": \"long\"}},\n"
-                        + "   {\"name\": \"array_field\", \"type\": {\"type\": \"array\", \"items\": \"float\"}}\n"
-                        + " ]\n";
-        return getSchemaAndDescriptor(fieldString);
-    }
-
-    public static BigQueryAvroToProtoSerializerTestResult
-            testAllPrimitiveSingleUnionSchemaConversion() {
+    public static BigQuerySchemaProvider getSchemaWithAllPrimitiveSingleUnion() {
         String fieldString =
                 " \"fields\": [\n"
                         + "   {\"name\": \"name\", \"type\": [\"string\"]},\n"
@@ -354,60 +397,30 @@
         return getSchemaAndDescriptor(fieldString);
     }
 
-    public static BigQueryAvroToProtoSerializerTestResult testRecordOfUnionFieldSchemaConversion() {
-        String fieldString =
-                " \"fields\": [\n"
-                        + "   {\"name\": \"record_with_union\", \"type\": {\"name\": \"record_with_union_field\", \"type\": \"record\", \"fields\": [{\"name\": \"union_in_record\", \"type\": [\"boolean\", \"null\"], \"default\": true}]}}\n"
-                        + " ]\n";
-        return getSchemaAndDescriptor(fieldString);
-    }
-
-    public static BigQueryAvroToProtoSerializerTestResult testArrayAndRequiredTypesConversion() {
-        /* optional_record_field ->
-        date -> ARRAY of type DATE
-        timestamp -> OPTIONAL field of type TIMESTAMP
-        datetime_record -> ARRAY of type RECORD "subFieldRecord" ->
-            datetime -> ARRAY of type DATETIME*/
-        List<TableFieldSchema> subFieldRecord =
-                Arrays.asList(
-                        new TableFieldSchema()
-                                .setName("datetime")
-                                .setType("DATETIME")
-                                .setMode("REPEATED"),
-                        new TableFieldSchema().setName("time").setType("TIME").setMode("NULLABLE"));
-
-        List<TableFieldSchema> subFields =
-                Arrays.asList(
-                        new TableFieldSchema().setName("date").setType("DATE").setMode("REPEATED"),
-                        new TableFieldSchema()
-                                .setName("timestamp")
-                                .setType("TIMESTAMP")
-                                .setMode("NULLABLE"),
-                        new TableFieldSchema()
-                                .setName("datetime_record")
-                                .setType("RECORD")
-                                .setMode("REPEATED")
-                                .setFields(subFieldRecord));
-
-        List<TableFieldSchema> fields =
-                Collections.singletonList(
-                        new TableFieldSchema()
-                                .setName("optional_record_field")
-                                .setType("RECORD")
-                                .setMode("NULLABLE")
-                                .setFields(subFields));
-
-        TableSchema tableSchema = new TableSchema().setFields(fields);
-        BigQuerySchemaProvider bigQuerySchemaProvider = new BigQuerySchemaProvider(tableSchema);
-        Descriptor descriptor = bigQuerySchemaProvider.getDescriptor();
-        return new BigQueryAvroToProtoSerializerTestResult(
-                bigQuerySchemaProvider.getSchema(), descriptor);
-=======
-    private static BigQuerySchemaProvider getSchemaAndDescriptor(String fieldString) {
-        Schema avroSchema = getAvroSchemaFromFieldString(fieldString);
+    public static BigQuerySchemaProvider getSchemaWithDefaultValue() {
+        String fieldString =
+                " \"fields\": [\n"
+                        + "{\"name\": \"long_with_default\", \"type\": [\"long\", \"null\"],"
+                        + " \"default\": 100}"
+                        + " ]\n";
+        return getSchemaAndDescriptor(fieldString);
+    }
+
+    private static BigQuerySchemaProvider getSchemaAndDescriptorHelper(Schema avroSchema) {
         BigQuerySchemaProvider bigQuerySchemaProvider = new BigQuerySchemaProviderImpl(avroSchema);
         Descriptor descriptor = bigQuerySchemaProvider.getDescriptor();
         return new TestSchemaProvider(avroSchema, descriptor);
->>>>>>> b149af69
+    }
+
+    private static BigQuerySchemaProvider getSchemaAndDescriptor(String fieldString) {
+        Schema avroSchema = getAvroSchemaFromFieldString(fieldString);
+        return getSchemaAndDescriptorHelper(avroSchema);
+
+    }
+
+    private static BigQuerySchemaProvider getSchemaAndDescriptor(String fieldString, String namespace) {
+        // When we need to reuse the schema but cannot let them have the same namespace.
+        Schema avroSchema = getAvroSchemaFromFieldString(fieldString, namespace);
+        return getSchemaAndDescriptorHelper(avroSchema);
     }
 }