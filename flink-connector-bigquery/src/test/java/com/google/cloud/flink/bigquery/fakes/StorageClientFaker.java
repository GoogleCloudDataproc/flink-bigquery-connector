/*
 * Copyright (C) 2023 Google Inc.
 *
 * Licensed under the Apache License, Version 2.0 (the "License"); you may not
 * use this file except in compliance with the License. You may obtain a copy of
 * the License at
 *
 * http://www.apache.org/licenses/LICENSE-2.0
 *
 * Unless required by applicable law or agreed to in writing, software
 * distributed under the License is distributed on an "AS IS" BASIS, WITHOUT
 * WARRANTIES OR CONDITIONS OF ANY KIND, either express or implied. See the
 * License for the specific language governing permissions and limitations under
 * the License.
 */

package com.google.cloud.flink.bigquery.fakes;

import org.apache.flink.api.java.tuple.Tuple2;
import org.apache.flink.util.function.SerializableFunction;

import com.google.api.services.bigquery.model.Job;
import com.google.api.services.bigquery.model.JobStatistics;
import com.google.api.services.bigquery.model.JobStatistics2;
import com.google.api.services.bigquery.model.TableFieldSchema;
import com.google.api.services.bigquery.model.TableSchema;
import com.google.cloud.bigquery.StandardSQLTypeName;
import com.google.cloud.bigquery.storage.v1.AvroRows;
import com.google.cloud.bigquery.storage.v1.AvroSchema;
import com.google.cloud.bigquery.storage.v1.CreateReadSessionRequest;
import com.google.cloud.bigquery.storage.v1.DataFormat;
import com.google.cloud.bigquery.storage.v1.ReadRowsRequest;
import com.google.cloud.bigquery.storage.v1.ReadRowsResponse;
import com.google.cloud.bigquery.storage.v1.ReadSession;
import com.google.cloud.bigquery.storage.v1.ReadStream;
import com.google.cloud.bigquery.storage.v1.StreamStats;
import com.google.cloud.flink.bigquery.common.config.BigQueryConnectOptions;
import com.google.cloud.flink.bigquery.common.config.CredentialsOptions;
import com.google.cloud.flink.bigquery.common.utils.SchemaTransform;
import com.google.cloud.flink.bigquery.services.BigQueryServices;
import com.google.cloud.flink.bigquery.services.QueryResultInfo;
import com.google.cloud.flink.bigquery.source.config.BigQueryReadOptions;
import com.google.protobuf.ByteString;
import org.apache.avro.Schema;
import org.apache.avro.generic.GenericDatumWriter;
import org.apache.avro.generic.GenericRecord;
import org.apache.avro.io.Encoder;
import org.apache.avro.io.EncoderFactory;
import org.apache.avro.util.RandomData;

import java.io.ByteArrayOutputStream;
import java.io.IOException;
import java.io.Serializable;
<<<<<<< HEAD
import java.time.LocalDateTime;
import java.time.format.DateTimeFormatter;
=======
import java.util.ArrayList;
import java.util.Arrays;
import java.util.HashMap;
>>>>>>> fd796104
import java.util.Iterator;
import java.util.List;
import java.util.Optional;
import java.util.Random;
import java.util.stream.Collectors;
import java.util.stream.IntStream;

/** Utility class to generate mocked objects for the BQ storage client. */
public class StorageClientFaker {

    /** Implementation for the BigQuery services for testing purposes. */
    public static class FakeBigQueryServices implements BigQueryServices {

        private final FakeBigQueryStorageReadClient storageReadClient;

        public FakeBigQueryServices(FakeBigQueryStorageReadClient storageReadClient) {
            this.storageReadClient = storageReadClient;
        }

        @Override
        public StorageReadClient getStorageClient(CredentialsOptions readOptions)
                throws IOException {
            return storageReadClient;
        }

        @Override
        public QueryDataClient getQueryDataClient(CredentialsOptions readOptions) {
            return new QueryDataClient() {

                @Override
                public List<String> retrieveTablePartitions(
                        String project, String dataset, String table) {
<<<<<<< HEAD
                    return Lists.newArrayList(
                            LocalDateTime.now().format(DateTimeFormatter.ofPattern("yyyyMMddHH")));
=======
                    return Arrays.asList("2023062811");
>>>>>>> fd796104
                }

                @Override
                public Optional<Tuple2<String, StandardSQLTypeName>> retrievePartitionColumnName(
                        String project, String dataset, String table) {
                    return Optional.of(Tuple2.of("ts", StandardSQLTypeName.TIMESTAMP));
                }

                @Override
                public TableSchema getTableSchema(String project, String dataset, String table) {
                    return SIMPLE_BQ_TABLE_SCHEMA;
                }

                @Override
                public Optional<QueryResultInfo> runQuery(String projectId, String query) {
                    return Optional.of(QueryResultInfo.succeed("", "", ""));
                }

                @Override
                public Job dryRunQuery(String projectId, String query) {
                    return new Job()
                            .setStatistics(
                                    new JobStatistics()
                                            .setQuery(
                                                    new JobStatistics2()
                                                            .setSchema(SIMPLE_BQ_TABLE_SCHEMA)));
                }
            };
        }

        /** Implementation of the server stream for testing purposes. */
        public static class FakeBigQueryServerStream
                implements BigQueryServices.BigQueryServerStream<ReadRowsResponse> {

            private final List<ReadRowsResponse> toReturn;

            public FakeBigQueryServerStream(
                    SerializableFunction<RecordGenerationParams, List<GenericRecord>> dataGenerator,
                    String schema,
                    String dataPrefix,
                    Long size,
                    Long offset) {
                this.toReturn =
                        createResponse(
                                schema,
                                dataGenerator
                                        .apply(new RecordGenerationParams(schema, size.intValue()))
                                        .stream()
                                        .skip(offset)
                                        .collect(Collectors.toList()),
                                0,
                                size);
            }

            @Override
            public Iterator<ReadRowsResponse> iterator() {
                return toReturn.iterator();
            }

            @Override
            public void cancel() {}
        }

        /** Implementation for the storage read client for testing purposes. */
        public static class FakeBigQueryStorageReadClient implements StorageReadClient {

            private final ReadSession session;
            private final SerializableFunction<RecordGenerationParams, List<GenericRecord>>
                    dataGenerator;

            public FakeBigQueryStorageReadClient(
                    ReadSession session,
                    SerializableFunction<RecordGenerationParams, List<GenericRecord>>
                            dataGenerator) {
                this.session = session;
                this.dataGenerator = dataGenerator;
            }

            @Override
            public ReadSession createReadSession(CreateReadSessionRequest request) {
                return session;
            }

            @Override
            public BigQueryServerStream<ReadRowsResponse> readRows(ReadRowsRequest request) {
                try {
                    // introduce some random delay
                    Thread.sleep(new Random().nextInt(500));
                } catch (InterruptedException ex) {
                }
                return new FakeBigQueryServerStream(
                        dataGenerator,
                        session.getAvroSchema().getSchema(),
                        request.getReadStream(),
                        session.getEstimatedRowCount(),
                        request.getOffset());
            }

            @Override
            public void close() {}
        }
    }

    public static final String SIMPLE_AVRO_SCHEMA_FIELDS_STRING =
            " \"fields\": [\n"
                    + "   {\"name\": \"name\", \"type\": \"string\"},\n"
                    + "   {\"name\": \"number\", \"type\": \"long\"},\n"
                    + "   {\"name\" : \"ts\", \"type\" : {\"type\" : \"long\",\"logicalType\" : \"timestamp-micros\"}}\n"
                    + " ]\n";
    public static final String SIMPLE_AVRO_SCHEMA_STRING =
            "{\"namespace\": \"project.dataset\",\n"
                    + " \"type\": \"record\",\n"
                    + " \"name\": \"table\",\n"
                    + " \"doc\": \"Translated Avro Schema for project.dataset.table\",\n"
                    + SIMPLE_AVRO_SCHEMA_FIELDS_STRING
                    + "}";
    public static final String SIMPLE_AVRO_SCHEMA_FORQUERY_STRING =
            "{\"namespace\": \"project.dataset\",\n"
                    + " \"type\": \"record\",\n"
                    + " \"name\": \"queryresultschema\",\n"
                    + " \"namespace\": \""
                    + SchemaTransform.DEFAULT_NAMESPACE
                    + "\",\n"
                    + " \"doc\": \"Translated Avro Schema for queryresultschema\",\n"
                    + SIMPLE_AVRO_SCHEMA_FIELDS_STRING
                    + "}";
    public static final Schema SIMPLE_AVRO_SCHEMA =
            new Schema.Parser().parse(SIMPLE_AVRO_SCHEMA_STRING);

    public static final TableSchema SIMPLE_BQ_TABLE_SCHEMA =
            new TableSchema()
                    .setFields(
                            Arrays.asList(
                                    new TableFieldSchema()
                                            .setName("name")
                                            .setType("STRING")
                                            .setMode("REQUIRED"),
                                    new TableFieldSchema()
                                            .setName("number")
                                            .setType("INTEGER")
                                            .setMode("REQUIRED"),
                                    new TableFieldSchema()
                                            .setName("ts")
                                            .setType("TIMESTAMP")
                                            .setMode("REQUIRED")));

    /** Represents the parameters needed for the Avro data generation. */
    public static class RecordGenerationParams implements Serializable {
        private final String avroSchemaString;
        private final Integer recordCount;

        public RecordGenerationParams(String avroSchemaString, Integer recordCount) {
            this.avroSchemaString = avroSchemaString;
            this.recordCount = recordCount;
        }

        public String getAvroSchemaString() {
            return avroSchemaString;
        }

        public Integer getRecordCount() {
            return recordCount;
        }
    }

    public static ReadSession fakeReadSession(
            Integer expectedRowCount, Integer expectedReadStreamCount, String avroSchemaString) {
        // setup the response for read session request
        List<ReadStream> readStreams =
                IntStream.range(0, expectedReadStreamCount)
                        .mapToObj(i -> ReadStream.newBuilder().setName("stream" + i).build())
                        .collect(Collectors.toList());
        return ReadSession.newBuilder()
                .addAllStreams(readStreams)
                .setEstimatedRowCount(expectedRowCount)
                .setDataFormat(DataFormat.AVRO)
                .setAvroSchema(AvroSchema.newBuilder().setSchema(avroSchemaString))
                .build();
    }

    public static List<GenericRecord> createRecordList(RecordGenerationParams params) {
        Schema schema = new Schema.Parser().parse(params.getAvroSchemaString());
        return IntStream.range(0, params.getRecordCount())
                .mapToObj(i -> createRecord(schema))
                .collect(Collectors.toList());
    }

    public static GenericRecord createRecord(Schema schema) {
        return (GenericRecord) new RandomData(schema, 0).iterator().next();
    }

    private static final EncoderFactory ENCODER_FACTORY = EncoderFactory.get();

    @SuppressWarnings("deprecation")
    public static List<ReadRowsResponse> createResponse(
            String schemaString,
            List<GenericRecord> genericRecords,
            double progressAtResponseStart,
            double progressAtResponseEnd) {
        // BigQuery delivers the data in 1024 elements chunks, so we partition the generated list
        // into multiple ones with that size max.
        return IntStream.range(0, genericRecords.size())
                .collect(
                        () -> new HashMap<Integer, List<GenericRecord>>(),
                        (map, idx) ->
                                map.computeIfAbsent(idx, key -> new ArrayList<>())
                                        .add(genericRecords.get(idx)),
                        (map1, map2) ->
                                map2.entrySet()
                                        .forEach(
                                                entry ->
                                                        map1.merge(
                                                                entry.getKey(),
                                                                entry.getValue(),
                                                                (list1, list2) -> {
                                                                    list1.addAll(list2);
                                                                    return list1;
                                                                })))
                .values().stream()
                // for each data response chunk we generate a read response object
                .map(
                        genRecords -> {
                            try {
                                Schema schema = new Schema.Parser().parse(schemaString);
                                GenericDatumWriter<GenericRecord> writer =
                                        new GenericDatumWriter<>(schema);
                                ByteArrayOutputStream outputStream = new ByteArrayOutputStream();
                                Encoder binaryEncoder =
                                        ENCODER_FACTORY.binaryEncoder(outputStream, null);
                                for (GenericRecord genericRecord : genRecords) {
                                    writer.write(genericRecord, binaryEncoder);
                                }

                                binaryEncoder.flush();

                                return ReadRowsResponse.newBuilder()
                                        .setAvroRows(
                                                AvroRows.newBuilder()
                                                        .setSerializedBinaryRows(
                                                                ByteString.copyFrom(
                                                                        outputStream
                                                                                .toByteArray())))
                                        .setAvroSchema(
                                                AvroSchema.newBuilder()
                                                        .setSchema(schema.toString())
                                                        .build())
                                        .setRowCount(genRecords.size())
                                        .setStats(
                                                StreamStats.newBuilder()
                                                        .setProgress(
                                                                StreamStats.Progress.newBuilder()
                                                                        .setAtResponseStart(
                                                                                progressAtResponseStart)
                                                                        .setAtResponseEnd(
                                                                                progressAtResponseEnd)))
                                        .build();
                            } catch (Exception ex) {
                                throw new RuntimeException(
                                        "Problems generating faked response.", ex);
                            }
                        })
                .collect(Collectors.toList());
    }

    public static BigQueryReadOptions createReadOptions(
            Integer expectedRowCount, Integer expectedReadStreamCount, String avroSchemaString)
            throws IOException {
        return createReadOptions(
                expectedRowCount,
                expectedReadStreamCount,
                avroSchemaString,
                params -> StorageClientFaker.createRecordList(params));
    }

    public static BigQueryReadOptions createReadOptions(
            Integer expectedRowCount,
            Integer expectedReadStreamCount,
            String avroSchemaString,
            SerializableFunction<RecordGenerationParams, List<GenericRecord>> dataGenerator)
            throws IOException {
        return BigQueryReadOptions.builder()
                .setBigQueryConnectOptions(
                        BigQueryConnectOptions.builder()
                                .setDataset("dataset")
                                .setProjectId("project")
                                .setTable("table")
                                .setCredentialsOptions(null)
                                .setTestingBigQueryServices(
                                        () -> {
                                            return new StorageClientFaker.FakeBigQueryServices(
                                                    new StorageClientFaker.FakeBigQueryServices
                                                            .FakeBigQueryStorageReadClient(
                                                            StorageClientFaker.fakeReadSession(
                                                                    expectedRowCount,
                                                                    expectedReadStreamCount,
                                                                    avroSchemaString),
                                                            dataGenerator));
                                        })
                                .build())
                .build();
    }
}<|MERGE_RESOLUTION|>--- conflicted
+++ resolved
@@ -51,14 +51,11 @@
 import java.io.ByteArrayOutputStream;
 import java.io.IOException;
 import java.io.Serializable;
-<<<<<<< HEAD
 import java.time.LocalDateTime;
 import java.time.format.DateTimeFormatter;
-=======
 import java.util.ArrayList;
 import java.util.Arrays;
 import java.util.HashMap;
->>>>>>> fd796104
 import java.util.Iterator;
 import java.util.List;
 import java.util.Optional;
@@ -91,12 +88,8 @@
                 @Override
                 public List<String> retrieveTablePartitions(
                         String project, String dataset, String table) {
-<<<<<<< HEAD
-                    return Lists.newArrayList(
+                    return Arrays.asList(
                             LocalDateTime.now().format(DateTimeFormatter.ofPattern("yyyyMMddHH")));
-=======
-                    return Arrays.asList("2023062811");
->>>>>>> fd796104
                 }
 
                 @Override
