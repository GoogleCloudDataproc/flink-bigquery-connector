/*
 * Copyright (C) 2023 Google Inc.
 *
 * Licensed under the Apache License, Version 2.0 (the "License"); you may not
 * use this file except in compliance with the License. You may obtain a copy of
 * the License at
 *
 * http://www.apache.org/licenses/LICENSE-2.0
 *
 * Unless required by applicable law or agreed to in writing, software
 * distributed under the License is distributed on an "AS IS" BASIS, WITHOUT
 * WARRANTIES OR CONDITIONS OF ANY KIND, either express or implied. See the
 * License for the specific language governing permissions and limitations under
 * the License.
 */

package com.google.cloud.flink.bigquery.fakes;

import org.apache.flink.util.Preconditions;
import org.apache.flink.util.function.SerializableFunction;

import com.google.api.services.bigquery.model.Job;
import com.google.api.services.bigquery.model.JobStatistics;
import com.google.api.services.bigquery.model.JobStatistics2;
import com.google.api.services.bigquery.model.TableFieldSchema;
import com.google.api.services.bigquery.model.TableSchema;
import com.google.cloud.bigquery.StandardSQLTypeName;
import com.google.cloud.bigquery.storage.v1.AvroRows;
import com.google.cloud.bigquery.storage.v1.AvroSchema;
import com.google.cloud.bigquery.storage.v1.CreateReadSessionRequest;
import com.google.cloud.bigquery.storage.v1.DataFormat;
import com.google.cloud.bigquery.storage.v1.ReadRowsRequest;
import com.google.cloud.bigquery.storage.v1.ReadRowsResponse;
import com.google.cloud.bigquery.storage.v1.ReadSession;
import com.google.cloud.bigquery.storage.v1.ReadStream;
import com.google.cloud.bigquery.storage.v1.StreamStats;
import com.google.cloud.flink.bigquery.common.config.BigQueryConnectOptions;
import com.google.cloud.flink.bigquery.common.config.CredentialsOptions;
import com.google.cloud.flink.bigquery.common.utils.SchemaTransform;
import com.google.cloud.flink.bigquery.services.BigQueryServices;
import com.google.cloud.flink.bigquery.services.QueryResultInfo;
import com.google.cloud.flink.bigquery.services.TablePartitionInfo;
import com.google.cloud.flink.bigquery.source.config.BigQueryReadOptions;
import com.google.cloud.flink.bigquery.table.restrictions.BigQueryPartition;
import com.google.protobuf.ByteString;
import org.apache.avro.Schema;
import org.apache.avro.generic.GenericDatumWriter;
import org.apache.avro.generic.GenericRecord;
import org.apache.avro.io.Encoder;
import org.apache.avro.io.EncoderFactory;
import org.apache.avro.util.RandomData;

import java.io.ByteArrayOutputStream;
import java.io.IOException;
import java.io.Serializable;
import java.time.Instant;
import java.time.ZoneOffset;
import java.time.format.DateTimeFormatter;
import java.util.ArrayList;
import java.util.Arrays;
import java.util.HashMap;
import java.util.Iterator;
import java.util.List;
import java.util.Optional;
import java.util.Random;
import java.util.function.Consumer;
import java.util.stream.Collectors;
import java.util.stream.IntStream;

/** Utility class to generate mocked objects for the BQ storage client. */
public class StorageClientFaker {

    /** Implementation for the BigQuery services for testing purposes. */
    public static class FakeBigQueryServices implements BigQueryServices {

        private final FakeBigQueryStorageReadClient storageReadClient;

        public FakeBigQueryServices(FakeBigQueryStorageReadClient storageReadClient) {
            this.storageReadClient = storageReadClient;
        }

        @Override
        public StorageReadClient getStorageClient(CredentialsOptions readOptions)
                throws IOException {
            return storageReadClient;
        }

        @Override
        public QueryDataClient getQueryDataClient(CredentialsOptions readOptions) {
            return new QueryDataClient() {

                @Override
                public List<String> retrieveTablePartitions(
                        String project, String dataset, String table) {
                    DateTimeFormatter dtf = DateTimeFormatter.ofPattern("yyyyMMddHH");

                    return Arrays.asList(
                            Instant.now().atOffset(ZoneOffset.UTC).minusHours(5).format(dtf),
                            Instant.now().atOffset(ZoneOffset.UTC).minusHours(4).format(dtf),
                            Instant.now().atOffset(ZoneOffset.UTC).minusHours(3).format(dtf),
                            Instant.now().atOffset(ZoneOffset.UTC).format(dtf));
                }

                @Override
                public Optional<TablePartitionInfo> retrievePartitionColumnInfo(
                        String project, String dataset, String table) {
                    return Optional.of(
                            new TablePartitionInfo(
                                    "ts",
                                    BigQueryPartition.PartitionType.HOUR,
                                    StandardSQLTypeName.TIMESTAMP));
                }

                @Override
                public TableSchema getTableSchema(String project, String dataset, String table) {
                    return SIMPLE_BQ_TABLE_SCHEMA;
                }

                @Override
                public Optional<QueryResultInfo> runQuery(String projectId, String query) {
                    return Optional.of(QueryResultInfo.succeed("", "", ""));
                }

                @Override
                public Job dryRunQuery(String projectId, String query) {
                    return new Job()
                            .setStatistics(
                                    new JobStatistics()
                                            .setQuery(
                                                    new JobStatistics2()
                                                            .setSchema(SIMPLE_BQ_TABLE_SCHEMA)));
                }
            };
        }

        static class FaultyIterator<T> implements Iterator<T> {

            private final Iterator<T> realIterator;
            private final Double errorPercentage;
<<<<<<< HEAD
            private final Random random = new Random();
=======
            private final Random random = new Random(42);
>>>>>>> 22e5a48c

            public FaultyIterator(Iterator<T> realIterator, Double errorPercentage) {
                this.realIterator = realIterator;
                Preconditions.checkState(
                        0 <= errorPercentage && errorPercentage <= 100,
                        "The error percentage should be between 0 and 100");
                this.errorPercentage = errorPercentage;
            }

            @Override
            public boolean hasNext() {
                return realIterator.hasNext();
            }

            @Override
            public T next() {
                if (random.nextDouble() * 100 < errorPercentage) {
                    throw new RuntimeException(
                            "Faulty iterator has failed, it will happen with a chance of: "
                                    + errorPercentage);
                }
                return realIterator.next();
            }

            @Override
            public void remove() {
                realIterator.remove();
            }

            @Override
            public void forEachRemaining(Consumer<? super T> action) {
                realIterator.forEachRemaining(action);
            }
        }

        /** Implementation of the server stream for testing purposes. */
        public static class FakeBigQueryServerStream
                implements BigQueryServices.BigQueryServerStream<ReadRowsResponse> {

            private final List<ReadRowsResponse> toReturn;
            private final Double errorPercentage;

            public FakeBigQueryServerStream(
                    SerializableFunction<RecordGenerationParams, List<GenericRecord>> dataGenerator,
                    String schema,
                    String dataPrefix,
                    Long size,
                    Long offset,
                    Double errorPercentage) {
                this.toReturn =
                        createResponse(
                                schema,
                                dataGenerator
                                        .apply(new RecordGenerationParams(schema, size.intValue()))
                                        .stream()
                                        .skip(offset)
                                        .collect(Collectors.toList()),
                                0,
                                size);
                this.errorPercentage = errorPercentage;
            }

            @Override
            public Iterator<ReadRowsResponse> iterator() {
                return new FaultyIterator<>(toReturn.iterator(), errorPercentage);
            }

            @Override
            public void cancel() {}
        }

        /** Implementation for the storage read client for testing purposes. */
        public static class FakeBigQueryStorageReadClient implements StorageReadClient {

            private final ReadSession session;
            private final SerializableFunction<RecordGenerationParams, List<GenericRecord>>
                    dataGenerator;
            private final Double errorPercentage;

            public FakeBigQueryStorageReadClient(
                    ReadSession session,
                    SerializableFunction<RecordGenerationParams, List<GenericRecord>>
                            dataGenerator) {
                this(session, dataGenerator, 0D);
            }

            public FakeBigQueryStorageReadClient(
                    ReadSession session,
                    SerializableFunction<RecordGenerationParams, List<GenericRecord>> dataGenerator,
                    Double errorPercentage) {
                this.session = session;
                this.dataGenerator = dataGenerator;
                this.errorPercentage = errorPercentage;
            }

            @Override
            public ReadSession createReadSession(CreateReadSessionRequest request) {
                return session;
            }

            @Override
            public BigQueryServerStream<ReadRowsResponse> readRows(ReadRowsRequest request) {
                try {
                    // introduce some random delay
                    Thread.sleep(new Random().nextInt(500));
                } catch (InterruptedException ex) {
                }
                return new FakeBigQueryServerStream(
                        dataGenerator,
                        session.getAvroSchema().getSchema(),
                        request.getReadStream(),
                        session.getEstimatedRowCount(),
                        request.getOffset(),
                        errorPercentage);
            }

            @Override
            public void close() {}
        }
    }

    public static final String SIMPLE_AVRO_SCHEMA_FIELDS_STRING =
            " \"fields\": [\n"
                    + "   {\"name\": \"name\", \"type\": \"string\"},\n"
                    + "   {\"name\": \"number\", \"type\": \"long\"},\n"
                    + "   {\"name\" : \"ts\", \"type\" : {\"type\" : \"long\",\"logicalType\" : \"timestamp-micros\"}}\n"
                    + " ]\n";
    public static final String SIMPLE_AVRO_SCHEMA_STRING =
            "{\"namespace\": \"project.dataset\",\n"
                    + " \"type\": \"record\",\n"
                    + " \"name\": \"table\",\n"
                    + " \"doc\": \"Translated Avro Schema for project.dataset.table\",\n"
                    + SIMPLE_AVRO_SCHEMA_FIELDS_STRING
                    + "}";
    public static final String SIMPLE_AVRO_SCHEMA_FORQUERY_STRING =
            "{\"namespace\": \"project.dataset\",\n"
                    + " \"type\": \"record\",\n"
                    + " \"name\": \"queryresultschema\",\n"
                    + " \"namespace\": \""
                    + SchemaTransform.DEFAULT_NAMESPACE
                    + "\",\n"
                    + " \"doc\": \"Translated Avro Schema for queryresultschema\",\n"
                    + SIMPLE_AVRO_SCHEMA_FIELDS_STRING
                    + "}";
    public static final Schema SIMPLE_AVRO_SCHEMA =
            new Schema.Parser().parse(SIMPLE_AVRO_SCHEMA_STRING);

    public static final TableSchema SIMPLE_BQ_TABLE_SCHEMA =
            new TableSchema()
                    .setFields(
                            Arrays.asList(
                                    new TableFieldSchema()
                                            .setName("name")
                                            .setType("STRING")
                                            .setMode("REQUIRED"),
                                    new TableFieldSchema()
                                            .setName("number")
                                            .setType("INTEGER")
                                            .setMode("REQUIRED"),
                                    new TableFieldSchema()
                                            .setName("ts")
                                            .setType("TIMESTAMP")
                                            .setMode("REQUIRED")));

    /** Represents the parameters needed for the Avro data generation. */
    public static class RecordGenerationParams implements Serializable {
        private final String avroSchemaString;
        private final Integer recordCount;

        public RecordGenerationParams(String avroSchemaString, Integer recordCount) {
            this.avroSchemaString = avroSchemaString;
            this.recordCount = recordCount;
        }

        public String getAvroSchemaString() {
            return avroSchemaString;
        }

        public Integer getRecordCount() {
            return recordCount;
        }
    }

    public static ReadSession fakeReadSession(
            Integer expectedRowCount, Integer expectedReadStreamCount, String avroSchemaString) {
        // setup the response for read session request
        List<ReadStream> readStreams =
                IntStream.range(0, expectedReadStreamCount)
                        .mapToObj(i -> ReadStream.newBuilder().setName("stream" + i).build())
                        .collect(Collectors.toList());
        return ReadSession.newBuilder()
                .addAllStreams(readStreams)
                .setEstimatedRowCount(expectedRowCount)
                .setDataFormat(DataFormat.AVRO)
                .setAvroSchema(AvroSchema.newBuilder().setSchema(avroSchemaString))
                .build();
    }

    public static List<GenericRecord> createRecordList(RecordGenerationParams params) {
        Schema schema = new Schema.Parser().parse(params.getAvroSchemaString());
        return IntStream.range(0, params.getRecordCount())
                .mapToObj(i -> createRecord(schema))
                .collect(Collectors.toList());
    }

    public static GenericRecord createRecord(Schema schema) {
        return (GenericRecord) new RandomData(schema, 0).iterator().next();
    }

    private static final EncoderFactory ENCODER_FACTORY = EncoderFactory.get();

    @SuppressWarnings("deprecation")
    public static List<ReadRowsResponse> createResponse(
            String schemaString,
            List<GenericRecord> genericRecords,
            double progressAtResponseStart,
            double progressAtResponseEnd) {
        // BigQuery delivers the data in 1024 elements chunks, so we partition the generated list
        // into multiple ones with that size max.
        return IntStream.range(0, genericRecords.size())
                .collect(
                        () -> new HashMap<Integer, List<GenericRecord>>(),
                        (map, idx) ->
                                map.computeIfAbsent(idx / 1024, key -> new ArrayList<>())
                                        .add(genericRecords.get(idx)),
                        (map1, map2) ->
                                map2.entrySet()
                                        .forEach(
                                                entry ->
                                                        map1.merge(
                                                                entry.getKey(),
                                                                entry.getValue(),
                                                                (list1, list2) -> {
                                                                    list1.addAll(list2);
                                                                    return list1;
                                                                })))
                .values().stream()
                // for each data response chunk we generate a read response object
                .map(
                        genRecords -> {
                            try {
                                Schema schema = new Schema.Parser().parse(schemaString);
                                GenericDatumWriter<GenericRecord> writer =
                                        new GenericDatumWriter<>(schema);
                                ByteArrayOutputStream outputStream = new ByteArrayOutputStream();
                                Encoder binaryEncoder =
                                        ENCODER_FACTORY.binaryEncoder(outputStream, null);
                                for (GenericRecord genericRecord : genRecords) {
                                    writer.write(genericRecord, binaryEncoder);
                                }

                                binaryEncoder.flush();

                                return ReadRowsResponse.newBuilder()
                                        .setAvroRows(
                                                AvroRows.newBuilder()
                                                        .setSerializedBinaryRows(
                                                                ByteString.copyFrom(
                                                                        outputStream
                                                                                .toByteArray())))
                                        .setAvroSchema(
                                                AvroSchema.newBuilder()
                                                        .setSchema(schema.toString())
                                                        .build())
                                        .setRowCount(genRecords.size())
                                        .setStats(
                                                StreamStats.newBuilder()
                                                        .setProgress(
                                                                StreamStats.Progress.newBuilder()
                                                                        .setAtResponseStart(
                                                                                progressAtResponseStart)
                                                                        .setAtResponseEnd(
                                                                                progressAtResponseEnd)))
                                        .build();
                            } catch (Exception ex) {
                                throw new RuntimeException(
                                        "Problems generating faked response.", ex);
                            }
                        })
                .collect(Collectors.toList());
    }

    public static BigQueryReadOptions createReadOptions(
            Integer expectedRowCount, Integer expectedReadStreamCount, String avroSchemaString)
            throws IOException {
        return createReadOptions(
                expectedRowCount,
                expectedReadStreamCount,
                avroSchemaString,
                params -> StorageClientFaker.createRecordList(params));
    }

    public static BigQueryReadOptions createReadOptions(
            Integer expectedRowCount,
            Integer expectedReadStreamCount,
            String avroSchemaString,
            SerializableFunction<RecordGenerationParams, List<GenericRecord>> dataGenerator)
            throws IOException {
        return createReadOptions(
                expectedRowCount, expectedReadStreamCount, avroSchemaString, dataGenerator, 0D);
    }

    public static BigQueryReadOptions createReadOptions(
            Integer expectedRowCount,
            Integer expectedReadStreamCount,
            String avroSchemaString,
            SerializableFunction<RecordGenerationParams, List<GenericRecord>> dataGenerator,
            Double errorPercentage)
            throws IOException {
        return BigQueryReadOptions.builder()
                .setBigQueryConnectOptions(
                        BigQueryConnectOptions.builder()
                                .setDataset("dataset")
                                .setProjectId("project")
                                .setTable("table")
                                .setCredentialsOptions(null)
                                .setTestingBigQueryServices(
                                        () -> {
                                            return new StorageClientFaker.FakeBigQueryServices(
                                                    new StorageClientFaker.FakeBigQueryServices
                                                            .FakeBigQueryStorageReadClient(
                                                            StorageClientFaker.fakeReadSession(
                                                                    expectedRowCount,
                                                                    expectedReadStreamCount,
                                                                    avroSchemaString),
                                                            dataGenerator,
                                                            errorPercentage));
                                        })
                                .build())
                .build();
    }
}<|MERGE_RESOLUTION|>--- conflicted
+++ resolved
@@ -137,11 +137,7 @@
 
             private final Iterator<T> realIterator;
             private final Double errorPercentage;
-<<<<<<< HEAD
-            private final Random random = new Random();
-=======
             private final Random random = new Random(42);
->>>>>>> 22e5a48c
 
             public FaultyIterator(Iterator<T> realIterator, Double errorPercentage) {
                 this.realIterator = realIterator;
