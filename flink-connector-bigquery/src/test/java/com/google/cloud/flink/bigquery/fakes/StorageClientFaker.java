/*
 * Copyright (C) 2023 Google Inc.
 *
 * Licensed under the Apache License, Version 2.0 (the "License"); you may not
 * use this file except in compliance with the License. You may obtain a copy of
 * the License at
 *
 * http://www.apache.org/licenses/LICENSE-2.0
 *
 * Unless required by applicable law or agreed to in writing, software
 * distributed under the License is distributed on an "AS IS" BASIS, WITHOUT
 * WARRANTIES OR CONDITIONS OF ANY KIND, either express or implied. See the
 * License for the specific language governing permissions and limitations under
 * the License.
 */

package com.google.cloud.flink.bigquery.fakes;

import org.apache.flink.util.function.SerializableFunction;

import com.google.api.services.bigquery.model.Job;
import com.google.api.services.bigquery.model.JobStatistics;
import com.google.api.services.bigquery.model.JobStatistics2;
import com.google.api.services.bigquery.model.TableFieldSchema;
import com.google.api.services.bigquery.model.TableSchema;
import com.google.cloud.bigquery.StandardSQLTypeName;
import com.google.cloud.bigquery.storage.v1.AvroRows;
import com.google.cloud.bigquery.storage.v1.AvroSchema;
import com.google.cloud.bigquery.storage.v1.CreateReadSessionRequest;
import com.google.cloud.bigquery.storage.v1.DataFormat;
import com.google.cloud.bigquery.storage.v1.ReadRowsRequest;
import com.google.cloud.bigquery.storage.v1.ReadRowsResponse;
import com.google.cloud.bigquery.storage.v1.ReadSession;
import com.google.cloud.bigquery.storage.v1.ReadStream;
import com.google.cloud.bigquery.storage.v1.StreamStats;
import com.google.cloud.flink.bigquery.common.config.BigQueryConnectOptions;
import com.google.cloud.flink.bigquery.common.config.CredentialsOptions;
import com.google.cloud.flink.bigquery.common.utils.SchemaTransform;
import com.google.cloud.flink.bigquery.services.BigQueryServices;
import com.google.cloud.flink.bigquery.services.QueryResultInfo;
import com.google.cloud.flink.bigquery.services.TablePartitionInfo;
import com.google.cloud.flink.bigquery.source.config.BigQueryReadOptions;
import com.google.cloud.flink.bigquery.table.restrictions.BigQueryPartition;
import com.google.protobuf.ByteString;
import org.apache.avro.Schema;
import org.apache.avro.generic.GenericDatumWriter;
import org.apache.avro.generic.GenericRecord;
import org.apache.avro.io.Encoder;
import org.apache.avro.io.EncoderFactory;
import org.apache.avro.util.RandomData;

import java.io.ByteArrayOutputStream;
import java.io.IOException;
import java.io.Serializable;
import java.time.Instant;
import java.time.ZoneOffset;
import java.time.format.DateTimeFormatter;
import java.util.ArrayList;
import java.util.Arrays;
import java.util.HashMap;
import java.util.Iterator;
import java.util.List;
import java.util.Optional;
import java.util.Random;
import java.util.stream.Collectors;
import java.util.stream.IntStream;

/** Utility class to generate mocked objects for the BQ storage client. */
public class StorageClientFaker {

    /** Implementation for the BigQuery services for testing purposes. */
    public static class FakeBigQueryServices implements BigQueryServices {

        private final FakeBigQueryStorageReadClient storageReadClient;

        public FakeBigQueryServices(FakeBigQueryStorageReadClient storageReadClient) {
            this.storageReadClient = storageReadClient;
        }

        @Override
        public StorageReadClient getStorageClient(CredentialsOptions readOptions)
                throws IOException {
            return storageReadClient;
        }

        @Override
        public QueryDataClient getQueryDataClient(CredentialsOptions readOptions) {
            return new QueryDataClient() {

                @Override
                public List<String> retrieveTablePartitions(
                        String project, String dataset, String table) {
<<<<<<< HEAD
                    DateTimeFormatter dtf = DateTimeFormatter.ofPattern("yyyyMMddHH");

                    return Lists.newArrayList(
                            Instant.now().atOffset(ZoneOffset.UTC).minusHours(5).format(dtf),
                            Instant.now().atOffset(ZoneOffset.UTC).minusHours(4).format(dtf),
                            Instant.now().atOffset(ZoneOffset.UTC).minusHours(3).format(dtf),
                            Instant.now().atOffset(ZoneOffset.UTC).format(dtf));
=======
                    return Arrays.asList(
                            LocalDateTime.now().format(DateTimeFormatter.ofPattern("yyyyMMddHH")));
>>>>>>> 8008260e
                }

                @Override
                public Optional<TablePartitionInfo> retrievePartitionColumnInfo(
                        String project, String dataset, String table) {
                    return Optional.of(
                            new TablePartitionInfo(
                                    "ts",
                                    BigQueryPartition.PartitionType.HOUR,
                                    StandardSQLTypeName.TIMESTAMP));
                }

                @Override
                public TableSchema getTableSchema(String project, String dataset, String table) {
                    return SIMPLE_BQ_TABLE_SCHEMA;
                }

                @Override
                public Optional<QueryResultInfo> runQuery(String projectId, String query) {
                    return Optional.of(QueryResultInfo.succeed("", "", ""));
                }

                @Override
                public Job dryRunQuery(String projectId, String query) {
                    return new Job()
                            .setStatistics(
                                    new JobStatistics()
                                            .setQuery(
                                                    new JobStatistics2()
                                                            .setSchema(SIMPLE_BQ_TABLE_SCHEMA)));
                }
            };
        }

        /** Implementation of the server stream for testing purposes. */
        public static class FakeBigQueryServerStream
                implements BigQueryServices.BigQueryServerStream<ReadRowsResponse> {

            private final List<ReadRowsResponse> toReturn;

            public FakeBigQueryServerStream(
                    SerializableFunction<RecordGenerationParams, List<GenericRecord>> dataGenerator,
                    String schema,
                    String dataPrefix,
                    Long size,
                    Long offset) {
                this.toReturn =
                        createResponse(
                                schema,
                                dataGenerator
                                        .apply(new RecordGenerationParams(schema, size.intValue()))
                                        .stream()
                                        .skip(offset)
                                        .collect(Collectors.toList()),
                                0,
                                size);
            }

            @Override
            public Iterator<ReadRowsResponse> iterator() {
                return toReturn.iterator();
            }

            @Override
            public void cancel() {}
        }

        /** Implementation for the storage read client for testing purposes. */
        public static class FakeBigQueryStorageReadClient implements StorageReadClient {

            private final ReadSession session;
            private final SerializableFunction<RecordGenerationParams, List<GenericRecord>>
                    dataGenerator;

            public FakeBigQueryStorageReadClient(
                    ReadSession session,
                    SerializableFunction<RecordGenerationParams, List<GenericRecord>>
                            dataGenerator) {
                this.session = session;
                this.dataGenerator = dataGenerator;
            }

            @Override
            public ReadSession createReadSession(CreateReadSessionRequest request) {
                return session;
            }

            @Override
            public BigQueryServerStream<ReadRowsResponse> readRows(ReadRowsRequest request) {
                try {
                    // introduce some random delay
                    Thread.sleep(new Random().nextInt(500));
                } catch (InterruptedException ex) {
                }
                return new FakeBigQueryServerStream(
                        dataGenerator,
                        session.getAvroSchema().getSchema(),
                        request.getReadStream(),
                        session.getEstimatedRowCount(),
                        request.getOffset());
            }

            @Override
            public void close() {}
        }
    }

    public static final String SIMPLE_AVRO_SCHEMA_FIELDS_STRING =
            " \"fields\": [\n"
                    + "   {\"name\": \"name\", \"type\": \"string\"},\n"
                    + "   {\"name\": \"number\", \"type\": \"long\"},\n"
                    + "   {\"name\" : \"ts\", \"type\" : {\"type\" : \"long\",\"logicalType\" : \"timestamp-micros\"}}\n"
                    + " ]\n";
    public static final String SIMPLE_AVRO_SCHEMA_STRING =
            "{\"namespace\": \"project.dataset\",\n"
                    + " \"type\": \"record\",\n"
                    + " \"name\": \"table\",\n"
                    + " \"doc\": \"Translated Avro Schema for project.dataset.table\",\n"
                    + SIMPLE_AVRO_SCHEMA_FIELDS_STRING
                    + "}";
    public static final String SIMPLE_AVRO_SCHEMA_FORQUERY_STRING =
            "{\"namespace\": \"project.dataset\",\n"
                    + " \"type\": \"record\",\n"
                    + " \"name\": \"queryresultschema\",\n"
                    + " \"namespace\": \""
                    + SchemaTransform.DEFAULT_NAMESPACE
                    + "\",\n"
                    + " \"doc\": \"Translated Avro Schema for queryresultschema\",\n"
                    + SIMPLE_AVRO_SCHEMA_FIELDS_STRING
                    + "}";
    public static final Schema SIMPLE_AVRO_SCHEMA =
            new Schema.Parser().parse(SIMPLE_AVRO_SCHEMA_STRING);

    public static final TableSchema SIMPLE_BQ_TABLE_SCHEMA =
            new TableSchema()
                    .setFields(
                            Arrays.asList(
                                    new TableFieldSchema()
                                            .setName("name")
                                            .setType("STRING")
                                            .setMode("REQUIRED"),
                                    new TableFieldSchema()
                                            .setName("number")
                                            .setType("INTEGER")
                                            .setMode("REQUIRED"),
                                    new TableFieldSchema()
                                            .setName("ts")
                                            .setType("TIMESTAMP")
                                            .setMode("REQUIRED")));

    /** Represents the parameters needed for the Avro data generation. */
    public static class RecordGenerationParams implements Serializable {
        private final String avroSchemaString;
        private final Integer recordCount;

        public RecordGenerationParams(String avroSchemaString, Integer recordCount) {
            this.avroSchemaString = avroSchemaString;
            this.recordCount = recordCount;
        }

        public String getAvroSchemaString() {
            return avroSchemaString;
        }

        public Integer getRecordCount() {
            return recordCount;
        }
    }

    public static ReadSession fakeReadSession(
            Integer expectedRowCount, Integer expectedReadStreamCount, String avroSchemaString) {
        // setup the response for read session request
        List<ReadStream> readStreams =
                IntStream.range(0, expectedReadStreamCount)
                        .mapToObj(i -> ReadStream.newBuilder().setName("stream" + i).build())
                        .collect(Collectors.toList());
        return ReadSession.newBuilder()
                .addAllStreams(readStreams)
                .setEstimatedRowCount(expectedRowCount)
                .setDataFormat(DataFormat.AVRO)
                .setAvroSchema(AvroSchema.newBuilder().setSchema(avroSchemaString))
                .build();
    }

    public static List<GenericRecord> createRecordList(RecordGenerationParams params) {
        Schema schema = new Schema.Parser().parse(params.getAvroSchemaString());
        return IntStream.range(0, params.getRecordCount())
                .mapToObj(i -> createRecord(schema))
                .collect(Collectors.toList());
    }

    public static GenericRecord createRecord(Schema schema) {
        return (GenericRecord) new RandomData(schema, 0).iterator().next();
    }

    private static final EncoderFactory ENCODER_FACTORY = EncoderFactory.get();

    @SuppressWarnings("deprecation")
    public static List<ReadRowsResponse> createResponse(
            String schemaString,
            List<GenericRecord> genericRecords,
            double progressAtResponseStart,
            double progressAtResponseEnd) {
        // BigQuery delivers the data in 1024 elements chunks, so we partition the generated list
        // into multiple ones with that size max.
        return IntStream.range(0, genericRecords.size())
                .collect(
                        () -> new HashMap<Integer, List<GenericRecord>>(),
                        (map, idx) ->
                                map.computeIfAbsent(idx, key -> new ArrayList<>())
                                        .add(genericRecords.get(idx)),
                        (map1, map2) ->
                                map2.entrySet()
                                        .forEach(
                                                entry ->
                                                        map1.merge(
                                                                entry.getKey(),
                                                                entry.getValue(),
                                                                (list1, list2) -> {
                                                                    list1.addAll(list2);
                                                                    return list1;
                                                                })))
                .values().stream()
                // for each data response chunk we generate a read response object
                .map(
                        genRecords -> {
                            try {
                                Schema schema = new Schema.Parser().parse(schemaString);
                                GenericDatumWriter<GenericRecord> writer =
                                        new GenericDatumWriter<>(schema);
                                ByteArrayOutputStream outputStream = new ByteArrayOutputStream();
                                Encoder binaryEncoder =
                                        ENCODER_FACTORY.binaryEncoder(outputStream, null);
                                for (GenericRecord genericRecord : genRecords) {
                                    writer.write(genericRecord, binaryEncoder);
                                }

                                binaryEncoder.flush();

                                return ReadRowsResponse.newBuilder()
                                        .setAvroRows(
                                                AvroRows.newBuilder()
                                                        .setSerializedBinaryRows(
                                                                ByteString.copyFrom(
                                                                        outputStream
                                                                                .toByteArray())))
                                        .setAvroSchema(
                                                AvroSchema.newBuilder()
                                                        .setSchema(schema.toString())
                                                        .build())
                                        .setRowCount(genRecords.size())
                                        .setStats(
                                                StreamStats.newBuilder()
                                                        .setProgress(
                                                                StreamStats.Progress.newBuilder()
                                                                        .setAtResponseStart(
                                                                                progressAtResponseStart)
                                                                        .setAtResponseEnd(
                                                                                progressAtResponseEnd)))
                                        .build();
                            } catch (Exception ex) {
                                throw new RuntimeException(
                                        "Problems generating faked response.", ex);
                            }
                        })
                .collect(Collectors.toList());
    }

    public static BigQueryReadOptions createReadOptions(
            Integer expectedRowCount, Integer expectedReadStreamCount, String avroSchemaString)
            throws IOException {
        return createReadOptions(
                expectedRowCount,
                expectedReadStreamCount,
                avroSchemaString,
                params -> StorageClientFaker.createRecordList(params));
    }

    public static BigQueryReadOptions createReadOptions(
            Integer expectedRowCount,
            Integer expectedReadStreamCount,
            String avroSchemaString,
            SerializableFunction<RecordGenerationParams, List<GenericRecord>> dataGenerator)
            throws IOException {
        return BigQueryReadOptions.builder()
                .setBigQueryConnectOptions(
                        BigQueryConnectOptions.builder()
                                .setDataset("dataset")
                                .setProjectId("project")
                                .setTable("table")
                                .setCredentialsOptions(null)
                                .setTestingBigQueryServices(
                                        () -> {
                                            return new StorageClientFaker.FakeBigQueryServices(
                                                    new StorageClientFaker.FakeBigQueryServices
                                                            .FakeBigQueryStorageReadClient(
                                                            StorageClientFaker.fakeReadSession(
                                                                    expectedRowCount,
                                                                    expectedReadStreamCount,
                                                                    avroSchemaString),
                                                            dataGenerator));
                                        })
                                .build())
                .build();
    }
}<|MERGE_RESOLUTION|>--- conflicted
+++ resolved
@@ -90,18 +90,13 @@
                 @Override
                 public List<String> retrieveTablePartitions(
                         String project, String dataset, String table) {
-<<<<<<< HEAD
                     DateTimeFormatter dtf = DateTimeFormatter.ofPattern("yyyyMMddHH");
 
-                    return Lists.newArrayList(
+                    return Arrays.asList(
                             Instant.now().atOffset(ZoneOffset.UTC).minusHours(5).format(dtf),
                             Instant.now().atOffset(ZoneOffset.UTC).minusHours(4).format(dtf),
                             Instant.now().atOffset(ZoneOffset.UTC).minusHours(3).format(dtf),
                             Instant.now().atOffset(ZoneOffset.UTC).format(dtf));
-=======
-                    return Arrays.asList(
-                            LocalDateTime.now().format(DateTimeFormatter.ofPattern("yyyyMMddHH")));
->>>>>>> 8008260e
                 }
 
                 @Override
