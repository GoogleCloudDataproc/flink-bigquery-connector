/*
 * Copyright (C) 2023 Google Inc.
 *
 * Licensed under the Apache License, Version 2.0 (the "License"); you may not
 * use this file except in compliance with the License. You may obtain a copy of
 * the License at
 *
 * http://www.apache.org/licenses/LICENSE-2.0
 *
 * Unless required by applicable law or agreed to in writing, software
 * distributed under the License is distributed on an "AS IS" BASIS, WITHOUT
 * WARRANTIES OR CONDITIONS OF ANY KIND, either express or implied. See the
 * License for the specific language governing permissions and limitations under
 * the License.
 */

package com.google.cloud.flink.bigquery.sink.serializer;

import com.google.api.services.bigquery.model.TableFieldSchema;
import com.google.api.services.bigquery.model.TableSchema;
import com.google.protobuf.DescriptorProtos.DescriptorProto;
import com.google.protobuf.DescriptorProtos.FieldDescriptorProto;
import com.google.protobuf.Descriptors;
import com.google.protobuf.Descriptors.Descriptor;
import com.google.protobuf.Descriptors.DescriptorValidationException;
import com.google.protobuf.Descriptors.FieldDescriptor;
import org.apache.avro.Schema;
import org.apache.avro.generic.GenericRecord;
import org.junit.Test;

import java.util.Arrays;
import java.util.Collections;
import java.util.List;

import static com.google.common.truth.Truth.assertThat;
import static org.junit.Assert.assertThrows;

/** Tests for {@link AvroToProtoSerializer}. */
public class AvroToProtoSerializerTest {

    private final List<TableFieldSchema> subFieldsNullable =
            Collections.singletonList(
                    new TableFieldSchema()
                            .setName("species")
                            .setType("STRING")
                            .setMode("REQUIRED"));

    private final List<TableFieldSchema> fields =
            Arrays.asList(
                    new TableFieldSchema().setName("number").setType("INTEGER").setMode("REQUIRED"),
                    new TableFieldSchema().setName("price").setType("FLOAT").setMode("REQUIRED"),
                    new TableFieldSchema().setName("species").setType("STRING").setMode("REQUIRED"),
                    new TableFieldSchema()
                            .setName("flighted")
                            .setType("BOOLEAN")
                            .setMode("REQUIRED"),
                    new TableFieldSchema().setName("sound").setType("BYTES").setMode("REQUIRED"),
                    new TableFieldSchema()
                            .setName("required_record_field")
                            .setType("RECORD")
                            .setMode("REQUIRED")
                            .setFields(subFieldsNullable));
    private final TableSchema tableSchema = new TableSchema().setFields(fields);

    @Test
<<<<<<< HEAD
    public void testPrimitiveTypesConversion() throws Descriptors.DescriptorValidationException {
=======
    public void testSerializeIsUnsupported() {
        UnsupportedOperationException exception =
                assertThrows(
                        UnsupportedOperationException.class,
                        () -> new AvroToProtoSerializer(tableSchema).serialize(null));
        assertThat(exception).hasMessageThat().contains("serialize method is not supported");
    }

    @Test
    public void testPrimitiveTypesConversion() throws DescriptorValidationException {
>>>>>>> eec6dcdd

        BigQueryProtoSerializer<GenericRecord> avroToProtoSerializer =
                new AvroToProtoSerializer(tableSchema);
        Descriptor descriptor = avroToProtoSerializer.getDescriptor();

        assertThat(descriptor.findFieldByNumber(1).toProto())
                .isEqualTo(
                        FieldDescriptorProto.newBuilder()
                                .setType(FieldDescriptorProto.Type.TYPE_INT64)
                                .setName("number")
                                .setNumber(1)
                                .setLabel(FieldDescriptorProto.Label.LABEL_REQUIRED)
                                .build());

        assertThat(descriptor.findFieldByNumber(2).toProto())
                .isEqualTo(
                        FieldDescriptorProto.newBuilder()
                                .setType(FieldDescriptorProto.Type.TYPE_DOUBLE)
                                .setName("price")
                                .setNumber(2)
                                .setLabel(FieldDescriptorProto.Label.LABEL_REQUIRED)
                                .build());

        assertThat(descriptor.findFieldByNumber(3).toProto())
                .isEqualTo(
                        FieldDescriptorProto.newBuilder()
                                .setType(FieldDescriptorProto.Type.TYPE_STRING)
                                .setName("species")
                                .setNumber(3)
                                .setLabel(FieldDescriptorProto.Label.LABEL_REQUIRED)
                                .build());

        assertThat(descriptor.findFieldByNumber(4).toProto())
                .isEqualTo(
                        FieldDescriptorProto.newBuilder()
                                .setType(FieldDescriptorProto.Type.TYPE_BOOL)
                                .setName("flighted")
                                .setNumber(4)
                                .setLabel(FieldDescriptorProto.Label.LABEL_REQUIRED)
                                .build());

        assertThat(descriptor.findFieldByNumber(5).toProto())
                .isEqualTo(
                        FieldDescriptorProto.newBuilder()
                                .setType(FieldDescriptorProto.Type.TYPE_BYTES)
                                .setName("sound")
                                .setNumber(5)
                                .setLabel(FieldDescriptorProto.Label.LABEL_REQUIRED)
                                .build());

        assertThat(descriptor.findFieldByNumber(6).toProto())
                .isEqualTo(
                        FieldDescriptorProto.newBuilder()
                                .setType(FieldDescriptorProto.Type.TYPE_MESSAGE)
                                .setName("required_record_field")
                                .setNumber(6)
                                .setTypeName(
                                        descriptor.findFieldByNumber(6).toProto().getTypeName())
                                .setLabel(FieldDescriptorProto.Label.LABEL_REQUIRED)
                                .build());

        assertThat(descriptor.getNestedTypes()).hasSize(1);

        assertThat(
                        descriptor
                                .findNestedTypeByName(
                                        descriptor.findFieldByNumber(6).toProto().getTypeName())
                                .findFieldByNumber(1)
                                .toProto())
                .isEqualTo(
                        FieldDescriptorProto.newBuilder()
                                .setType(FieldDescriptorProto.Type.TYPE_STRING)
                                .setName("species")
                                .setNumber(1)
                                .setLabel(FieldDescriptorProto.Label.LABEL_REQUIRED)
                                .build());
    }

    private Schema getAvroSchemaFromFieldString(String fieldString) {
        String avroSchemaString =
                "{\"namespace\": \"project.dataset\",\n"
                        + " \"type\": \"record\",\n"
                        + " \"name\": \"table\",\n"
                        + " \"doc\": \"Translated Avro Schema for project.dataset.table\",\n"
                        + fieldString
                        + "}";

        return new Schema.Parser().parse(avroSchemaString);
    }

    @Test
    public void testAllPrimitiveSchemaConversion() throws DescriptorValidationException {

        String fieldString =
                " \"fields\": [\n"
                        + "   {\"name\": \"name\", \"type\": \"string\"},\n"
                        + "   {\"name\": \"number\", \"type\": \"long\"},\n"
                        + "   {\"name\": \"quantity\", \"type\": \"int\"},\n"
                        + "   {\"name\": \"fixed_field\", \"type\": {\"type\": \"fixed\", \"size\": 10,\"name\": \"hash\" }},\n"
                        + "   {\"name\": \"price\", \"type\": \"float\"},\n"
                        + "   {\"name\": \"double_field\", \"type\": \"double\"},\n"
                        + "   {\"name\": \"boolean_field\", \"type\": \"boolean\"},\n"
                        + "   {\"name\": \"enum_field\", \"type\": {\"type\":\"enum\", \"symbols\": [\"A\", \"B\", \"C\", \"D\"], \"name\": \"ALPHABET\"}},\n"
                        + "   {\"name\": \"byte_field\", \"type\": \"bytes\"}\n"
                        + " ]\n";

        Schema avroSchema = getAvroSchemaFromFieldString(fieldString);
        BigQueryProtoSerializer<GenericRecord> avroToProtoSerializer =
                new AvroToProtoSerializer(avroSchema);
        Descriptor descriptor = avroToProtoSerializer.getDescriptor();

        assertThat(descriptor.findFieldByNumber(1).toProto())
                .isEqualTo(
                        FieldDescriptorProto.newBuilder()
                                .setType(FieldDescriptorProto.Type.TYPE_STRING)
                                .setName("name")
                                .setNumber(1)
                                .setLabel(FieldDescriptorProto.Label.LABEL_REQUIRED)
                                .build());

        assertThat(descriptor.findFieldByNumber(2).toProto())
                .isEqualTo(
                        FieldDescriptorProto.newBuilder()
                                .setType(FieldDescriptorProto.Type.TYPE_INT64)
                                .setName("number")
                                .setNumber(2)
                                .setLabel(FieldDescriptorProto.Label.LABEL_REQUIRED)
                                .build());

        assertThat(descriptor.findFieldByNumber(3).toProto())
                .isEqualTo(
                        FieldDescriptorProto.newBuilder()
                                .setType(FieldDescriptorProto.Type.TYPE_INT64)
                                .setName("quantity")
                                .setNumber(3)
                                .setLabel(FieldDescriptorProto.Label.LABEL_REQUIRED)
                                .build());

        assertThat(descriptor.findFieldByNumber(4).toProto())
                .isEqualTo(
                        FieldDescriptorProto.newBuilder()
                                .setType(FieldDescriptorProto.Type.TYPE_BYTES)
                                .setName("fixed_field")
                                .setNumber(4)
                                .setLabel(FieldDescriptorProto.Label.LABEL_REQUIRED)
                                .build());

        // TODO: This is different than beam
        assertThat(descriptor.findFieldByNumber(5).toProto())
                .isEqualTo(
                        FieldDescriptorProto.newBuilder()
                                .setType(FieldDescriptorProto.Type.TYPE_FLOAT)
                                .setName("price")
                                .setNumber(5)
                                .setLabel(FieldDescriptorProto.Label.LABEL_REQUIRED)
                                .build());

        assertThat(descriptor.findFieldByNumber(6).toProto())
                .isEqualTo(
                        FieldDescriptorProto.newBuilder()
                                .setType(FieldDescriptorProto.Type.TYPE_DOUBLE)
                                .setName("double_field")
                                .setNumber(6)
                                .setLabel(FieldDescriptorProto.Label.LABEL_REQUIRED)
                                .build());

        assertThat(descriptor.findFieldByNumber(7).toProto())
                .isEqualTo(
                        FieldDescriptorProto.newBuilder()
                                .setType(FieldDescriptorProto.Type.TYPE_BOOL)
                                .setName("boolean_field")
                                .setNumber(7)
                                .setLabel(FieldDescriptorProto.Label.LABEL_REQUIRED)
                                .build());

        assertThat(descriptor.findFieldByNumber(8).toProto())
                .isEqualTo(
                        FieldDescriptorProto.newBuilder()
                                .setType(FieldDescriptorProto.Type.TYPE_STRING)
                                .setName("enum_field")
                                .setNumber(8)
                                .setLabel(FieldDescriptorProto.Label.LABEL_REQUIRED)
                                .build());

        assertThat(descriptor.findFieldByNumber(9).toProto())
                .isEqualTo(
                        FieldDescriptorProto.newBuilder()
                                .setType(FieldDescriptorProto.Type.TYPE_BYTES)
                                .setName("byte_field")
                                .setNumber(9)
                                .setLabel(FieldDescriptorProto.Label.LABEL_REQUIRED)
                                .build());
    }

    @Test
    public void testAllLogicalSchemaConversion() throws DescriptorValidationException {

        String fieldString =
                " \"fields\": [\n"
                        + "   {\"name\": \"ts_micros\", \"type\": {\"type\": \"long\", \"logicalType\": \"timestamp-micros\"}},\n"
                        + "   {\"name\": \"ts_millis\", \"type\": {\"type\": \"long\", \"logicalType\": \"timestamp-millis\"}},\n"
                        + "   {\"name\": \"time_micros\", \"type\": {\"type\": \"long\", \"logicalType\": \"time-micros\"}},\n"
                        + "   {\"name\": \"time_millis\", \"type\": {\"type\": \"int\", \"logicalType\": \"time-millis\"}},\n"
                        + "   {\"name\": \"lts_micros\", \"type\": {\"type\": \"long\", \"logicalType\": \"local-timestamp-micros\"}},\n"
                        + "   {\"name\": \"lts_millis\", \"type\": {\"type\": \"long\", \"logicalType\": \"local-timestamp-millis\"}},\n"
                        + "   {\"name\": \"date\", \"type\": {\"type\": \"int\", \"logicalType\": \"date\"}},\n"
                        + "   {\"name\": \"decimal\", \"type\": {\"type\": \"bytes\", \"logicalType\": \"decimal\", \"precision\": 4, \"scale\": 2}},\n"
                        + "   {\"name\": \"uuid\", \"type\": {\"type\": \"string\", \"logicalType\": \"uuid\"}},\n"
                        + "   {\"name\": \"geography\", \"type\": {\"type\": \"string\", \"logicalType\": \"geography_wkt\"}}\n"
                        + " ]\n";

        Schema avroSchema = getAvroSchemaFromFieldString(fieldString);
        BigQueryProtoSerializer<GenericRecord> avroToProtoSerializer =
                new AvroToProtoSerializer(avroSchema);
        Descriptor descriptor = avroToProtoSerializer.getDescriptor();

        assertThat(descriptor.findFieldByNumber(1).toProto())
                .isEqualTo(
                        FieldDescriptorProto.newBuilder()
                                .setType(FieldDescriptorProto.Type.TYPE_INT64)
                                .setName("ts_micros")
                                .setNumber(1)
                                .setLabel(FieldDescriptorProto.Label.LABEL_REQUIRED)
                                .build());

        assertThat(descriptor.findFieldByNumber(2).toProto())
                .isEqualTo(
                        FieldDescriptorProto.newBuilder()
                                .setType(FieldDescriptorProto.Type.TYPE_INT64)
                                .setName("ts_millis")
                                .setNumber(2)
                                .setLabel(FieldDescriptorProto.Label.LABEL_REQUIRED)
                                .build());

        assertThat(descriptor.findFieldByNumber(3).toProto())
                .isEqualTo(
                        FieldDescriptorProto.newBuilder()
                                .setType(FieldDescriptorProto.Type.TYPE_STRING)
                                .setName("time_micros")
                                .setNumber(3)
                                .setLabel(FieldDescriptorProto.Label.LABEL_REQUIRED)
                                .build());

        assertThat(descriptor.findFieldByNumber(4).toProto())
                .isEqualTo(
                        FieldDescriptorProto.newBuilder()
                                .setType(FieldDescriptorProto.Type.TYPE_STRING)
                                .setName("time_millis")
                                .setNumber(4)
                                .setLabel(FieldDescriptorProto.Label.LABEL_REQUIRED)
                                .build());

        assertThat(descriptor.findFieldByNumber(5).toProto())
                .isEqualTo(
                        FieldDescriptorProto.newBuilder()
                                .setType(FieldDescriptorProto.Type.TYPE_STRING)
                                .setName("lts_micros")
                                .setNumber(5)
                                .setLabel(FieldDescriptorProto.Label.LABEL_REQUIRED)
                                .build());

        assertThat(descriptor.findFieldByNumber(6).toProto())
                .isEqualTo(
                        FieldDescriptorProto.newBuilder()
                                .setType(FieldDescriptorProto.Type.TYPE_STRING)
                                .setName("lts_millis")
                                .setNumber(6)
                                .setLabel(FieldDescriptorProto.Label.LABEL_REQUIRED)
                                .build());

        assertThat(descriptor.findFieldByNumber(7).toProto())
                .isEqualTo(
                        FieldDescriptorProto.newBuilder()
                                .setType(FieldDescriptorProto.Type.TYPE_INT32)
                                .setName("date")
                                .setNumber(7)
                                .setLabel(FieldDescriptorProto.Label.LABEL_REQUIRED)
                                .build());

        assertThat(descriptor.findFieldByNumber(8).toProto())
                .isEqualTo(
                        FieldDescriptorProto.newBuilder()
                                .setType(FieldDescriptorProto.Type.TYPE_BYTES)
                                .setName("decimal")
                                .setNumber(8)
                                .setLabel(FieldDescriptorProto.Label.LABEL_REQUIRED)
                                .build());

        assertThat(descriptor.findFieldByNumber(9).toProto())
                .isEqualTo(
                        FieldDescriptorProto.newBuilder()
                                .setType(FieldDescriptorProto.Type.TYPE_STRING)
                                .setName("uuid")
                                .setNumber(9)
                                .setLabel(FieldDescriptorProto.Label.LABEL_REQUIRED)
                                .build());

        assertThat(descriptor.findFieldByNumber(10).toProto())
                .isEqualTo(
                        FieldDescriptorProto.newBuilder()
                                .setType(FieldDescriptorProto.Type.TYPE_STRING)
                                .setName("geography")
                                .setNumber(10)
                                .setLabel(FieldDescriptorProto.Label.LABEL_REQUIRED)
                                .build());
    }

    @Test
    public void testAllUnionLogicalSchemaConversion() throws DescriptorValidationException {

        String fieldString =
                " \"fields\": [\n"
                        + "   {\"name\": \"ts_micros\", \"type\": [\"null\", {\"type\": \"long\", \"logicalType\": \"timestamp-micros\"}]},\n"
                        + "   {\"name\": \"ts_millis\", \"type\": [\"null\",{\"type\": \"long\", \"logicalType\": \"timestamp-millis\"}]},\n"
                        + "   {\"name\": \"time_micros\", \"type\": [\"null\",{\"type\": \"long\", \"logicalType\": \"time-micros\"}]},\n"
                        + "   {\"name\": \"time_millis\", \"type\": [\"null\",{\"type\": \"int\", \"logicalType\": \"time-millis\"}]},\n"
                        + "   {\"name\": \"lts_micros\", \"type\": [\"null\",{\"type\": \"long\", \"logicalType\": \"local-timestamp-micros\"}]},\n"
                        + "   {\"name\": \"lts_millis\", \"type\": [\"null\",{\"type\": \"long\", \"logicalType\": \"local-timestamp-millis\"}]},\n"
                        + "   {\"name\": \"date\", \"type\": [\"null\",{\"type\": \"int\", \"logicalType\": \"date\"}]},\n"
                        + "   {\"name\": \"decimal\", \"type\": [\"null\",{\"type\": \"bytes\", \"logicalType\": \"decimal\", \"precision\": 4, \"scale\": 2}]},\n"
                        + "   {\"name\": \"uuid\", \"type\": [\"null\",{\"type\": \"string\", \"logicalType\": \"uuid\"}]},\n"
                        + "   {\"name\": \"geography\", \"type\": [\"null\",{\"type\": \"string\", \"logicalType\": \"geography_wkt\"}]}\n"
                        + " ]\n";

        Schema avroSchema = getAvroSchemaFromFieldString(fieldString);
        BigQueryProtoSerializer<GenericRecord> avroToProtoSerializer =
                new AvroToProtoSerializer(avroSchema);
        Descriptor descriptor = avroToProtoSerializer.getDescriptor();

        assertThat(descriptor.findFieldByNumber(1).toProto())
                .isEqualTo(
                        FieldDescriptorProto.newBuilder()
                                .setType(FieldDescriptorProto.Type.TYPE_INT64)
                                .setName("ts_micros")
                                .setNumber(1)
                                .setLabel(FieldDescriptorProto.Label.LABEL_OPTIONAL)
                                .build());

        assertThat(descriptor.findFieldByNumber(2).toProto())
                .isEqualTo(
                        FieldDescriptorProto.newBuilder()
                                .setType(FieldDescriptorProto.Type.TYPE_INT64)
                                .setName("ts_millis")
                                .setNumber(2)
                                .setLabel(FieldDescriptorProto.Label.LABEL_OPTIONAL)
                                .build());

        assertThat(descriptor.findFieldByNumber(3).toProto())
                .isEqualTo(
                        FieldDescriptorProto.newBuilder()
                                .setType(FieldDescriptorProto.Type.TYPE_STRING)
<<<<<<< HEAD
                                .setName("timemicros")
=======
                                .setName("time_micros")
>>>>>>> eec6dcdd
                                .setNumber(3)
                                .setLabel(FieldDescriptorProto.Label.LABEL_OPTIONAL)
                                .build());

        assertThat(descriptor.findFieldByNumber(4).toProto())
                .isEqualTo(
                        FieldDescriptorProto.newBuilder()
                                .setType(FieldDescriptorProto.Type.TYPE_STRING)
<<<<<<< HEAD
                                .setName("timemillis")
=======
                                .setName("time_millis")
>>>>>>> eec6dcdd
                                .setNumber(4)
                                .setLabel(FieldDescriptorProto.Label.LABEL_OPTIONAL)
                                .build());

        assertThat(descriptor.findFieldByNumber(5).toProto())
                .isEqualTo(
                        FieldDescriptorProto.newBuilder()
                                .setType(FieldDescriptorProto.Type.TYPE_STRING)
<<<<<<< HEAD
                                .setName("ltsmicros")
=======
                                .setName("lts_micros")
>>>>>>> eec6dcdd
                                .setNumber(5)
                                .setLabel(FieldDescriptorProto.Label.LABEL_OPTIONAL)
                                .build());

        assertThat(descriptor.findFieldByNumber(6).toProto())
                .isEqualTo(
                        FieldDescriptorProto.newBuilder()
                                .setType(FieldDescriptorProto.Type.TYPE_STRING)
<<<<<<< HEAD
                                .setName("ltsmillis")
=======
                                .setName("lts_millis")
>>>>>>> eec6dcdd
                                .setNumber(6)
                                .setLabel(FieldDescriptorProto.Label.LABEL_OPTIONAL)
                                .build());

        assertThat(descriptor.findFieldByNumber(7).toProto())
                .isEqualTo(
                        FieldDescriptorProto.newBuilder()
                                .setType(FieldDescriptorProto.Type.TYPE_INT32)
                                .setName("date")
                                .setNumber(7)
                                .setLabel(FieldDescriptorProto.Label.LABEL_OPTIONAL)
                                .build());

        assertThat(descriptor.findFieldByNumber(8).toProto())
                .isEqualTo(
                        FieldDescriptorProto.newBuilder()
                                .setType(FieldDescriptorProto.Type.TYPE_BYTES)
                                .setName("decimal")
                                .setNumber(8)
                                .setLabel(FieldDescriptorProto.Label.LABEL_OPTIONAL)
                                .build());

        assertThat(descriptor.findFieldByNumber(9).toProto())
                .isEqualTo(
                        FieldDescriptorProto.newBuilder()
                                .setType(FieldDescriptorProto.Type.TYPE_STRING)
                                .setName("uuid")
                                .setNumber(9)
                                .setLabel(FieldDescriptorProto.Label.LABEL_OPTIONAL)
                                .build());

        assertThat(descriptor.findFieldByNumber(10).toProto())
                .isEqualTo(
                        FieldDescriptorProto.newBuilder()
                                .setType(FieldDescriptorProto.Type.TYPE_STRING)
                                .setName("geography")
                                .setNumber(10)
                                .setLabel(FieldDescriptorProto.Label.LABEL_OPTIONAL)
                                .build());
    }

    @Test
    public void testAllUnionPrimitiveSchemaConversion() throws DescriptorValidationException {

        String fieldString =
                " \"fields\": [\n"
                        + "   {\"name\": \"name\", \"type\": [\"null\", \"string\"]},\n"
                        + "   {\"name\": \"number\", \"type\": [\"null\",\"long\"]},\n"
                        + "   {\"name\": \"quantity\", \"type\": [\"null\",\"int\"]},\n"
                        + "   {\"name\": \"fixed_field\", \"type\": [\"null\",{\"type\": \"fixed\", \"size\": 10,\"name\": \"hash\"}]},\n"
                        + "   {\"name\": \"price\", \"type\": [\"null\",\"float\"]},\n"
                        + "   {\"name\": \"double_field\", \"type\": [\"null\",\"double\"]},\n"
                        + "   {\"name\": \"boolean_field\", \"type\": [\"null\",\"boolean\"]},\n"
                        + "   {\"name\": \"enum_field\", \"type\": [\"null\",{\"type\":\"enum\", \"symbols\": [\"A\", \"B\", \"C\", \"D\"], \"name\": \"ALPHABET\"}]},\n"
                        + "   {\"name\": \"byte_field\", \"type\": [\"null\",\"bytes\"]}\n"
                        + " ]\n";

        Schema avroSchema = getAvroSchemaFromFieldString(fieldString);
        BigQueryProtoSerializer<GenericRecord> avroToProtoSerializer =
                new AvroToProtoSerializer(avroSchema);
        Descriptor descriptor = avroToProtoSerializer.getDescriptor();

        assertThat(descriptor.findFieldByNumber(1).toProto())
                .isEqualTo(
                        FieldDescriptorProto.newBuilder()
                                .setType(FieldDescriptorProto.Type.TYPE_STRING)
                                .setName("name")
                                .setNumber(1)
                                .setLabel(FieldDescriptorProto.Label.LABEL_OPTIONAL)
                                .build());

        assertThat(descriptor.findFieldByNumber(2).toProto())
                .isEqualTo(
                        FieldDescriptorProto.newBuilder()
                                .setType(FieldDescriptorProto.Type.TYPE_INT64)
                                .setName("number")
                                .setNumber(2)
                                .setLabel(FieldDescriptorProto.Label.LABEL_OPTIONAL)
                                .build());

        assertThat(descriptor.findFieldByNumber(3).toProto())
                .isEqualTo(
                        FieldDescriptorProto.newBuilder()
                                .setType(FieldDescriptorProto.Type.TYPE_INT64)
                                .setName("quantity")
                                .setNumber(3)
                                .setLabel(FieldDescriptorProto.Label.LABEL_OPTIONAL)
                                .build());

        assertThat(descriptor.findFieldByNumber(4).toProto())
                .isEqualTo(
                        FieldDescriptorProto.newBuilder()
                                .setType(FieldDescriptorProto.Type.TYPE_BYTES)
                                .setName("fixed_field")
                                .setNumber(4)
                                .setLabel(FieldDescriptorProto.Label.LABEL_OPTIONAL)
                                .build());

        // TODO: This is different than beam
        assertThat(descriptor.findFieldByNumber(5).toProto())
                .isEqualTo(
                        FieldDescriptorProto.newBuilder()
                                .setType(FieldDescriptorProto.Type.TYPE_FLOAT)
                                .setName("price")
                                .setNumber(5)
                                .setLabel(FieldDescriptorProto.Label.LABEL_OPTIONAL)
                                .build());

        assertThat(descriptor.findFieldByNumber(6).toProto())
                .isEqualTo(
                        FieldDescriptorProto.newBuilder()
                                .setType(FieldDescriptorProto.Type.TYPE_DOUBLE)
                                .setName("double_field")
                                .setNumber(6)
                                .setLabel(FieldDescriptorProto.Label.LABEL_OPTIONAL)
                                .build());

        assertThat(descriptor.findFieldByNumber(7).toProto())
                .isEqualTo(
                        FieldDescriptorProto.newBuilder()
                                .setType(FieldDescriptorProto.Type.TYPE_BOOL)
                                .setName("boolean_field")
                                .setNumber(7)
                                .setLabel(FieldDescriptorProto.Label.LABEL_OPTIONAL)
                                .build());

        assertThat(descriptor.findFieldByNumber(8).toProto())
                .isEqualTo(
                        FieldDescriptorProto.newBuilder()
                                .setType(FieldDescriptorProto.Type.TYPE_STRING)
                                .setName("enum_field")
                                .setNumber(8)
                                .setLabel(FieldDescriptorProto.Label.LABEL_OPTIONAL)
                                .build());

        assertThat(descriptor.findFieldByNumber(9).toProto())
                .isEqualTo(
                        FieldDescriptorProto.newBuilder()
                                .setType(FieldDescriptorProto.Type.TYPE_BYTES)
                                .setName("byte_field")
                                .setNumber(9)
                                .setLabel(FieldDescriptorProto.Label.LABEL_OPTIONAL)
                                .build());
    }

    @Test
    public void testUnionInRecordSchemaConversation() throws DescriptorValidationException {

        String fieldString =
                " \"fields\": [\n"
                        + "   {\"name\": \"record_with_union\", \"type\": {\"name\": \"record_with_union_field\", \"type\": \"record\", \"fields\": [{\"name\": \"union_in_record\", \"type\": [\"boolean\", \"null\"], \"default\": true}]}}\n"
                        + " ]\n";

        Schema avroSchema = getAvroSchemaFromFieldString(fieldString);
        BigQueryProtoSerializer<GenericRecord> avroToProtoSerializer =
                new AvroToProtoSerializer(avroSchema);
        Descriptor descriptor = avroToProtoSerializer.getDescriptor();

        FieldDescriptorProto fieldDescriptorProto = descriptor.findFieldByNumber(1).toProto();
        assertThat(fieldDescriptorProto.getName()).isEqualTo("record_with_union");
        assertThat(fieldDescriptorProto.getNumber()).isEqualTo(1);
        assertThat(fieldDescriptorProto.getLabel())
                .isEqualTo(FieldDescriptorProto.Label.LABEL_REQUIRED);
        assertThat(fieldDescriptorProto.getType())
                .isEqualTo(FieldDescriptorProto.Type.TYPE_MESSAGE);
        assertThat(fieldDescriptorProto.hasTypeName()).isTrue();

        Descriptor nestedDescriptor =
                descriptor.findNestedTypeByName(fieldDescriptorProto.getTypeName());
        FieldDescriptor fieldDescriptor = nestedDescriptor.findFieldByNumber(1);
        assertThat(fieldDescriptor.isOptional()).isTrue();
        assertThat(fieldDescriptor.getType()).isEqualTo(FieldDescriptor.Type.BOOL);
        assertThat(fieldDescriptor.getName()).isEqualTo("union_in_record");
        assertThat(fieldDescriptor.hasDefaultValue()).isTrue();
        assertThat(fieldDescriptor.getDefaultValue()).isEqualTo(true);
    }

    @Test
    public void testMapOfUnionSpecialSchemaConversion() {
        String fieldString =
                " \"fields\": [\n"
                        + "   {\"name\": \"map_field_union\", \"type\": [\"null\", {\"type\": \"map\", \"values\": \"long\"}]}\n"
                        + " ]\n";

        Schema avroSchema = getAvroSchemaFromFieldString(fieldString);

        assertThrows(
                UnsupportedOperationException.class,
                () -> AvroToProtoSerializer.getDescriptorSchemaFromAvroSchema(avroSchema));
    }

    @Test
    public void testMapOfArraySpecialSchemaConversion() {
        String fieldString =
                " \"fields\": [\n"
                        + "   {\"name\": \"array_field_union\", \"type\": [\"null\", {\"type\": \"array\", \"items\": \"float\"}]}\n"
                        + " ]\n";

        Schema avroSchema = getAvroSchemaFromFieldString(fieldString);

        assertThrows(
                UnsupportedOperationException.class,
                () -> AvroToProtoSerializer.getDescriptorSchemaFromAvroSchema(avroSchema));
    }

    @Test
    public void testAllUnionSpecialSchemaConversion() throws DescriptorValidationException {

        String fieldString =
                " \"fields\": [\n"
                        + "{\"name\": \"record_field_union\","
                        + " \"type\": [\"null\", "
                        + "{\"name\": \"inside_record\", "
                        + "\"type\": \"record\", "
                        + "\"fields\": "
                        + "["
                        + "{\"name\": \"value\", \"type\": \"long\"},"
                        + "{\"name\": \"another_value\",\"type\": \"string\"}"
                        + "]"
                        + "}]},\n"
                        + "   {\"name\": \"record_field\", \"type\": {\"name\": \"inside_record_2\", \"type\": \"record\", \"fields\": [{\"name\": \"value\", \"type\": \"long\"},{\"name\": \"another_value\", \"type\": \"string\"}]}},\n"
                        + "   {\"name\": \"map_field\", \"type\": {\"type\": \"map\", \"values\": \"long\"}},\n"
                        + "   {\"name\": \"array_field\", \"type\": {\"type\": \"array\", \"items\": \"float\"}}\n"
                        + " ]\n";

        Schema avroSchema = getAvroSchemaFromFieldString(fieldString);
        BigQueryProtoSerializer<GenericRecord> avroToProtoSerializer =
                new AvroToProtoSerializer(avroSchema);
        Descriptor descriptor = avroToProtoSerializer.getDescriptor();

        FieldDescriptorProto field = descriptor.findFieldByNumber(1).toProto();
        assertThat(field.getType()).isEqualTo(FieldDescriptorProto.Type.TYPE_MESSAGE);
        assertThat(field.getName()).isEqualTo("record_field_union");
        assertThat(field.getNumber()).isEqualTo(1);
        assertThat(field.getLabel()).isEqualTo(FieldDescriptorProto.Label.LABEL_OPTIONAL);
        assertThat(field.hasTypeName()).isTrue();
        assertThat(descriptor.findNestedTypeByName(field.getTypeName()).toProto())
                .isEqualTo(
                        DescriptorProto.newBuilder()
                                .setName(field.getTypeName())
                                .addField(
                                        FieldDescriptorProto.newBuilder()
                                                .setType(FieldDescriptorProto.Type.TYPE_INT64)
                                                .setName("value")
                                                .setNumber(1)
                                                .setLabel(FieldDescriptorProto.Label.LABEL_REQUIRED)
                                                .build())
                                .addField(
                                        FieldDescriptorProto.newBuilder()
                                                .setType(FieldDescriptorProto.Type.TYPE_STRING)
                                                .setName("another_value")
                                                .setNumber(2)
                                                .setLabel(FieldDescriptorProto.Label.LABEL_REQUIRED)
                                                .build())
                                .build());

        field = descriptor.findFieldByNumber(2).toProto();
        assertThat(field.getType()).isEqualTo(FieldDescriptorProto.Type.TYPE_MESSAGE);
        assertThat(field.getName()).isEqualTo("record_field");
        assertThat(field.getNumber()).isEqualTo(2);
        assertThat(field.getLabel()).isEqualTo(FieldDescriptorProto.Label.LABEL_REQUIRED);
        assertThat(field.hasTypeName()).isTrue();
        assertThat(descriptor.findNestedTypeByName(field.getTypeName()).toProto())
                .isEqualTo(
                        DescriptorProto.newBuilder()
                                .setName(field.getTypeName())
                                .addField(
                                        FieldDescriptorProto.newBuilder()
                                                .setType(FieldDescriptorProto.Type.TYPE_INT64)
                                                .setName("value")
                                                .setNumber(1)
                                                .setLabel(FieldDescriptorProto.Label.LABEL_REQUIRED)
                                                .build())
                                .addField(
                                        FieldDescriptorProto.newBuilder()
                                                .setType(FieldDescriptorProto.Type.TYPE_STRING)
                                                .setName("another_value")
                                                .setNumber(2)
                                                .setLabel(FieldDescriptorProto.Label.LABEL_REQUIRED)
                                                .build())
                                .build());

        field = descriptor.findFieldByNumber(3).toProto();
        assertThat(field.getType()).isEqualTo(FieldDescriptorProto.Type.TYPE_MESSAGE);
        assertThat(field.getName()).isEqualTo("map_field");
        assertThat(field.getNumber()).isEqualTo(3);
        assertThat(field.getLabel()).isEqualTo(FieldDescriptorProto.Label.LABEL_REPEATED);
        assertThat(field.hasTypeName()).isTrue();
        assertThat(descriptor.findNestedTypeByName(field.getTypeName()).toProto())
                .isEqualTo(
                        DescriptorProto.newBuilder()
                                .setName(field.getTypeName())
                                .addField(
                                        FieldDescriptorProto.newBuilder()
                                                .setType(FieldDescriptorProto.Type.TYPE_STRING)
                                                .setName("key")
                                                .setNumber(1)
                                                .setLabel(FieldDescriptorProto.Label.LABEL_REQUIRED)
                                                .build())
                                .addField(
                                        FieldDescriptorProto.newBuilder()
                                                .setType(FieldDescriptorProto.Type.TYPE_INT64)
                                                .setName("value")
                                                .setNumber(2)
                                                .setLabel(FieldDescriptorProto.Label.LABEL_REQUIRED)
                                                .build())
                                .build());

        field = descriptor.findFieldByNumber(4).toProto();
        assertThat(field.getType()).isEqualTo(FieldDescriptorProto.Type.TYPE_FLOAT);
        assertThat(field.getName()).isEqualTo("array_field");
        assertThat(field.getNumber()).isEqualTo(4);
        assertThat(field.getLabel()).isEqualTo(FieldDescriptorProto.Label.LABEL_REPEATED);
    }

    private String getRecord(String name) {
        String record =
                "{\"name\": "
                        + "\""
                        + name
                        + "\", "
                        + "\"type\": \"record\", "
                        + "\"fields\": "
                        + "["
                        + "{\"name\": \"value\", \"type\": \"long\"},"
                        + "{\"name\": \"another_value\",\"type\": \"string\"}"
                        + "]"
                        + "}";

        return record;
    }

    @Test
    public void testUnionArrayOfRecordSchemaConversion() {

        String fieldString =
                " \"fields\": [\n"
                        + "   {\"name\": \"array_of_records_union\", \"type\": [\"null\", {\"type\": \"array\", \"items\": "
                        + getRecord("inside_record_union")
                        + "}]}\n"
                        + " ]\n";

        Schema avroSchema = getAvroSchemaFromFieldString(fieldString);

        UnsupportedOperationException exception =
                assertThrows(
                        UnsupportedOperationException.class,
                        () -> AvroToProtoSerializer.getDescriptorSchemaFromAvroSchema(avroSchema));
        assertThat(exception)
                .hasMessageThat()
                .contains("MAP/ARRAYS in UNION types are not supported");
    }

    @Test
    public void testArrayOfRecordSchemaConversion() throws DescriptorValidationException {

        String fieldString =
                " \"fields\": [\n"
                        + "{\"name\": \"array_of_records\", \"type\":{\"type\": \"array\", \"items\": "
                        + getRecord("inside_record")
                        + "}}"
                        + " ]\n";

        Schema avroSchema = getAvroSchemaFromFieldString(fieldString);
        BigQueryProtoSerializer<GenericRecord> avroToProtoSerializer =
                new AvroToProtoSerializer(avroSchema);
        Descriptor descriptor = avroToProtoSerializer.getDescriptor();

        FieldDescriptorProto field = descriptor.findFieldByNumber(1).toProto();
        assertThat(field.getType()).isEqualTo(FieldDescriptorProto.Type.TYPE_MESSAGE);
        assertThat(field.getName()).isEqualTo("array_of_records");
        assertThat(field.getNumber()).isEqualTo(1);
        assertThat(field.getLabel()).isEqualTo(FieldDescriptorProto.Label.LABEL_REPEATED);
        assertThat(field.hasTypeName()).isTrue();
        assertThat(descriptor.findNestedTypeByName(field.getTypeName()).toProto())
                .isEqualTo(
                        DescriptorProto.newBuilder()
                                .setName(field.getTypeName())
                                .addField(
                                        FieldDescriptorProto.newBuilder()
                                                .setType(FieldDescriptorProto.Type.TYPE_INT64)
                                                .setName("value")
                                                .setNumber(1)
                                                .setLabel(FieldDescriptorProto.Label.LABEL_REQUIRED)
                                                .build())
                                .addField(
                                        FieldDescriptorProto.newBuilder()
                                                .setType(FieldDescriptorProto.Type.TYPE_STRING)
                                                .setName("another_value")
                                                .setNumber(2)
                                                .setLabel(FieldDescriptorProto.Label.LABEL_REQUIRED)
                                                .build())
                                .build());
    }

    @Test
    public void testArrayOfMapSchemaConversion() {
        String fieldString =
                " \"fields\": [\n"
                        + "   {\"name\": \"array_of_map\", \"type\": {\"type\": \"array\", \"items\": {\"type\": \"map\", \"values\": \"bytes\"}}}\n"
                        + " ]\n";
        Schema avroSchema = getAvroSchemaFromFieldString(fieldString);
        UnsupportedOperationException exception =
                assertThrows(
                        UnsupportedOperationException.class,
                        () -> AvroToProtoSerializer.getDescriptorSchemaFromAvroSchema(avroSchema));
        assertThat(exception).hasMessageThat().contains("Array of Type MAP not supported yet.");
    }

    @Test
    public void testArrayOfUnionMapSchemaConversion() {

        String fieldString =
                " \"fields\": [\n"
                        + "   {\"name\": \"array_of_map_union\", \"type\": [\"null\", {\"type\": \"array\", \"items\": {\"type\": \"map\", \"values\": \"bytes\"}}]}\n"
                        + " ]\n";

        Schema avroSchema = getAvroSchemaFromFieldString(fieldString);
        UnsupportedOperationException exception =
                assertThrows(
                        UnsupportedOperationException.class,
                        () -> AvroToProtoSerializer.getDescriptorSchemaFromAvroSchema(avroSchema));
        assertThat(exception)
                .hasMessageThat()
                .contains("MAP/ARRAYS in UNION types are not supported");
    }

    @Test
    public void testArrayInRecordSchemaConversion() throws DescriptorValidationException {

        String fieldString =
                " \"fields\": [\n"
                        + "   {\"name\": \"record_with_array\", \"type\": {\"name\": \"record_with_array_field\", \"type\": \"record\", \"fields\": [{\"name\": \"array_in_record\", \"type\": {\"type\": \"array\", \"items\": \"boolean\"}}]}}\n"
                        + " ]\n";

        Schema avroSchema = getAvroSchemaFromFieldString(fieldString);
        BigQueryProtoSerializer<GenericRecord> avroToProtoSerializer =
                new AvroToProtoSerializer(avroSchema);
        Descriptor descriptor = avroToProtoSerializer.getDescriptor();

        FieldDescriptorProto field = descriptor.findFieldByNumber(1).toProto();
        assertThat(field.getType()).isEqualTo(FieldDescriptorProto.Type.TYPE_MESSAGE);
        assertThat(field.getName()).isEqualTo("record_with_array");
        assertThat(field.getNumber()).isEqualTo(1);
        assertThat(field.getLabel()).isEqualTo(FieldDescriptorProto.Label.LABEL_REQUIRED);
        assertThat(field.hasTypeName()).isTrue();
        assertThat(descriptor.findNestedTypeByName(field.getTypeName()).toProto())
                .isEqualTo(
                        DescriptorProto.newBuilder()
                                .setName(field.getTypeName())
                                .addField(
                                        FieldDescriptorProto.newBuilder()
                                                .setType(FieldDescriptorProto.Type.TYPE_BOOL)
                                                .setName("array_in_record")
                                                .setNumber(1)
                                                .setLabel(FieldDescriptorProto.Label.LABEL_REPEATED)
                                                .build())
                                .build());
    }

    @Test
    public void testMapOfRecordSchemaConversion() throws DescriptorValidationException {

        String fieldString =
                " \"fields\": [\n"
                        + "   {\"name\": \"map_of_records\", \"type\": {\"type\": \"map\", \"values\": "
                        + getRecord("record_inside_map")
                        + "}}\n"
                        + " ]\n";

        Schema avroSchema = getAvroSchemaFromFieldString(fieldString);
        BigQueryProtoSerializer<GenericRecord> avroToProtoSerializer =
                new AvroToProtoSerializer(avroSchema);
        Descriptor descriptor = avroToProtoSerializer.getDescriptor();

        FieldDescriptorProto field = descriptor.findFieldByNumber(1).toProto();
        assertThat(field.getType()).isEqualTo(FieldDescriptorProto.Type.TYPE_MESSAGE);
        assertThat(field.getName()).isEqualTo("map_of_records");
        assertThat(field.getNumber()).isEqualTo(1);
        assertThat(field.getLabel()).isEqualTo(FieldDescriptorProto.Label.LABEL_REPEATED);
        assertThat(field.hasTypeName()).isTrue();
        Descriptors.Descriptor nestedDescriptor =
                descriptor.findNestedTypeByName(field.getTypeName());
        FieldDescriptorProto fieldDescriptor = nestedDescriptor.findFieldByNumber(1).toProto();
        assertThat(fieldDescriptor.getName()).isEqualTo("key");
        assertThat(fieldDescriptor.getNumber()).isEqualTo(1);
        assertThat(fieldDescriptor.getType()).isEqualTo(FieldDescriptorProto.Type.TYPE_STRING);
        assertThat(fieldDescriptor.getLabel()).isEqualTo(FieldDescriptorProto.Label.LABEL_REQUIRED);
        fieldDescriptor = nestedDescriptor.findFieldByNumber(2).toProto();
        assertThat(fieldDescriptor.getName()).isEqualTo("value");
        assertThat(fieldDescriptor.getNumber()).isEqualTo(2);
        assertThat(fieldDescriptor.getType()).isEqualTo(FieldDescriptorProto.Type.TYPE_MESSAGE);
        assertThat(fieldDescriptor.getLabel()).isEqualTo(FieldDescriptorProto.Label.LABEL_REQUIRED);
        assertThat(fieldDescriptor.hasTypeName()).isTrue();
        assertThat(nestedDescriptor.findNestedTypeByName(fieldDescriptor.getTypeName()).toProto())
                .isEqualTo(
                        DescriptorProto.newBuilder()
                                .setName(fieldDescriptor.getTypeName())
                                .addField(
                                        FieldDescriptorProto.newBuilder()
                                                .setType(FieldDescriptorProto.Type.TYPE_INT64)
                                                .setName("value")
                                                .setNumber(1)
                                                .setLabel(FieldDescriptorProto.Label.LABEL_REQUIRED)
                                                .build())
                                .addField(
                                        FieldDescriptorProto.newBuilder()
                                                .setType(FieldDescriptorProto.Type.TYPE_STRING)
                                                .setName("another_value")
                                                .setNumber(2)
                                                .setLabel(FieldDescriptorProto.Label.LABEL_REQUIRED)
                                                .build())
                                .build());
    }

    @Test
    public void testMapOfMapSchemaConversion() throws DescriptorValidationException {

        String fieldString =
                " \"fields\": [\n"
                        + "   {\"name\": \"map_of_map\", \"type\": {\"type\": \"map\", \"values\": {\"type\": \"map\", \"values\": \"bytes\"}}}\n"
                        + " ]\n";

        Schema avroSchema = getAvroSchemaFromFieldString(fieldString);
        BigQueryProtoSerializer<GenericRecord> avroToProtoSerializer =
                new AvroToProtoSerializer(avroSchema);
        Descriptor descriptor = avroToProtoSerializer.getDescriptor();

        FieldDescriptorProto field = descriptor.findFieldByNumber(1).toProto();
        assertThat(field.getType()).isEqualTo(FieldDescriptorProto.Type.TYPE_MESSAGE);
        assertThat(field.getName()).isEqualTo("map_of_map");
        assertThat(field.getNumber()).isEqualTo(1);
        assertThat(field.getLabel()).isEqualTo(FieldDescriptorProto.Label.LABEL_REPEATED);
        assertThat(field.hasTypeName()).isTrue();
        Descriptors.Descriptor nestedDescriptor =
                descriptor.findNestedTypeByName(field.getTypeName());
        FieldDescriptorProto fieldDescriptor = nestedDescriptor.findFieldByNumber(1).toProto();
        assertThat(fieldDescriptor.getName()).isEqualTo("key");
        assertThat(fieldDescriptor.getNumber()).isEqualTo(1);
        assertThat(fieldDescriptor.getType()).isEqualTo(FieldDescriptorProto.Type.TYPE_STRING);
        assertThat(fieldDescriptor.getLabel()).isEqualTo(FieldDescriptorProto.Label.LABEL_REQUIRED);
        fieldDescriptor = nestedDescriptor.findFieldByNumber(2).toProto();
        assertThat(fieldDescriptor.getName()).isEqualTo("value");
        assertThat(fieldDescriptor.getNumber()).isEqualTo(2);
        assertThat(fieldDescriptor.getType()).isEqualTo(FieldDescriptorProto.Type.TYPE_MESSAGE);
        assertThat(fieldDescriptor.getLabel()).isEqualTo(FieldDescriptorProto.Label.LABEL_REPEATED);
        assertThat(fieldDescriptor.hasTypeName()).isTrue();
        assertThat(nestedDescriptor.findNestedTypeByName(fieldDescriptor.getTypeName()).toProto())
                .isEqualTo(
                        DescriptorProto.newBuilder()
                                .setName(fieldDescriptor.getTypeName())
                                .addField(
                                        FieldDescriptorProto.newBuilder()
                                                .setType(FieldDescriptorProto.Type.TYPE_STRING)
                                                .setName("key")
                                                .setNumber(1)
                                                .setLabel(FieldDescriptorProto.Label.LABEL_REQUIRED)
                                                .build())
                                .addField(
                                        FieldDescriptorProto.newBuilder()
                                                .setType(FieldDescriptorProto.Type.TYPE_BYTES)
                                                .setName("value")
                                                .setNumber(2)
                                                .setLabel(FieldDescriptorProto.Label.LABEL_REQUIRED)
                                                .build())
                                .build());
    }

    @Test
    public void testRecordInRecordSchemaConversion() throws DescriptorValidationException {

        String fieldString =
                " \"fields\": [\n"
                        + "   {\"name\": \"record_in_record\", \"type\": {\"name\": \"record_name\", \"type\": \"record\", \"fields\": "
                        + "[{ \"name\":\"record_field\", \"type\": "
                        + getRecord("record_inside_record")
                        + "}]"
                        + "}}\n"
                        + " ]\n";

        Schema avroSchema = getAvroSchemaFromFieldString(fieldString);
        BigQueryProtoSerializer<GenericRecord> avroToProtoSerializer =
                new AvroToProtoSerializer(avroSchema);
        Descriptor descriptor = avroToProtoSerializer.getDescriptor();

        FieldDescriptorProto field = descriptor.findFieldByNumber(1).toProto();
        assertThat(field.getType()).isEqualTo(FieldDescriptorProto.Type.TYPE_MESSAGE);
        assertThat(field.getName()).isEqualTo("record_in_record");
        assertThat(field.getNumber()).isEqualTo(1);
        assertThat(field.getLabel()).isEqualTo(FieldDescriptorProto.Label.LABEL_REQUIRED);
        assertThat(field.hasTypeName()).isTrue();
        Descriptors.Descriptor nestedDescriptor =
                descriptor.findNestedTypeByName(field.getTypeName());

        field = nestedDescriptor.findFieldByNumber(1).toProto();
        assertThat(field.getType()).isEqualTo(FieldDescriptorProto.Type.TYPE_MESSAGE);
        assertThat(field.getName()).isEqualTo("record_field");
        assertThat(field.getNumber()).isEqualTo(1);
        assertThat(field.getLabel()).isEqualTo(FieldDescriptorProto.Label.LABEL_REQUIRED);
        assertThat(field.hasTypeName()).isTrue();

        nestedDescriptor = nestedDescriptor.findNestedTypeByName(field.getTypeName());
        field = nestedDescriptor.findFieldByNumber(1).toProto();
        assertThat(field.getType()).isEqualTo(FieldDescriptorProto.Type.TYPE_INT64);
        assertThat(field.getName()).isEqualTo("value");
        assertThat(field.getNumber()).isEqualTo(1);
        assertThat(field.getLabel()).isEqualTo(FieldDescriptorProto.Label.LABEL_REQUIRED);

        field = nestedDescriptor.findFieldByNumber(2).toProto();
        assertThat(field.getType()).isEqualTo(FieldDescriptorProto.Type.TYPE_STRING);
        assertThat(field.getName()).isEqualTo("another_value");
        assertThat(field.getNumber()).isEqualTo(2);
        assertThat(field.getLabel()).isEqualTo(FieldDescriptorProto.Label.LABEL_REQUIRED);
    }

    @Test
    public void testRecordOfLogicalTypeSchemaConversion() throws DescriptorValidationException {

        String fieldString =
                " \"fields\": [\n"
                        + "{\"name\": \"record_of_logical_type\","
                        + " \"type\": "
                        + "{"
                        + "\"name\": \"record_name\", "
                        + "\"type\": \"record\","
                        + " \"fields\": "
                        + "["
                        + "   {\"name\": \"ts_micros\", \"type\": {\"type\": \"long\", \"logicalType\": \"timestamp-micros\"}},\n"
                        + "   {\"name\": \"ts_millis\", \"type\": {\"type\": \"long\", \"logicalType\": \"timestamp-millis\"}},\n"
                        + "   {\"name\": \"time_micros\", \"type\": {\"type\": \"long\", \"logicalType\": \"time-micros\"}},\n"
                        + "   {\"name\": \"time_millis\", \"type\": {\"type\": \"int\", \"logicalType\": \"time-millis\"}},\n"
                        + "   {\"name\": \"lts_micros\", \"type\": {\"type\": \"long\", \"logicalType\": \"local-timestamp-micros\"}},\n"
                        + "   {\"name\": \"lts_millis\", \"type\": {\"type\": \"long\", \"logicalType\": \"local-timestamp-millis\"}},\n"
                        + "   {\"name\": \"date\", \"type\": {\"type\": \"int\", \"logicalType\": \"date\"}},\n"
                        + "   {\"name\": \"decimal\", \"type\": {\"type\": \"bytes\", \"logicalType\": \"decimal\", \"precision\": 4, \"scale\": 2}},\n"
                        + "   {\"name\": \"uuid\", \"type\": {\"type\": \"string\", \"logicalType\": \"uuid\"}},\n"
                        + "   {\"name\": \"geography\", \"type\": {\"type\": \"string\", \"logicalType\": \"geography_wkt\"}}\n"
                        + "]"
                        + "}"
                        + "}\n"
                        + " ]\n";

        Schema avroSchema = getAvroSchemaFromFieldString(fieldString);
        BigQueryProtoSerializer<GenericRecord> avroToProtoSerializer =
                new AvroToProtoSerializer(avroSchema);
        Descriptor descriptor = avroToProtoSerializer.getDescriptor();

        FieldDescriptorProto fieldDescriptorProto = descriptor.findFieldByNumber(1).toProto();
        assertThat(fieldDescriptorProto.getName()).isEqualTo("record_of_logical_type");
        assertThat(fieldDescriptorProto.getNumber()).isEqualTo(1);
        assertThat(fieldDescriptorProto.getLabel())
                .isEqualTo(FieldDescriptorProto.Label.LABEL_REQUIRED);
        assertThat(fieldDescriptorProto.getType())
                .isEqualTo(FieldDescriptorProto.Type.TYPE_MESSAGE);
        assertThat(fieldDescriptorProto.hasTypeName()).isTrue();
        descriptor = descriptor.findNestedTypeByName(fieldDescriptorProto.getTypeName());

        assertThat(descriptor.findFieldByNumber(1).toProto())
                .isEqualTo(
                        FieldDescriptorProto.newBuilder()
                                .setType(FieldDescriptorProto.Type.TYPE_INT64)
                                .setName("ts_micros")
                                .setNumber(1)
                                .setLabel(FieldDescriptorProto.Label.LABEL_REQUIRED)
                                .build());

        assertThat(descriptor.findFieldByNumber(2).toProto())
                .isEqualTo(
                        FieldDescriptorProto.newBuilder()
                                .setType(FieldDescriptorProto.Type.TYPE_INT64)
                                .setName("ts_millis")
                                .setNumber(2)
                                .setLabel(FieldDescriptorProto.Label.LABEL_REQUIRED)
                                .build());

        assertThat(descriptor.findFieldByNumber(3).toProto())
                .isEqualTo(
                        FieldDescriptorProto.newBuilder()
                                .setType(FieldDescriptorProto.Type.TYPE_STRING)
<<<<<<< HEAD
                                .setName("timemicros")
=======
                                .setName("time_micros")
>>>>>>> eec6dcdd
                                .setNumber(3)
                                .setLabel(FieldDescriptorProto.Label.LABEL_REQUIRED)
                                .build());

        assertThat(descriptor.findFieldByNumber(4).toProto())
                .isEqualTo(
                        FieldDescriptorProto.newBuilder()
                                .setType(FieldDescriptorProto.Type.TYPE_STRING)
<<<<<<< HEAD
                                .setName("timemillis")
=======
                                .setName("time_millis")
>>>>>>> eec6dcdd
                                .setNumber(4)
                                .setLabel(FieldDescriptorProto.Label.LABEL_REQUIRED)
                                .build());

        assertThat(descriptor.findFieldByNumber(5).toProto())
                .isEqualTo(
                        FieldDescriptorProto.newBuilder()
                                .setType(FieldDescriptorProto.Type.TYPE_STRING)
<<<<<<< HEAD
                                .setName("ltsmicros")
=======
                                .setName("lts_micros")
>>>>>>> eec6dcdd
                                .setNumber(5)
                                .setLabel(FieldDescriptorProto.Label.LABEL_REQUIRED)
                                .build());

        assertThat(descriptor.findFieldByNumber(6).toProto())
                .isEqualTo(
                        FieldDescriptorProto.newBuilder()
                                .setType(FieldDescriptorProto.Type.TYPE_STRING)
<<<<<<< HEAD
                                .setName("ltsmillis")
=======
                                .setName("lts_millis")
>>>>>>> eec6dcdd
                                .setNumber(6)
                                .setLabel(FieldDescriptorProto.Label.LABEL_REQUIRED)
                                .build());

        assertThat(descriptor.findFieldByNumber(7).toProto())
                .isEqualTo(
                        FieldDescriptorProto.newBuilder()
                                .setType(FieldDescriptorProto.Type.TYPE_INT32)
                                .setName("date")
                                .setNumber(7)
                                .setLabel(FieldDescriptorProto.Label.LABEL_REQUIRED)
                                .build());

        assertThat(descriptor.findFieldByNumber(8).toProto())
                .isEqualTo(
                        FieldDescriptorProto.newBuilder()
                                .setType(FieldDescriptorProto.Type.TYPE_BYTES)
                                .setName("decimal")
                                .setNumber(8)
                                .setLabel(FieldDescriptorProto.Label.LABEL_REQUIRED)
                                .build());

        assertThat(descriptor.findFieldByNumber(9).toProto())
                .isEqualTo(
                        FieldDescriptorProto.newBuilder()
                                .setType(FieldDescriptorProto.Type.TYPE_STRING)
                                .setName("uuid")
                                .setNumber(9)
                                .setLabel(FieldDescriptorProto.Label.LABEL_REQUIRED)
                                .build());

        assertThat(descriptor.findFieldByNumber(10).toProto())
                .isEqualTo(
                        FieldDescriptorProto.newBuilder()
                                .setType(FieldDescriptorProto.Type.TYPE_STRING)
                                .setName("geography")
                                .setNumber(10)
                                .setLabel(FieldDescriptorProto.Label.LABEL_REQUIRED)
                                .build());
    }

    @Test
    public void testMultipleDatatypeUnionSchemaConversion() {
        String fieldString =
                " \"fields\": [\n"
                        + "{\"name\": \"multiple_type_union\","
                        + " \"type\":[\"null\", \"string\", \"int\"]"
                        + "}"
                        + " ]\n";

        Schema avroSchema = getAvroSchemaFromFieldString(fieldString);
        IllegalArgumentException exception =
                assertThrows(
                        IllegalArgumentException.class,
                        () -> AvroToProtoSerializer.getDescriptorSchemaFromAvroSchema(avroSchema));
        assertThat(exception)
                .hasMessageThat()
                .contains("Multiple non-null union types are not supported.");
    }

    @Test
    public void testNestedArraysSchemaConversion() {
        String fieldString =
                " \"fields\": [\n"
                        + "{\"name\": \"nested_arrays\", \"type\":{\"type\": \"array\", \"items\": "
                        + "{\"name\": \"array_inside\", \"type\": \"array\", \"items\": \"long\"}"
                        + "}}"
                        + " ]\n";

        Schema avroSchema = getAvroSchemaFromFieldString(fieldString);

        IllegalStateException exception =
                assertThrows(
                        IllegalStateException.class,
                        () -> AvroToProtoSerializer.getDescriptorSchemaFromAvroSchema(avroSchema));
        assertThat(exception).hasMessageThat().contains("Nested arrays not supported by BigQuery.");
    }

    @Test
    public void testDefaultValueSchemaConversion() throws DescriptorValidationException {
        String fieldString =
                " \"fields\": [\n"
                        + "{\"name\": \"long_with_default\", \"type\": [\"long\", \"null\"], \"default\": 100}"
                        + " ]\n";

        Schema avroSchema = getAvroSchemaFromFieldString(fieldString);
        BigQueryProtoSerializer<GenericRecord> avroToProtoSerializer =
                new AvroToProtoSerializer(avroSchema);
        Descriptor descriptor = avroToProtoSerializer.getDescriptor();

        FieldDescriptorProto fieldDescriptorProto = descriptor.findFieldByNumber(1).toProto();
        assertThat(fieldDescriptorProto.getName()).isEqualTo("long_with_default");
        assertThat(fieldDescriptorProto.getNumber()).isEqualTo(1);
        assertThat(fieldDescriptorProto.getLabel())
                .isEqualTo(FieldDescriptorProto.Label.LABEL_OPTIONAL);
        assertThat(fieldDescriptorProto.getType()).isEqualTo(FieldDescriptorProto.Type.TYPE_INT64);
        assertThat(fieldDescriptorProto.hasDefaultValue()).isTrue();
        assertThat(fieldDescriptorProto.getDefaultValue()).isEqualTo("100");
    }

    @Test
    public void testArrayWithUnionValueSchemaConversion() throws DescriptorValidationException {
        String fieldString =
                " \"fields\": [\n"
                        + "{\"name\": \"array_with_union\", \"type\": "
                        + "{\"type\": \"array\", \"items\":  [\"long\", \"null\"]}}"
                        + " ]\n";

        Schema avroSchema = getAvroSchemaFromFieldString(fieldString);
        IllegalArgumentException exception =
                assertThrows(
                        IllegalArgumentException.class,
                        () -> AvroToProtoSerializer.getDescriptorSchemaFromAvroSchema(avroSchema));
        assertThat(exception).hasMessageThat().contains("Array cannot have a NULLABLE element");
    }
<<<<<<< HEAD
=======

    @Test
    public void testMapOfUnionSchemaConversion() throws DescriptorValidationException {

        String fieldString =
                " \"fields\": [\n"
                        + "   {\"name\": \"map_of_union\", \"type\": {\"type\": \"map\", \"values\": [\"float\", \"null\"]}}\n"
                        + " ]\n";

        Schema avroSchema = getAvroSchemaFromFieldString(fieldString);
        BigQueryProtoSerializer<GenericRecord> avroToProtoSerializer =
                new AvroToProtoSerializer(avroSchema);
        Descriptor descriptor = avroToProtoSerializer.getDescriptor();

        FieldDescriptorProto field = descriptor.findFieldByNumber(1).toProto();
        assertThat(field.getType()).isEqualTo(FieldDescriptorProto.Type.TYPE_MESSAGE);
        assertThat(field.getName()).isEqualTo("map_of_union");
        assertThat(field.getNumber()).isEqualTo(1);
        assertThat(field.getLabel()).isEqualTo(FieldDescriptorProto.Label.LABEL_REPEATED);
        assertThat(field.hasTypeName()).isTrue();
        Descriptors.Descriptor nestedDescriptor =
                descriptor.findNestedTypeByName(field.getTypeName());
        FieldDescriptorProto fieldDescriptor = nestedDescriptor.findFieldByNumber(1).toProto();
        assertThat(fieldDescriptor.getName()).isEqualTo("key");
        assertThat(fieldDescriptor.getNumber()).isEqualTo(1);
        assertThat(fieldDescriptor.getType()).isEqualTo(FieldDescriptorProto.Type.TYPE_STRING);
        assertThat(fieldDescriptor.getLabel()).isEqualTo(FieldDescriptorProto.Label.LABEL_REQUIRED);
        fieldDescriptor = nestedDescriptor.findFieldByNumber(2).toProto();
        assertThat(fieldDescriptor.getName()).isEqualTo("value");
        assertThat(fieldDescriptor.getNumber()).isEqualTo(2);
        assertThat(fieldDescriptor.getType()).isEqualTo(FieldDescriptorProto.Type.TYPE_FLOAT);
        assertThat(fieldDescriptor.getLabel()).isEqualTo(FieldDescriptorProto.Label.LABEL_OPTIONAL);
    }
    @Test
    public void testMapOfArraySchemaConversion() throws DescriptorValidationException {

        String fieldString =
                " \"fields\": [\n"
                        + "   {\"name\": \"map_of_array\", \"type\": {\"type\": \"map\", \"values\": {\"type\": \"array\", \"items\": \"long\", \"name\": \"array_in_map\"}}}\n"
                        + " ]\n";

        Schema avroSchema = getAvroSchemaFromFieldString(fieldString);
        BigQueryProtoSerializer<GenericRecord> avroToProtoSerializer =
                new AvroToProtoSerializer(avroSchema);
        Descriptor descriptor = avroToProtoSerializer.getDescriptor();

        FieldDescriptorProto field = descriptor.findFieldByNumber(1).toProto();
        assertThat(field.getType()).isEqualTo(FieldDescriptorProto.Type.TYPE_MESSAGE);
        assertThat(field.getName()).isEqualTo("map_of_array");
        assertThat(field.getNumber()).isEqualTo(1);
        assertThat(field.getLabel()).isEqualTo(FieldDescriptorProto.Label.LABEL_REPEATED);
        assertThat(field.hasTypeName()).isTrue();
        Descriptors.Descriptor nestedDescriptor =
                descriptor.findNestedTypeByName(field.getTypeName());
        FieldDescriptorProto fieldDescriptor = nestedDescriptor.findFieldByNumber(1).toProto();
        assertThat(fieldDescriptor.getName()).isEqualTo("key");
        assertThat(fieldDescriptor.getNumber()).isEqualTo(1);
        assertThat(fieldDescriptor.getType()).isEqualTo(FieldDescriptorProto.Type.TYPE_STRING);
        assertThat(fieldDescriptor.getLabel()).isEqualTo(FieldDescriptorProto.Label.LABEL_REQUIRED);
        fieldDescriptor = nestedDescriptor.findFieldByNumber(2).toProto();
        assertThat(fieldDescriptor.getName()).isEqualTo("value");
        assertThat(fieldDescriptor.getNumber()).isEqualTo(2);
        assertThat(fieldDescriptor.getType()).isEqualTo(FieldDescriptorProto.Type.TYPE_INT64);
        assertThat(fieldDescriptor.getLabel()).isEqualTo(FieldDescriptorProto.Label.LABEL_REPEATED);
    }

    @Test
    public void testMapInRecordSchemaConversion() throws DescriptorValidationException {

        String fieldString =
                " \"fields\": [\n"
                        + "   {\"name\": \"record_with_map\", "
                        + "\"type\": {\"name\": \"actual_record\", \"type\": \"record\", \"fields\": [{\"name\": \"map_in_record\", \"type\": { \"type\": \"map\", \"values\": \"long\"}}]}}\n"
                        + " ]\n";

        Schema avroSchema = getAvroSchemaFromFieldString(fieldString);
        BigQueryProtoSerializer<GenericRecord> avroToProtoSerializer =
                new AvroToProtoSerializer(avroSchema);
        Descriptor descriptor = avroToProtoSerializer.getDescriptor();

        FieldDescriptorProto field = descriptor.findFieldByNumber(1).toProto();
        assertThat(field.getType()).isEqualTo(FieldDescriptorProto.Type.TYPE_MESSAGE);
        assertThat(field.getName()).isEqualTo("record_with_map");
        assertThat(field.getNumber()).isEqualTo(1);
        assertThat(field.getLabel()).isEqualTo(FieldDescriptorProto.Label.LABEL_REQUIRED);
        assertThat(field.hasTypeName()).isTrue();

        Descriptors.Descriptor nestedDescriptor =
                descriptor.findNestedTypeByName(field.getTypeName());
        FieldDescriptorProto fieldDescriptorProto = nestedDescriptor.findFieldByNumber(1).toProto();
        assertThat(fieldDescriptorProto.getName()).isEqualTo("map_in_record");
        assertThat(fieldDescriptorProto.getNumber()).isEqualTo(1);
        assertThat(fieldDescriptorProto.getType()).isEqualTo(FieldDescriptorProto.Type.TYPE_MESSAGE);
        assertThat(fieldDescriptorProto.getLabel()).isEqualTo(FieldDescriptorProto.Label.LABEL_REPEATED);
        assertThat(fieldDescriptorProto.hasTypeName()).isTrue();

        nestedDescriptor =
                nestedDescriptor.findNestedTypeByName(fieldDescriptorProto.getTypeName());
        fieldDescriptorProto = nestedDescriptor.findFieldByNumber(1).toProto();
        assertThat(fieldDescriptorProto.getName()).isEqualTo("key");
        assertThat(fieldDescriptorProto.getNumber()).isEqualTo(1);
        assertThat(fieldDescriptorProto.getType()).isEqualTo(FieldDescriptorProto.Type.TYPE_STRING);
        assertThat(fieldDescriptorProto.getLabel()).isEqualTo(FieldDescriptorProto.Label.LABEL_REQUIRED);
        fieldDescriptorProto = nestedDescriptor.findFieldByNumber(2).toProto();
        assertThat(fieldDescriptorProto.getName()).isEqualTo("value");
        assertThat(fieldDescriptorProto.getNumber()).isEqualTo(2);
        assertThat(fieldDescriptorProto.getType()).isEqualTo(FieldDescriptorProto.Type.TYPE_INT64);
        assertThat(fieldDescriptorProto.getLabel()).isEqualTo(FieldDescriptorProto.Label.LABEL_REQUIRED);
    }
>>>>>>> eec6dcdd
}<|MERGE_RESOLUTION|>--- conflicted
+++ resolved
@@ -63,20 +63,7 @@
     private final TableSchema tableSchema = new TableSchema().setFields(fields);
 
     @Test
-<<<<<<< HEAD
-    public void testPrimitiveTypesConversion() throws Descriptors.DescriptorValidationException {
-=======
-    public void testSerializeIsUnsupported() {
-        UnsupportedOperationException exception =
-                assertThrows(
-                        UnsupportedOperationException.class,
-                        () -> new AvroToProtoSerializer(tableSchema).serialize(null));
-        assertThat(exception).hasMessageThat().contains("serialize method is not supported");
-    }
-
-    @Test
     public void testPrimitiveTypesConversion() throws DescriptorValidationException {
->>>>>>> eec6dcdd
 
         BigQueryProtoSerializer<GenericRecord> avroToProtoSerializer =
                 new AvroToProtoSerializer(tableSchema);
@@ -428,11 +415,7 @@
                 .isEqualTo(
                         FieldDescriptorProto.newBuilder()
                                 .setType(FieldDescriptorProto.Type.TYPE_STRING)
-<<<<<<< HEAD
-                                .setName("timemicros")
-=======
                                 .setName("time_micros")
->>>>>>> eec6dcdd
                                 .setNumber(3)
                                 .setLabel(FieldDescriptorProto.Label.LABEL_OPTIONAL)
                                 .build());
@@ -441,11 +424,7 @@
                 .isEqualTo(
                         FieldDescriptorProto.newBuilder()
                                 .setType(FieldDescriptorProto.Type.TYPE_STRING)
-<<<<<<< HEAD
-                                .setName("timemillis")
-=======
                                 .setName("time_millis")
->>>>>>> eec6dcdd
                                 .setNumber(4)
                                 .setLabel(FieldDescriptorProto.Label.LABEL_OPTIONAL)
                                 .build());
@@ -454,11 +433,7 @@
                 .isEqualTo(
                         FieldDescriptorProto.newBuilder()
                                 .setType(FieldDescriptorProto.Type.TYPE_STRING)
-<<<<<<< HEAD
-                                .setName("ltsmicros")
-=======
                                 .setName("lts_micros")
->>>>>>> eec6dcdd
                                 .setNumber(5)
                                 .setLabel(FieldDescriptorProto.Label.LABEL_OPTIONAL)
                                 .build());
@@ -467,11 +442,7 @@
                 .isEqualTo(
                         FieldDescriptorProto.newBuilder()
                                 .setType(FieldDescriptorProto.Type.TYPE_STRING)
-<<<<<<< HEAD
-                                .setName("ltsmillis")
-=======
                                 .setName("lts_millis")
->>>>>>> eec6dcdd
                                 .setNumber(6)
                                 .setLabel(FieldDescriptorProto.Label.LABEL_OPTIONAL)
                                 .build());
@@ -1151,11 +1122,7 @@
                 .isEqualTo(
                         FieldDescriptorProto.newBuilder()
                                 .setType(FieldDescriptorProto.Type.TYPE_STRING)
-<<<<<<< HEAD
-                                .setName("timemicros")
-=======
                                 .setName("time_micros")
->>>>>>> eec6dcdd
                                 .setNumber(3)
                                 .setLabel(FieldDescriptorProto.Label.LABEL_REQUIRED)
                                 .build());
@@ -1164,11 +1131,7 @@
                 .isEqualTo(
                         FieldDescriptorProto.newBuilder()
                                 .setType(FieldDescriptorProto.Type.TYPE_STRING)
-<<<<<<< HEAD
-                                .setName("timemillis")
-=======
                                 .setName("time_millis")
->>>>>>> eec6dcdd
                                 .setNumber(4)
                                 .setLabel(FieldDescriptorProto.Label.LABEL_REQUIRED)
                                 .build());
@@ -1177,11 +1140,7 @@
                 .isEqualTo(
                         FieldDescriptorProto.newBuilder()
                                 .setType(FieldDescriptorProto.Type.TYPE_STRING)
-<<<<<<< HEAD
-                                .setName("ltsmicros")
-=======
                                 .setName("lts_micros")
->>>>>>> eec6dcdd
                                 .setNumber(5)
                                 .setLabel(FieldDescriptorProto.Label.LABEL_REQUIRED)
                                 .build());
@@ -1190,11 +1149,7 @@
                 .isEqualTo(
                         FieldDescriptorProto.newBuilder()
                                 .setType(FieldDescriptorProto.Type.TYPE_STRING)
-<<<<<<< HEAD
-                                .setName("ltsmillis")
-=======
                                 .setName("lts_millis")
->>>>>>> eec6dcdd
                                 .setNumber(6)
                                 .setLabel(FieldDescriptorProto.Label.LABEL_REQUIRED)
                                 .build());
@@ -1310,8 +1265,6 @@
                         () -> AvroToProtoSerializer.getDescriptorSchemaFromAvroSchema(avroSchema));
         assertThat(exception).hasMessageThat().contains("Array cannot have a NULLABLE element");
     }
-<<<<<<< HEAD
-=======
 
     @Test
     public void testMapOfUnionSchemaConversion() throws DescriptorValidationException {
@@ -1421,5 +1374,4 @@
         assertThat(fieldDescriptorProto.getType()).isEqualTo(FieldDescriptorProto.Type.TYPE_INT64);
         assertThat(fieldDescriptorProto.getLabel()).isEqualTo(FieldDescriptorProto.Label.LABEL_REQUIRED);
     }
->>>>>>> eec6dcdd
 }