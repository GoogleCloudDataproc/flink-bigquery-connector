/*
 * Copyright (C) 2023 Google Inc.
 *
 * Licensed under the Apache License, Version 2.0 (the "License"); you may not
 * use this file except in compliance with the License. You may obtain a copy of
 * the License at
 *
 * http://www.apache.org/licenses/LICENSE-2.0
 *
 * Unless required by applicable law or agreed to in writing, software
 * distributed under the License is distributed on an "AS IS" BASIS, WITHOUT
 * WARRANTIES OR CONDITIONS OF ANY KIND, either express or implied. See the
 * License for the specific language governing permissions and limitations under
 * the License.
 */

package com.google.cloud.flink.bigquery.sink.serializer;

import com.google.api.services.bigquery.model.TableFieldSchema;
import com.google.api.services.bigquery.model.TableSchema;
import com.google.protobuf.DescriptorProtos.DescriptorProto;
import com.google.protobuf.DescriptorProtos.FieldDescriptorProto;
import com.google.protobuf.Descriptors;
import com.google.protobuf.Descriptors.Descriptor;
import com.google.protobuf.Descriptors.DescriptorValidationException;
import com.google.protobuf.Descriptors.FieldDescriptor;
import org.apache.avro.Schema;
import org.apache.avro.generic.GenericRecord;
import org.junit.Test;

import java.util.Arrays;
import java.util.Collections;
import java.util.List;

import static com.google.common.truth.Truth.assertThat;
import static org.junit.Assert.assertThrows;

/** Tests for {@link AvroToProtoSerializer}. */
public class AvroToProtoSerializerTest {

    private final List<TableFieldSchema> subFieldsNullable =
            Collections.singletonList(
                    new TableFieldSchema()
                            .setName("species")
                            .setType("STRING")
                            .setMode("REQUIRED"));

    private final List<TableFieldSchema> fields =
            Arrays.asList(
                    new TableFieldSchema().setName("number").setType("INTEGER").setMode("REQUIRED"),
                    new TableFieldSchema().setName("price").setType("FLOAT").setMode("REQUIRED"),
                    new TableFieldSchema().setName("species").setType("STRING").setMode("REQUIRED"),
                    new TableFieldSchema()
                            .setName("flighted")
                            .setType("BOOLEAN")
                            .setMode("REQUIRED"),
                    new TableFieldSchema().setName("sound").setType("BYTES").setMode("REQUIRED"),
                    new TableFieldSchema()
                            .setName("required_record_field")
                            .setType("RECORD")
                            .setMode("REQUIRED")
                            .setFields(subFieldsNullable));
    private final TableSchema tableSchema = new TableSchema().setFields(fields);

    @Test
<<<<<<< HEAD
=======
    public void testSerializeIsUnsupported() {
        UnsupportedOperationException exception =
                assertThrows(
                        UnsupportedOperationException.class,
                        () -> new AvroToProtoSerializer(tableSchema).serialize(null));
        assertThat(exception).hasMessageThat().contains("serialize method is not supported");
    }

    @Test
>>>>>>> cff1f60d
    public void testPrimitiveTypesConversion() throws DescriptorValidationException {

        BigQueryProtoSerializer<GenericRecord> avroToProtoSerializer =
                new AvroToProtoSerializer(tableSchema);
        Descriptor descriptor = avroToProtoSerializer.getDescriptor();

        assertThat(descriptor.findFieldByNumber(1).toProto())
                .isEqualTo(
                        FieldDescriptorProto.newBuilder()
                                .setType(FieldDescriptorProto.Type.TYPE_INT64)
                                .setName("number")
                                .setNumber(1)
                                .setLabel(FieldDescriptorProto.Label.LABEL_REQUIRED)
                                .build());

        assertThat(descriptor.findFieldByNumber(2).toProto())
                .isEqualTo(
                        FieldDescriptorProto.newBuilder()
                                .setType(FieldDescriptorProto.Type.TYPE_DOUBLE)
                                .setName("price")
                                .setNumber(2)
                                .setLabel(FieldDescriptorProto.Label.LABEL_REQUIRED)
                                .build());

        assertThat(descriptor.findFieldByNumber(3).toProto())
                .isEqualTo(
                        FieldDescriptorProto.newBuilder()
                                .setType(FieldDescriptorProto.Type.TYPE_STRING)
                                .setName("species")
                                .setNumber(3)
                                .setLabel(FieldDescriptorProto.Label.LABEL_REQUIRED)
                                .build());

        assertThat(descriptor.findFieldByNumber(4).toProto())
                .isEqualTo(
                        FieldDescriptorProto.newBuilder()
                                .setType(FieldDescriptorProto.Type.TYPE_BOOL)
                                .setName("flighted")
                                .setNumber(4)
                                .setLabel(FieldDescriptorProto.Label.LABEL_REQUIRED)
                                .build());

        assertThat(descriptor.findFieldByNumber(5).toProto())
                .isEqualTo(
                        FieldDescriptorProto.newBuilder()
                                .setType(FieldDescriptorProto.Type.TYPE_BYTES)
                                .setName("sound")
                                .setNumber(5)
                                .setLabel(FieldDescriptorProto.Label.LABEL_REQUIRED)
                                .build());

        assertThat(descriptor.findFieldByNumber(6).toProto())
                .isEqualTo(
                        FieldDescriptorProto.newBuilder()
                                .setType(FieldDescriptorProto.Type.TYPE_MESSAGE)
                                .setName("required_record_field")
                                .setNumber(6)
                                .setTypeName(
                                        descriptor.findFieldByNumber(6).toProto().getTypeName())
                                .setLabel(FieldDescriptorProto.Label.LABEL_REQUIRED)
                                .build());

        assertThat(descriptor.getNestedTypes()).hasSize(1);

        assertThat(
                        descriptor
                                .findNestedTypeByName(
                                        descriptor.findFieldByNumber(6).toProto().getTypeName())
                                .findFieldByNumber(1)
                                .toProto())
                .isEqualTo(
                        FieldDescriptorProto.newBuilder()
                                .setType(FieldDescriptorProto.Type.TYPE_STRING)
                                .setName("species")
                                .setNumber(1)
                                .setLabel(FieldDescriptorProto.Label.LABEL_REQUIRED)
                                .build());
    }

    private Schema getAvroSchemaFromFieldString(String fieldString) {
        String avroSchemaString =
                "{\"namespace\": \"project.dataset\",\n"
                        + " \"type\": \"record\",\n"
                        + " \"name\": \"table\",\n"
                        + " \"doc\": \"Translated Avro Schema for project.dataset.table\",\n"
                        + fieldString
                        + "}";

        return new Schema.Parser().parse(avroSchemaString);
    }

    @Test
    public void testAllPrimitiveSchemaConversion() throws DescriptorValidationException {

        String fieldString =
                " \"fields\": [\n"
                        + "   {\"name\": \"name\", \"type\": \"string\"},\n"
                        + "   {\"name\": \"number\", \"type\": \"long\"},\n"
                        + "   {\"name\": \"quantity\", \"type\": \"int\"},\n"
                        + "   {\"name\": \"fixed_field\", \"type\": {\"type\": \"fixed\", \"size\": 10,\"name\": \"hash\" }},\n"
                        + "   {\"name\": \"price\", \"type\": \"float\"},\n"
                        + "   {\"name\": \"double_field\", \"type\": \"double\"},\n"
                        + "   {\"name\": \"boolean_field\", \"type\": \"boolean\"},\n"
                        + "   {\"name\": \"enum_field\", \"type\": {\"type\":\"enum\", \"symbols\": [\"A\", \"B\", \"C\", \"D\"], \"name\": \"ALPHABET\"}},\n"
                        + "   {\"name\": \"byte_field\", \"type\": \"bytes\"}\n"
                        + " ]\n";

        Schema avroSchema = getAvroSchemaFromFieldString(fieldString);
        BigQueryProtoSerializer<GenericRecord> avroToProtoSerializer =
                new AvroToProtoSerializer(avroSchema);
        Descriptor descriptor = avroToProtoSerializer.getDescriptor();

        assertThat(descriptor.findFieldByNumber(1).toProto())
                .isEqualTo(
                        FieldDescriptorProto.newBuilder()
                                .setType(FieldDescriptorProto.Type.TYPE_STRING)
                                .setName("name")
                                .setNumber(1)
                                .setLabel(FieldDescriptorProto.Label.LABEL_REQUIRED)
                                .build());

        assertThat(descriptor.findFieldByNumber(2).toProto())
                .isEqualTo(
                        FieldDescriptorProto.newBuilder()
                                .setType(FieldDescriptorProto.Type.TYPE_INT64)
                                .setName("number")
                                .setNumber(2)
                                .setLabel(FieldDescriptorProto.Label.LABEL_REQUIRED)
                                .build());

        assertThat(descriptor.findFieldByNumber(3).toProto())
                .isEqualTo(
                        FieldDescriptorProto.newBuilder()
                                .setType(FieldDescriptorProto.Type.TYPE_INT64)
                                .setName("quantity")
                                .setNumber(3)
                                .setLabel(FieldDescriptorProto.Label.LABEL_REQUIRED)
                                .build());

        assertThat(descriptor.findFieldByNumber(4).toProto())
                .isEqualTo(
                        FieldDescriptorProto.newBuilder()
                                .setType(FieldDescriptorProto.Type.TYPE_BYTES)
                                .setName("fixed_field")
                                .setNumber(4)
                                .setLabel(FieldDescriptorProto.Label.LABEL_REQUIRED)
                                .build());

        // TODO: This is different than beam
        assertThat(descriptor.findFieldByNumber(5).toProto())
                .isEqualTo(
                        FieldDescriptorProto.newBuilder()
                                .setType(FieldDescriptorProto.Type.TYPE_FLOAT)
                                .setName("price")
                                .setNumber(5)
                                .setLabel(FieldDescriptorProto.Label.LABEL_REQUIRED)
                                .build());

        assertThat(descriptor.findFieldByNumber(6).toProto())
                .isEqualTo(
                        FieldDescriptorProto.newBuilder()
                                .setType(FieldDescriptorProto.Type.TYPE_DOUBLE)
                                .setName("double_field")
                                .setNumber(6)
                                .setLabel(FieldDescriptorProto.Label.LABEL_REQUIRED)
                                .build());

        assertThat(descriptor.findFieldByNumber(7).toProto())
                .isEqualTo(
                        FieldDescriptorProto.newBuilder()
                                .setType(FieldDescriptorProto.Type.TYPE_BOOL)
                                .setName("boolean_field")
                                .setNumber(7)
                                .setLabel(FieldDescriptorProto.Label.LABEL_REQUIRED)
                                .build());

        assertThat(descriptor.findFieldByNumber(8).toProto())
                .isEqualTo(
                        FieldDescriptorProto.newBuilder()
                                .setType(FieldDescriptorProto.Type.TYPE_STRING)
                                .setName("enum_field")
                                .setNumber(8)
                                .setLabel(FieldDescriptorProto.Label.LABEL_REQUIRED)
                                .build());

        assertThat(descriptor.findFieldByNumber(9).toProto())
                .isEqualTo(
                        FieldDescriptorProto.newBuilder()
                                .setType(FieldDescriptorProto.Type.TYPE_BYTES)
                                .setName("byte_field")
                                .setNumber(9)
                                .setLabel(FieldDescriptorProto.Label.LABEL_REQUIRED)
                                .build());
    }

    @Test
    public void testAllLogicalSchemaConversion() throws DescriptorValidationException {

        String fieldString =
                " \"fields\": [\n"
                        + "   {\"name\": \"ts_micros\", \"type\": {\"type\": \"long\", \"logicalType\": \"timestamp-micros\"}},\n"
                        + "   {\"name\": \"ts_millis\", \"type\": {\"type\": \"long\", \"logicalType\": \"timestamp-millis\"}},\n"
                        + "   {\"name\": \"time_micros\", \"type\": {\"type\": \"long\", \"logicalType\": \"time-micros\"}},\n"
                        + "   {\"name\": \"time_millis\", \"type\": {\"type\": \"int\", \"logicalType\": \"time-millis\"}},\n"
                        + "   {\"name\": \"lts_micros\", \"type\": {\"type\": \"long\", \"logicalType\": \"local-timestamp-micros\"}},\n"
                        + "   {\"name\": \"lts_millis\", \"type\": {\"type\": \"long\", \"logicalType\": \"local-timestamp-millis\"}},\n"
                        + "   {\"name\": \"date\", \"type\": {\"type\": \"int\", \"logicalType\": \"date\"}},\n"
                        + "   {\"name\": \"decimal\", \"type\": {\"type\": \"bytes\", \"logicalType\": \"decimal\", \"precision\": 4, \"scale\": 2}},\n"
                        + "   {\"name\": \"uuid\", \"type\": {\"type\": \"string\", \"logicalType\": \"uuid\"}},\n"
                        + "   {\"name\": \"geography\", \"type\": {\"type\": \"string\", \"logicalType\": \"geography_wkt\"}}\n"
                        + " ]\n";

        Schema avroSchema = getAvroSchemaFromFieldString(fieldString);
        BigQueryProtoSerializer<GenericRecord> avroToProtoSerializer =
                new AvroToProtoSerializer(avroSchema);
        Descriptor descriptor = avroToProtoSerializer.getDescriptor();

        assertThat(descriptor.findFieldByNumber(1).toProto())
                .isEqualTo(
                        FieldDescriptorProto.newBuilder()
                                .setType(FieldDescriptorProto.Type.TYPE_INT64)
                                .setName("ts_micros")
                                .setNumber(1)
                                .setLabel(FieldDescriptorProto.Label.LABEL_REQUIRED)
                                .build());

        assertThat(descriptor.findFieldByNumber(2).toProto())
                .isEqualTo(
                        FieldDescriptorProto.newBuilder()
                                .setType(FieldDescriptorProto.Type.TYPE_INT64)
                                .setName("ts_millis")
                                .setNumber(2)
                                .setLabel(FieldDescriptorProto.Label.LABEL_REQUIRED)
                                .build());

        assertThat(descriptor.findFieldByNumber(3).toProto())
                .isEqualTo(
                        FieldDescriptorProto.newBuilder()
                                .setType(FieldDescriptorProto.Type.TYPE_STRING)
                                .setName("time_micros")
                                .setNumber(3)
                                .setLabel(FieldDescriptorProto.Label.LABEL_REQUIRED)
                                .build());

        assertThat(descriptor.findFieldByNumber(4).toProto())
                .isEqualTo(
                        FieldDescriptorProto.newBuilder()
                                .setType(FieldDescriptorProto.Type.TYPE_STRING)
                                .setName("time_millis")
                                .setNumber(4)
                                .setLabel(FieldDescriptorProto.Label.LABEL_REQUIRED)
                                .build());

        assertThat(descriptor.findFieldByNumber(5).toProto())
                .isEqualTo(
                        FieldDescriptorProto.newBuilder()
                                .setType(FieldDescriptorProto.Type.TYPE_STRING)
                                .setName("lts_micros")
                                .setNumber(5)
                                .setLabel(FieldDescriptorProto.Label.LABEL_REQUIRED)
                                .build());

        assertThat(descriptor.findFieldByNumber(6).toProto())
                .isEqualTo(
                        FieldDescriptorProto.newBuilder()
                                .setType(FieldDescriptorProto.Type.TYPE_STRING)
                                .setName("lts_millis")
                                .setNumber(6)
                                .setLabel(FieldDescriptorProto.Label.LABEL_REQUIRED)
                                .build());

        assertThat(descriptor.findFieldByNumber(7).toProto())
                .isEqualTo(
                        FieldDescriptorProto.newBuilder()
                                .setType(FieldDescriptorProto.Type.TYPE_INT32)
                                .setName("date")
                                .setNumber(7)
                                .setLabel(FieldDescriptorProto.Label.LABEL_REQUIRED)
                                .build());

        assertThat(descriptor.findFieldByNumber(8).toProto())
                .isEqualTo(
                        FieldDescriptorProto.newBuilder()
                                .setType(FieldDescriptorProto.Type.TYPE_BYTES)
                                .setName("decimal")
                                .setNumber(8)
                                .setLabel(FieldDescriptorProto.Label.LABEL_REQUIRED)
                                .build());

        assertThat(descriptor.findFieldByNumber(9).toProto())
                .isEqualTo(
                        FieldDescriptorProto.newBuilder()
                                .setType(FieldDescriptorProto.Type.TYPE_STRING)
                                .setName("uuid")
                                .setNumber(9)
                                .setLabel(FieldDescriptorProto.Label.LABEL_REQUIRED)
                                .build());

        assertThat(descriptor.findFieldByNumber(10).toProto())
                .isEqualTo(
                        FieldDescriptorProto.newBuilder()
                                .setType(FieldDescriptorProto.Type.TYPE_STRING)
                                .setName("geography")
                                .setNumber(10)
                                .setLabel(FieldDescriptorProto.Label.LABEL_REQUIRED)
                                .build());
    }

    @Test
<<<<<<< HEAD
    public void testAllUnionLogicalSchemaConversion() throws DescriptorValidationException {
=======
    public void testAllUnionOfLogicalSchemaConversion() throws DescriptorValidationException {
>>>>>>> cff1f60d

        String fieldString =
                " \"fields\": [\n"
                        + "   {\"name\": \"ts_micros\", \"type\": [\"null\", {\"type\": \"long\", \"logicalType\": \"timestamp-micros\"}]},\n"
                        + "   {\"name\": \"ts_millis\", \"type\": [\"null\",{\"type\": \"long\", \"logicalType\": \"timestamp-millis\"}]},\n"
                        + "   {\"name\": \"time_micros\", \"type\": [\"null\",{\"type\": \"long\", \"logicalType\": \"time-micros\"}]},\n"
                        + "   {\"name\": \"time_millis\", \"type\": [\"null\",{\"type\": \"int\", \"logicalType\": \"time-millis\"}]},\n"
                        + "   {\"name\": \"lts_micros\", \"type\": [\"null\",{\"type\": \"long\", \"logicalType\": \"local-timestamp-micros\"}]},\n"
                        + "   {\"name\": \"lts_millis\", \"type\": [\"null\",{\"type\": \"long\", \"logicalType\": \"local-timestamp-millis\"}]},\n"
                        + "   {\"name\": \"date\", \"type\": [\"null\",{\"type\": \"int\", \"logicalType\": \"date\"}]},\n"
                        + "   {\"name\": \"decimal\", \"type\": [\"null\",{\"type\": \"bytes\", \"logicalType\": \"decimal\", \"precision\": 4, \"scale\": 2}]},\n"
                        + "   {\"name\": \"uuid\", \"type\": [\"null\",{\"type\": \"string\", \"logicalType\": \"uuid\"}]},\n"
                        + "   {\"name\": \"geography\", \"type\": [\"null\",{\"type\": \"string\", \"logicalType\": \"geography_wkt\"}]}\n"
                        + " ]\n";

        Schema avroSchema = getAvroSchemaFromFieldString(fieldString);
        BigQueryProtoSerializer<GenericRecord> avroToProtoSerializer =
                new AvroToProtoSerializer(avroSchema);
        Descriptor descriptor = avroToProtoSerializer.getDescriptor();

        assertThat(descriptor.findFieldByNumber(1).toProto())
                .isEqualTo(
                        FieldDescriptorProto.newBuilder()
                                .setType(FieldDescriptorProto.Type.TYPE_INT64)
                                .setName("ts_micros")
                                .setNumber(1)
                                .setLabel(FieldDescriptorProto.Label.LABEL_OPTIONAL)
                                .build());

        assertThat(descriptor.findFieldByNumber(2).toProto())
                .isEqualTo(
                        FieldDescriptorProto.newBuilder()
                                .setType(FieldDescriptorProto.Type.TYPE_INT64)
                                .setName("ts_millis")
                                .setNumber(2)
                                .setLabel(FieldDescriptorProto.Label.LABEL_OPTIONAL)
                                .build());

        assertThat(descriptor.findFieldByNumber(3).toProto())
                .isEqualTo(
                        FieldDescriptorProto.newBuilder()
                                .setType(FieldDescriptorProto.Type.TYPE_STRING)
                                .setName("time_micros")
                                .setNumber(3)
                                .setLabel(FieldDescriptorProto.Label.LABEL_OPTIONAL)
                                .build());

        assertThat(descriptor.findFieldByNumber(4).toProto())
                .isEqualTo(
                        FieldDescriptorProto.newBuilder()
                                .setType(FieldDescriptorProto.Type.TYPE_STRING)
                                .setName("time_millis")
                                .setNumber(4)
                                .setLabel(FieldDescriptorProto.Label.LABEL_OPTIONAL)
                                .build());

        assertThat(descriptor.findFieldByNumber(5).toProto())
                .isEqualTo(
                        FieldDescriptorProto.newBuilder()
                                .setType(FieldDescriptorProto.Type.TYPE_STRING)
                                .setName("lts_micros")
                                .setNumber(5)
                                .setLabel(FieldDescriptorProto.Label.LABEL_OPTIONAL)
                                .build());

        assertThat(descriptor.findFieldByNumber(6).toProto())
                .isEqualTo(
                        FieldDescriptorProto.newBuilder()
                                .setType(FieldDescriptorProto.Type.TYPE_STRING)
                                .setName("lts_millis")
                                .setNumber(6)
                                .setLabel(FieldDescriptorProto.Label.LABEL_OPTIONAL)
                                .build());

        assertThat(descriptor.findFieldByNumber(7).toProto())
                .isEqualTo(
                        FieldDescriptorProto.newBuilder()
                                .setType(FieldDescriptorProto.Type.TYPE_INT32)
                                .setName("date")
                                .setNumber(7)
                                .setLabel(FieldDescriptorProto.Label.LABEL_OPTIONAL)
                                .build());

        assertThat(descriptor.findFieldByNumber(8).toProto())
                .isEqualTo(
                        FieldDescriptorProto.newBuilder()
                                .setType(FieldDescriptorProto.Type.TYPE_BYTES)
                                .setName("decimal")
                                .setNumber(8)
                                .setLabel(FieldDescriptorProto.Label.LABEL_OPTIONAL)
                                .build());

        assertThat(descriptor.findFieldByNumber(9).toProto())
                .isEqualTo(
                        FieldDescriptorProto.newBuilder()
                                .setType(FieldDescriptorProto.Type.TYPE_STRING)
                                .setName("uuid")
                                .setNumber(9)
                                .setLabel(FieldDescriptorProto.Label.LABEL_OPTIONAL)
                                .build());

        assertThat(descriptor.findFieldByNumber(10).toProto())
                .isEqualTo(
                        FieldDescriptorProto.newBuilder()
                                .setType(FieldDescriptorProto.Type.TYPE_STRING)
                                .setName("geography")
                                .setNumber(10)
                                .setLabel(FieldDescriptorProto.Label.LABEL_OPTIONAL)
                                .build());
    }

    @Test
<<<<<<< HEAD
    public void testAllUnionPrimitiveSchemaConversion() throws DescriptorValidationException {
=======
    public void testAllUnionOfPrimitiveSchemaConversion() throws DescriptorValidationException {
>>>>>>> cff1f60d

        String fieldString =
                " \"fields\": [\n"
                        + "   {\"name\": \"name\", \"type\": [\"null\", \"string\"]},\n"
                        + "   {\"name\": \"number\", \"type\": [\"null\",\"long\"]},\n"
                        + "   {\"name\": \"quantity\", \"type\": [\"null\",\"int\"]},\n"
                        + "   {\"name\": \"fixed_field\", \"type\": [\"null\",{\"type\": \"fixed\", \"size\": 10,\"name\": \"hash\"}]},\n"
                        + "   {\"name\": \"price\", \"type\": [\"null\",\"float\"]},\n"
                        + "   {\"name\": \"double_field\", \"type\": [\"null\",\"double\"]},\n"
                        + "   {\"name\": \"boolean_field\", \"type\": [\"null\",\"boolean\"]},\n"
                        + "   {\"name\": \"enum_field\", \"type\": [\"null\",{\"type\":\"enum\", \"symbols\": [\"A\", \"B\", \"C\", \"D\"], \"name\": \"ALPHABET\"}]},\n"
                        + "   {\"name\": \"byte_field\", \"type\": [\"null\",\"bytes\"]}\n"
                        + " ]\n";

        Schema avroSchema = getAvroSchemaFromFieldString(fieldString);
        BigQueryProtoSerializer<GenericRecord> avroToProtoSerializer =
                new AvroToProtoSerializer(avroSchema);
        Descriptor descriptor = avroToProtoSerializer.getDescriptor();

        assertThat(descriptor.findFieldByNumber(1).toProto())
                .isEqualTo(
                        FieldDescriptorProto.newBuilder()
                                .setType(FieldDescriptorProto.Type.TYPE_STRING)
                                .setName("name")
                                .setNumber(1)
                                .setLabel(FieldDescriptorProto.Label.LABEL_OPTIONAL)
                                .build());

        assertThat(descriptor.findFieldByNumber(2).toProto())
                .isEqualTo(
                        FieldDescriptorProto.newBuilder()
                                .setType(FieldDescriptorProto.Type.TYPE_INT64)
                                .setName("number")
                                .setNumber(2)
                                .setLabel(FieldDescriptorProto.Label.LABEL_OPTIONAL)
                                .build());

        assertThat(descriptor.findFieldByNumber(3).toProto())
                .isEqualTo(
                        FieldDescriptorProto.newBuilder()
                                .setType(FieldDescriptorProto.Type.TYPE_INT64)
                                .setName("quantity")
                                .setNumber(3)
                                .setLabel(FieldDescriptorProto.Label.LABEL_OPTIONAL)
                                .build());

        assertThat(descriptor.findFieldByNumber(4).toProto())
                .isEqualTo(
                        FieldDescriptorProto.newBuilder()
                                .setType(FieldDescriptorProto.Type.TYPE_BYTES)
                                .setName("fixed_field")
                                .setNumber(4)
                                .setLabel(FieldDescriptorProto.Label.LABEL_OPTIONAL)
                                .build());

        // TODO: This is different than beam
        assertThat(descriptor.findFieldByNumber(5).toProto())
                .isEqualTo(
                        FieldDescriptorProto.newBuilder()
                                .setType(FieldDescriptorProto.Type.TYPE_FLOAT)
                                .setName("price")
                                .setNumber(5)
                                .setLabel(FieldDescriptorProto.Label.LABEL_OPTIONAL)
                                .build());

        assertThat(descriptor.findFieldByNumber(6).toProto())
                .isEqualTo(
                        FieldDescriptorProto.newBuilder()
                                .setType(FieldDescriptorProto.Type.TYPE_DOUBLE)
                                .setName("double_field")
                                .setNumber(6)
                                .setLabel(FieldDescriptorProto.Label.LABEL_OPTIONAL)
                                .build());

        assertThat(descriptor.findFieldByNumber(7).toProto())
                .isEqualTo(
                        FieldDescriptorProto.newBuilder()
                                .setType(FieldDescriptorProto.Type.TYPE_BOOL)
                                .setName("boolean_field")
                                .setNumber(7)
                                .setLabel(FieldDescriptorProto.Label.LABEL_OPTIONAL)
                                .build());

        assertThat(descriptor.findFieldByNumber(8).toProto())
                .isEqualTo(
                        FieldDescriptorProto.newBuilder()
                                .setType(FieldDescriptorProto.Type.TYPE_STRING)
                                .setName("enum_field")
                                .setNumber(8)
                                .setLabel(FieldDescriptorProto.Label.LABEL_OPTIONAL)
                                .build());

        assertThat(descriptor.findFieldByNumber(9).toProto())
                .isEqualTo(
                        FieldDescriptorProto.newBuilder()
                                .setType(FieldDescriptorProto.Type.TYPE_BYTES)
                                .setName("byte_field")
                                .setNumber(9)
                                .setLabel(FieldDescriptorProto.Label.LABEL_OPTIONAL)
                                .build());
    }

    @Test
<<<<<<< HEAD
    public void testUnionInRecordSchemaConversation() throws DescriptorValidationException {
=======
    public void testRecordOfUnionFieldSchemaConversion() throws DescriptorValidationException {
>>>>>>> cff1f60d

        String fieldString =
                " \"fields\": [\n"
                        + "   {\"name\": \"record_with_union\", \"type\": {\"name\": \"record_with_union_field\", \"type\": \"record\", \"fields\": [{\"name\": \"union_in_record\", \"type\": [\"boolean\", \"null\"], \"default\": true}]}}\n"
                        + " ]\n";

        Schema avroSchema = getAvroSchemaFromFieldString(fieldString);
        BigQueryProtoSerializer<GenericRecord> avroToProtoSerializer =
                new AvroToProtoSerializer(avroSchema);
        Descriptor descriptor = avroToProtoSerializer.getDescriptor();

        FieldDescriptorProto fieldDescriptorProto = descriptor.findFieldByNumber(1).toProto();
        assertThat(fieldDescriptorProto.getName()).isEqualTo("record_with_union");
        assertThat(fieldDescriptorProto.getNumber()).isEqualTo(1);
        assertThat(fieldDescriptorProto.getLabel())
                .isEqualTo(FieldDescriptorProto.Label.LABEL_REQUIRED);
        assertThat(fieldDescriptorProto.getType())
                .isEqualTo(FieldDescriptorProto.Type.TYPE_MESSAGE);
        assertThat(fieldDescriptorProto.hasTypeName()).isTrue();

        Descriptor nestedDescriptor =
                descriptor.findNestedTypeByName(fieldDescriptorProto.getTypeName());
        FieldDescriptor fieldDescriptor = nestedDescriptor.findFieldByNumber(1);
        assertThat(fieldDescriptor.isOptional()).isTrue();
        assertThat(fieldDescriptor.getType()).isEqualTo(FieldDescriptor.Type.BOOL);
        assertThat(fieldDescriptor.getName()).isEqualTo("union_in_record");
        assertThat(fieldDescriptor.hasDefaultValue()).isTrue();
        assertThat(fieldDescriptor.getDefaultValue()).isEqualTo(true);
    }

    @Test
<<<<<<< HEAD
    public void testMapOfUnionSpecialSchemaConversion() {
=======
    public void testUnionofMapSchemaConversion() {
>>>>>>> cff1f60d
        String fieldString =
                " \"fields\": [\n"
                        + "   {\"name\": \"map_field_union\", \"type\": [\"null\", {\"type\": \"map\", \"values\": \"long\"}]}\n"
                        + " ]\n";

        Schema avroSchema = getAvroSchemaFromFieldString(fieldString);

<<<<<<< HEAD
        assertThrows(
                UnsupportedOperationException.class,
                () -> AvroToProtoSerializer.getDescriptorSchemaFromAvroSchema(avroSchema));
    }

    @Test
    public void testMapOfArraySpecialSchemaConversion() {
=======
        UnsupportedOperationException exception =
                assertThrows(
                        UnsupportedOperationException.class,
                        () -> AvroToProtoSerializer.getDescriptorSchemaFromAvroSchema(avroSchema));
        assertThat(exception)
                .hasMessageThat()
                .contains("MAP/ARRAYS in UNION types are not supported");
    }

    @Test
    public void testUnionOfArraySchemaConversion() {
>>>>>>> cff1f60d
        String fieldString =
                " \"fields\": [\n"
                        + "   {\"name\": \"array_field_union\", \"type\": [\"null\", {\"type\": \"array\", \"items\": \"float\"}]}\n"
                        + " ]\n";

        Schema avroSchema = getAvroSchemaFromFieldString(fieldString);

<<<<<<< HEAD
        assertThrows(
                UnsupportedOperationException.class,
                () -> AvroToProtoSerializer.getDescriptorSchemaFromAvroSchema(avroSchema));
    }

    @Test
    public void testAllUnionSpecialSchemaConversion() throws DescriptorValidationException {

        String fieldString =
                " \"fields\": [\n"
                        + "{\"name\": \"record_field_union\","
                        + " \"type\": [\"null\", "
                        + "{\"name\": \"inside_record\", "
                        + "\"type\": \"record\", "
                        + "\"fields\": "
                        + "["
                        + "{\"name\": \"value\", \"type\": \"long\"},"
                        + "{\"name\": \"another_value\",\"type\": \"string\"}"
                        + "]"
                        + "}]},\n"
                        + "   {\"name\": \"record_field\", \"type\": {\"name\": \"inside_record_2\", \"type\": \"record\", \"fields\": [{\"name\": \"value\", \"type\": \"long\"},{\"name\": \"another_value\", \"type\": \"string\"}]}},\n"
=======
        UnsupportedOperationException exception =
                assertThrows(
                        UnsupportedOperationException.class,
                        () -> AvroToProtoSerializer.getDescriptorSchemaFromAvroSchema(avroSchema));
        assertThat(exception)
                .hasMessageThat()
                .contains("MAP/ARRAYS in UNION types are not supported");
    }

    @Test
    public void testSpecialSchemaConversion() throws DescriptorValidationException {

        String fieldString =
                " \"fields\": [\n"
                        + "   {\"name\": \"record_field\", \"type\": "
                        + getRecord("inside_record")
                        + "},\n"
>>>>>>> cff1f60d
                        + "   {\"name\": \"map_field\", \"type\": {\"type\": \"map\", \"values\": \"long\"}},\n"
                        + "   {\"name\": \"array_field\", \"type\": {\"type\": \"array\", \"items\": \"float\"}}\n"
                        + " ]\n";

        Schema avroSchema = getAvroSchemaFromFieldString(fieldString);
        BigQueryProtoSerializer<GenericRecord> avroToProtoSerializer =
                new AvroToProtoSerializer(avroSchema);
        Descriptor descriptor = avroToProtoSerializer.getDescriptor();

        FieldDescriptorProto field = descriptor.findFieldByNumber(1).toProto();
        assertThat(field.getType()).isEqualTo(FieldDescriptorProto.Type.TYPE_MESSAGE);
<<<<<<< HEAD
        assertThat(field.getName()).isEqualTo("record_field_union");
        assertThat(field.getNumber()).isEqualTo(1);
        assertThat(field.getLabel()).isEqualTo(FieldDescriptorProto.Label.LABEL_OPTIONAL);
=======
        assertThat(field.getName()).isEqualTo("record_field");
        assertThat(field.getNumber()).isEqualTo(1);
        assertThat(field.getLabel()).isEqualTo(FieldDescriptorProto.Label.LABEL_REQUIRED);
>>>>>>> cff1f60d
        assertThat(field.hasTypeName()).isTrue();
        assertThat(descriptor.findNestedTypeByName(field.getTypeName()).toProto())
                .isEqualTo(
                        DescriptorProto.newBuilder()
                                .setName(field.getTypeName())
                                .addField(
                                        FieldDescriptorProto.newBuilder()
                                                .setType(FieldDescriptorProto.Type.TYPE_INT64)
                                                .setName("value")
                                                .setNumber(1)
                                                .setLabel(FieldDescriptorProto.Label.LABEL_REQUIRED)
                                                .build())
                                .addField(
                                        FieldDescriptorProto.newBuilder()
                                                .setType(FieldDescriptorProto.Type.TYPE_STRING)
                                                .setName("another_value")
                                                .setNumber(2)
                                                .setLabel(FieldDescriptorProto.Label.LABEL_REQUIRED)
                                                .build())
                                .build());

        field = descriptor.findFieldByNumber(2).toProto();
        assertThat(field.getType()).isEqualTo(FieldDescriptorProto.Type.TYPE_MESSAGE);
<<<<<<< HEAD
        assertThat(field.getName()).isEqualTo("record_field");
        assertThat(field.getNumber()).isEqualTo(2);
        assertThat(field.getLabel()).isEqualTo(FieldDescriptorProto.Label.LABEL_REQUIRED);
=======
        assertThat(field.getName()).isEqualTo("map_field");
        assertThat(field.getNumber()).isEqualTo(2);
        assertThat(field.getLabel()).isEqualTo(FieldDescriptorProto.Label.LABEL_REPEATED);
>>>>>>> cff1f60d
        assertThat(field.hasTypeName()).isTrue();
        assertThat(descriptor.findNestedTypeByName(field.getTypeName()).toProto())
                .isEqualTo(
                        DescriptorProto.newBuilder()
                                .setName(field.getTypeName())
                                .addField(
                                        FieldDescriptorProto.newBuilder()
<<<<<<< HEAD
                                                .setType(FieldDescriptorProto.Type.TYPE_INT64)
                                                .setName("value")
=======
                                                .setType(FieldDescriptorProto.Type.TYPE_STRING)
                                                .setName("key")
>>>>>>> cff1f60d
                                                .setNumber(1)
                                                .setLabel(FieldDescriptorProto.Label.LABEL_REQUIRED)
                                                .build())
                                .addField(
                                        FieldDescriptorProto.newBuilder()
<<<<<<< HEAD
                                                .setType(FieldDescriptorProto.Type.TYPE_STRING)
                                                .setName("another_value")
=======
                                                .setType(FieldDescriptorProto.Type.TYPE_INT64)
                                                .setName("value")
>>>>>>> cff1f60d
                                                .setNumber(2)
                                                .setLabel(FieldDescriptorProto.Label.LABEL_REQUIRED)
                                                .build())
                                .build());

        field = descriptor.findFieldByNumber(3).toProto();
<<<<<<< HEAD
        assertThat(field.getType()).isEqualTo(FieldDescriptorProto.Type.TYPE_MESSAGE);
        assertThat(field.getName()).isEqualTo("map_field");
        assertThat(field.getNumber()).isEqualTo(3);
        assertThat(field.getLabel()).isEqualTo(FieldDescriptorProto.Label.LABEL_REPEATED);
=======
        assertThat(field.getType()).isEqualTo(FieldDescriptorProto.Type.TYPE_FLOAT);
        assertThat(field.getName()).isEqualTo("array_field");
        assertThat(field.getNumber()).isEqualTo(3);
        assertThat(field.getLabel()).isEqualTo(FieldDescriptorProto.Label.LABEL_REPEATED);
    }

    @Test
    public void testUnionOfRecordSchemaConversion() throws DescriptorValidationException {

        String fieldString =
                " \"fields\": [\n"
                        + "{\"name\": \"record_field_union\","
                        + " \"type\": [\"null\", "
                        + getRecord("inside_record")
                        + "]}\n"
                        + " ]\n";

        Schema avroSchema = getAvroSchemaFromFieldString(fieldString);
        BigQueryProtoSerializer<GenericRecord> avroToProtoSerializer =
                new AvroToProtoSerializer(avroSchema);
        Descriptor descriptor = avroToProtoSerializer.getDescriptor();

        FieldDescriptorProto field = descriptor.findFieldByNumber(1).toProto();
        assertThat(field.getType()).isEqualTo(FieldDescriptorProto.Type.TYPE_MESSAGE);
        assertThat(field.getName()).isEqualTo("record_field_union");
        assertThat(field.getNumber()).isEqualTo(1);
        assertThat(field.getLabel()).isEqualTo(FieldDescriptorProto.Label.LABEL_OPTIONAL);
>>>>>>> cff1f60d
        assertThat(field.hasTypeName()).isTrue();
        assertThat(descriptor.findNestedTypeByName(field.getTypeName()).toProto())
                .isEqualTo(
                        DescriptorProto.newBuilder()
                                .setName(field.getTypeName())
                                .addField(
                                        FieldDescriptorProto.newBuilder()
<<<<<<< HEAD
                                                .setType(FieldDescriptorProto.Type.TYPE_STRING)
                                                .setName("key")
=======
                                                .setType(FieldDescriptorProto.Type.TYPE_INT64)
                                                .setName("value")
>>>>>>> cff1f60d
                                                .setNumber(1)
                                                .setLabel(FieldDescriptorProto.Label.LABEL_REQUIRED)
                                                .build())
                                .addField(
                                        FieldDescriptorProto.newBuilder()
<<<<<<< HEAD
                                                .setType(FieldDescriptorProto.Type.TYPE_INT64)
                                                .setName("value")
=======
                                                .setType(FieldDescriptorProto.Type.TYPE_STRING)
                                                .setName("another_value")
>>>>>>> cff1f60d
                                                .setNumber(2)
                                                .setLabel(FieldDescriptorProto.Label.LABEL_REQUIRED)
                                                .build())
                                .build());
<<<<<<< HEAD

        field = descriptor.findFieldByNumber(4).toProto();
        assertThat(field.getType()).isEqualTo(FieldDescriptorProto.Type.TYPE_FLOAT);
        assertThat(field.getName()).isEqualTo("array_field");
        assertThat(field.getNumber()).isEqualTo(4);
        assertThat(field.getLabel()).isEqualTo(FieldDescriptorProto.Label.LABEL_REPEATED);
=======
>>>>>>> cff1f60d
    }

    private String getRecord(String name) {
        return "{\"name\": "
                + "\""
                + name
                + "\", "
                + "\"type\": \"record\", "
                + "\"fields\": "
                + "["
                + "{\"name\": \"value\", \"type\": \"long\"},"
                + "{\"name\": \"another_value\",\"type\": \"string\"}"
                + "]"
                + "}";
    }

    @Test
<<<<<<< HEAD
    public void testUnionArrayOfRecordSchemaConversion() {
=======
    public void testUnionOfArrayOfRecordSchemaConversion() {
>>>>>>> cff1f60d

        String fieldString =
                " \"fields\": [\n"
                        + "   {\"name\": \"array_of_records_union\", \"type\": [\"null\", {\"type\": \"array\", \"items\": "
                        + getRecord("inside_record_union")
                        + "}]}\n"
                        + " ]\n";

        Schema avroSchema = getAvroSchemaFromFieldString(fieldString);

        UnsupportedOperationException exception =
                assertThrows(
                        UnsupportedOperationException.class,
                        () -> AvroToProtoSerializer.getDescriptorSchemaFromAvroSchema(avroSchema));
        assertThat(exception)
                .hasMessageThat()
                .contains("MAP/ARRAYS in UNION types are not supported");
    }

    @Test
    public void testArrayOfRecordSchemaConversion() throws DescriptorValidationException {

        String fieldString =
                " \"fields\": [\n"
                        + "{\"name\": \"array_of_records\", \"type\":{\"type\": \"array\", \"items\": "
                        + getRecord("inside_record")
                        + "}}"
                        + " ]\n";

        Schema avroSchema = getAvroSchemaFromFieldString(fieldString);
        BigQueryProtoSerializer<GenericRecord> avroToProtoSerializer =
                new AvroToProtoSerializer(avroSchema);
        Descriptor descriptor = avroToProtoSerializer.getDescriptor();

        FieldDescriptorProto field = descriptor.findFieldByNumber(1).toProto();
        assertThat(field.getType()).isEqualTo(FieldDescriptorProto.Type.TYPE_MESSAGE);
        assertThat(field.getName()).isEqualTo("array_of_records");
        assertThat(field.getNumber()).isEqualTo(1);
        assertThat(field.getLabel()).isEqualTo(FieldDescriptorProto.Label.LABEL_REPEATED);
        assertThat(field.hasTypeName()).isTrue();
        assertThat(descriptor.findNestedTypeByName(field.getTypeName()).toProto())
                .isEqualTo(
                        DescriptorProto.newBuilder()
                                .setName(field.getTypeName())
                                .addField(
                                        FieldDescriptorProto.newBuilder()
                                                .setType(FieldDescriptorProto.Type.TYPE_INT64)
                                                .setName("value")
                                                .setNumber(1)
                                                .setLabel(FieldDescriptorProto.Label.LABEL_REQUIRED)
                                                .build())
                                .addField(
                                        FieldDescriptorProto.newBuilder()
                                                .setType(FieldDescriptorProto.Type.TYPE_STRING)
                                                .setName("another_value")
                                                .setNumber(2)
                                                .setLabel(FieldDescriptorProto.Label.LABEL_REQUIRED)
                                                .build())
                                .build());
    }

    @Test
    public void testArrayOfMapSchemaConversion() {
        String fieldString =
                " \"fields\": [\n"
                        + "   {\"name\": \"array_of_map\", \"type\": {\"type\": \"array\", \"items\": {\"type\": \"map\", \"values\": \"bytes\"}}}\n"
                        + " ]\n";
        Schema avroSchema = getAvroSchemaFromFieldString(fieldString);
        UnsupportedOperationException exception =
                assertThrows(
                        UnsupportedOperationException.class,
                        () -> AvroToProtoSerializer.getDescriptorSchemaFromAvroSchema(avroSchema));
        assertThat(exception).hasMessageThat().contains("Array of Type MAP not supported yet.");
    }

    @Test
<<<<<<< HEAD
    public void testArrayOfUnionMapSchemaConversion() {
=======
    public void testArrayOfUnionOfMapSchemaConversion() {
>>>>>>> cff1f60d

        String fieldString =
                " \"fields\": [\n"
                        + "   {\"name\": \"array_of_map_union\", \"type\": [\"null\", {\"type\": \"array\", \"items\": {\"type\": \"map\", \"values\": \"bytes\"}}]}\n"
                        + " ]\n";

        Schema avroSchema = getAvroSchemaFromFieldString(fieldString);
        UnsupportedOperationException exception =
                assertThrows(
                        UnsupportedOperationException.class,
                        () -> AvroToProtoSerializer.getDescriptorSchemaFromAvroSchema(avroSchema));
        assertThat(exception)
                .hasMessageThat()
                .contains("MAP/ARRAYS in UNION types are not supported");
    }

    @Test
<<<<<<< HEAD
    public void testArrayInRecordSchemaConversion() throws DescriptorValidationException {
=======
    public void testRecordOfArraySchemaConversion() throws DescriptorValidationException {
>>>>>>> cff1f60d

        String fieldString =
                " \"fields\": [\n"
                        + "   {\"name\": \"record_with_array\", \"type\": {\"name\": \"record_with_array_field\", \"type\": \"record\", \"fields\": [{\"name\": \"array_in_record\", \"type\": {\"type\": \"array\", \"items\": \"boolean\"}}]}}\n"
                        + " ]\n";

        Schema avroSchema = getAvroSchemaFromFieldString(fieldString);
        BigQueryProtoSerializer<GenericRecord> avroToProtoSerializer =
                new AvroToProtoSerializer(avroSchema);
        Descriptor descriptor = avroToProtoSerializer.getDescriptor();

        FieldDescriptorProto field = descriptor.findFieldByNumber(1).toProto();
        assertThat(field.getType()).isEqualTo(FieldDescriptorProto.Type.TYPE_MESSAGE);
        assertThat(field.getName()).isEqualTo("record_with_array");
        assertThat(field.getNumber()).isEqualTo(1);
        assertThat(field.getLabel()).isEqualTo(FieldDescriptorProto.Label.LABEL_REQUIRED);
        assertThat(field.hasTypeName()).isTrue();
        assertThat(descriptor.findNestedTypeByName(field.getTypeName()).toProto())
                .isEqualTo(
                        DescriptorProto.newBuilder()
                                .setName(field.getTypeName())
                                .addField(
                                        FieldDescriptorProto.newBuilder()
                                                .setType(FieldDescriptorProto.Type.TYPE_BOOL)
                                                .setName("array_in_record")
                                                .setNumber(1)
                                                .setLabel(FieldDescriptorProto.Label.LABEL_REPEATED)
                                                .build())
                                .build());
    }

    @Test
    public void testMapOfRecordSchemaConversion() throws DescriptorValidationException {

        String fieldString =
                " \"fields\": [\n"
                        + "   {\"name\": \"map_of_records\", \"type\": {\"type\": \"map\", \"values\": "
                        + getRecord("record_inside_map")
                        + "}}\n"
                        + " ]\n";

        Schema avroSchema = getAvroSchemaFromFieldString(fieldString);
        BigQueryProtoSerializer<GenericRecord> avroToProtoSerializer =
                new AvroToProtoSerializer(avroSchema);
        Descriptor descriptor = avroToProtoSerializer.getDescriptor();

        FieldDescriptorProto field = descriptor.findFieldByNumber(1).toProto();
        assertThat(field.getType()).isEqualTo(FieldDescriptorProto.Type.TYPE_MESSAGE);
        assertThat(field.getName()).isEqualTo("map_of_records");
        assertThat(field.getNumber()).isEqualTo(1);
        assertThat(field.getLabel()).isEqualTo(FieldDescriptorProto.Label.LABEL_REPEATED);
        assertThat(field.hasTypeName()).isTrue();
        Descriptors.Descriptor nestedDescriptor =
                descriptor.findNestedTypeByName(field.getTypeName());
        FieldDescriptorProto fieldDescriptor = nestedDescriptor.findFieldByNumber(1).toProto();
        assertThat(fieldDescriptor.getName()).isEqualTo("key");
        assertThat(fieldDescriptor.getNumber()).isEqualTo(1);
        assertThat(fieldDescriptor.getType()).isEqualTo(FieldDescriptorProto.Type.TYPE_STRING);
        assertThat(fieldDescriptor.getLabel()).isEqualTo(FieldDescriptorProto.Label.LABEL_REQUIRED);
        fieldDescriptor = nestedDescriptor.findFieldByNumber(2).toProto();
        assertThat(fieldDescriptor.getName()).isEqualTo("value");
        assertThat(fieldDescriptor.getNumber()).isEqualTo(2);
        assertThat(fieldDescriptor.getType()).isEqualTo(FieldDescriptorProto.Type.TYPE_MESSAGE);
        assertThat(fieldDescriptor.getLabel()).isEqualTo(FieldDescriptorProto.Label.LABEL_REQUIRED);
        assertThat(fieldDescriptor.hasTypeName()).isTrue();
        assertThat(nestedDescriptor.findNestedTypeByName(fieldDescriptor.getTypeName()).toProto())
                .isEqualTo(
                        DescriptorProto.newBuilder()
                                .setName(fieldDescriptor.getTypeName())
                                .addField(
                                        FieldDescriptorProto.newBuilder()
                                                .setType(FieldDescriptorProto.Type.TYPE_INT64)
                                                .setName("value")
                                                .setNumber(1)
                                                .setLabel(FieldDescriptorProto.Label.LABEL_REQUIRED)
                                                .build())
                                .addField(
                                        FieldDescriptorProto.newBuilder()
                                                .setType(FieldDescriptorProto.Type.TYPE_STRING)
                                                .setName("another_value")
                                                .setNumber(2)
                                                .setLabel(FieldDescriptorProto.Label.LABEL_REQUIRED)
                                                .build())
                                .build());
    }

    @Test
    public void testMapOfMapSchemaConversion() throws DescriptorValidationException {

        String fieldString =
                " \"fields\": [\n"
                        + "   {\"name\": \"map_of_map\", \"type\": {\"type\": \"map\", \"values\": {\"type\": \"map\", \"values\": \"bytes\"}}}\n"
                        + " ]\n";

        Schema avroSchema = getAvroSchemaFromFieldString(fieldString);
        BigQueryProtoSerializer<GenericRecord> avroToProtoSerializer =
                new AvroToProtoSerializer(avroSchema);
        Descriptor descriptor = avroToProtoSerializer.getDescriptor();

        FieldDescriptorProto field = descriptor.findFieldByNumber(1).toProto();
        assertThat(field.getType()).isEqualTo(FieldDescriptorProto.Type.TYPE_MESSAGE);
        assertThat(field.getName()).isEqualTo("map_of_map");
        assertThat(field.getNumber()).isEqualTo(1);
        assertThat(field.getLabel()).isEqualTo(FieldDescriptorProto.Label.LABEL_REPEATED);
        assertThat(field.hasTypeName()).isTrue();
        Descriptors.Descriptor nestedDescriptor =
                descriptor.findNestedTypeByName(field.getTypeName());
        FieldDescriptorProto fieldDescriptor = nestedDescriptor.findFieldByNumber(1).toProto();
        assertThat(fieldDescriptor.getName()).isEqualTo("key");
        assertThat(fieldDescriptor.getNumber()).isEqualTo(1);
        assertThat(fieldDescriptor.getType()).isEqualTo(FieldDescriptorProto.Type.TYPE_STRING);
        assertThat(fieldDescriptor.getLabel()).isEqualTo(FieldDescriptorProto.Label.LABEL_REQUIRED);
        fieldDescriptor = nestedDescriptor.findFieldByNumber(2).toProto();
        assertThat(fieldDescriptor.getName()).isEqualTo("value");
        assertThat(fieldDescriptor.getNumber()).isEqualTo(2);
        assertThat(fieldDescriptor.getType()).isEqualTo(FieldDescriptorProto.Type.TYPE_MESSAGE);
        assertThat(fieldDescriptor.getLabel()).isEqualTo(FieldDescriptorProto.Label.LABEL_REPEATED);
        assertThat(fieldDescriptor.hasTypeName()).isTrue();
        assertThat(nestedDescriptor.findNestedTypeByName(fieldDescriptor.getTypeName()).toProto())
                .isEqualTo(
                        DescriptorProto.newBuilder()
                                .setName(fieldDescriptor.getTypeName())
                                .addField(
                                        FieldDescriptorProto.newBuilder()
                                                .setType(FieldDescriptorProto.Type.TYPE_STRING)
                                                .setName("key")
                                                .setNumber(1)
                                                .setLabel(FieldDescriptorProto.Label.LABEL_REQUIRED)
                                                .build())
                                .addField(
                                        FieldDescriptorProto.newBuilder()
                                                .setType(FieldDescriptorProto.Type.TYPE_BYTES)
                                                .setName("value")
                                                .setNumber(2)
                                                .setLabel(FieldDescriptorProto.Label.LABEL_REQUIRED)
                                                .build())
                                .build());
    }

    @Test
<<<<<<< HEAD
    public void testRecordInRecordSchemaConversion() throws DescriptorValidationException {
=======
    public void testRecordOfRecordSchemaConversion() throws DescriptorValidationException {
>>>>>>> cff1f60d

        String fieldString =
                " \"fields\": [\n"
                        + "   {\"name\": \"record_in_record\", \"type\": {\"name\": \"record_name\", \"type\": \"record\", \"fields\": "
                        + "[{ \"name\":\"record_field\", \"type\": "
                        + getRecord("record_inside_record")
                        + "}]"
                        + "}}\n"
                        + " ]\n";

        Schema avroSchema = getAvroSchemaFromFieldString(fieldString);
        BigQueryProtoSerializer<GenericRecord> avroToProtoSerializer =
                new AvroToProtoSerializer(avroSchema);
        Descriptor descriptor = avroToProtoSerializer.getDescriptor();

        FieldDescriptorProto field = descriptor.findFieldByNumber(1).toProto();
        assertThat(field.getType()).isEqualTo(FieldDescriptorProto.Type.TYPE_MESSAGE);
        assertThat(field.getName()).isEqualTo("record_in_record");
        assertThat(field.getNumber()).isEqualTo(1);
        assertThat(field.getLabel()).isEqualTo(FieldDescriptorProto.Label.LABEL_REQUIRED);
        assertThat(field.hasTypeName()).isTrue();
        Descriptors.Descriptor nestedDescriptor =
                descriptor.findNestedTypeByName(field.getTypeName());

        field = nestedDescriptor.findFieldByNumber(1).toProto();
        assertThat(field.getType()).isEqualTo(FieldDescriptorProto.Type.TYPE_MESSAGE);
        assertThat(field.getName()).isEqualTo("record_field");
        assertThat(field.getNumber()).isEqualTo(1);
        assertThat(field.getLabel()).isEqualTo(FieldDescriptorProto.Label.LABEL_REQUIRED);
        assertThat(field.hasTypeName()).isTrue();

        nestedDescriptor = nestedDescriptor.findNestedTypeByName(field.getTypeName());
        field = nestedDescriptor.findFieldByNumber(1).toProto();
        assertThat(field.getType()).isEqualTo(FieldDescriptorProto.Type.TYPE_INT64);
        assertThat(field.getName()).isEqualTo("value");
        assertThat(field.getNumber()).isEqualTo(1);
        assertThat(field.getLabel()).isEqualTo(FieldDescriptorProto.Label.LABEL_REQUIRED);

        field = nestedDescriptor.findFieldByNumber(2).toProto();
        assertThat(field.getType()).isEqualTo(FieldDescriptorProto.Type.TYPE_STRING);
        assertThat(field.getName()).isEqualTo("another_value");
        assertThat(field.getNumber()).isEqualTo(2);
        assertThat(field.getLabel()).isEqualTo(FieldDescriptorProto.Label.LABEL_REQUIRED);
    }

    @Test
    public void testRecordOfLogicalTypeSchemaConversion() throws DescriptorValidationException {

        String fieldString =
                " \"fields\": [\n"
                        + "{\"name\": \"record_of_logical_type\","
                        + " \"type\": "
                        + "{"
                        + "\"name\": \"record_name\", "
                        + "\"type\": \"record\","
                        + " \"fields\": "
                        + "["
                        + "   {\"name\": \"ts_micros\", \"type\": {\"type\": \"long\", \"logicalType\": \"timestamp-micros\"}},\n"
                        + "   {\"name\": \"ts_millis\", \"type\": {\"type\": \"long\", \"logicalType\": \"timestamp-millis\"}},\n"
                        + "   {\"name\": \"time_micros\", \"type\": {\"type\": \"long\", \"logicalType\": \"time-micros\"}},\n"
                        + "   {\"name\": \"time_millis\", \"type\": {\"type\": \"int\", \"logicalType\": \"time-millis\"}},\n"
                        + "   {\"name\": \"lts_micros\", \"type\": {\"type\": \"long\", \"logicalType\": \"local-timestamp-micros\"}},\n"
                        + "   {\"name\": \"lts_millis\", \"type\": {\"type\": \"long\", \"logicalType\": \"local-timestamp-millis\"}},\n"
                        + "   {\"name\": \"date\", \"type\": {\"type\": \"int\", \"logicalType\": \"date\"}},\n"
                        + "   {\"name\": \"decimal\", \"type\": {\"type\": \"bytes\", \"logicalType\": \"decimal\", \"precision\": 4, \"scale\": 2}},\n"
                        + "   {\"name\": \"uuid\", \"type\": {\"type\": \"string\", \"logicalType\": \"uuid\"}},\n"
                        + "   {\"name\": \"geography\", \"type\": {\"type\": \"string\", \"logicalType\": \"geography_wkt\"}}\n"
                        + "]"
                        + "}"
                        + "}\n"
                        + " ]\n";

        Schema avroSchema = getAvroSchemaFromFieldString(fieldString);
        BigQueryProtoSerializer<GenericRecord> avroToProtoSerializer =
                new AvroToProtoSerializer(avroSchema);
        Descriptor descriptor = avroToProtoSerializer.getDescriptor();

        FieldDescriptorProto fieldDescriptorProto = descriptor.findFieldByNumber(1).toProto();
        assertThat(fieldDescriptorProto.getName()).isEqualTo("record_of_logical_type");
        assertThat(fieldDescriptorProto.getNumber()).isEqualTo(1);
        assertThat(fieldDescriptorProto.getLabel())
                .isEqualTo(FieldDescriptorProto.Label.LABEL_REQUIRED);
        assertThat(fieldDescriptorProto.getType())
                .isEqualTo(FieldDescriptorProto.Type.TYPE_MESSAGE);
        assertThat(fieldDescriptorProto.hasTypeName()).isTrue();
        descriptor = descriptor.findNestedTypeByName(fieldDescriptorProto.getTypeName());

        assertThat(descriptor.findFieldByNumber(1).toProto())
                .isEqualTo(
                        FieldDescriptorProto.newBuilder()
                                .setType(FieldDescriptorProto.Type.TYPE_INT64)
                                .setName("ts_micros")
                                .setNumber(1)
                                .setLabel(FieldDescriptorProto.Label.LABEL_REQUIRED)
                                .build());

        assertThat(descriptor.findFieldByNumber(2).toProto())
                .isEqualTo(
                        FieldDescriptorProto.newBuilder()
                                .setType(FieldDescriptorProto.Type.TYPE_INT64)
                                .setName("ts_millis")
                                .setNumber(2)
                                .setLabel(FieldDescriptorProto.Label.LABEL_REQUIRED)
                                .build());

        assertThat(descriptor.findFieldByNumber(3).toProto())
                .isEqualTo(
                        FieldDescriptorProto.newBuilder()
                                .setType(FieldDescriptorProto.Type.TYPE_STRING)
                                .setName("time_micros")
                                .setNumber(3)
                                .setLabel(FieldDescriptorProto.Label.LABEL_REQUIRED)
                                .build());

        assertThat(descriptor.findFieldByNumber(4).toProto())
                .isEqualTo(
                        FieldDescriptorProto.newBuilder()
                                .setType(FieldDescriptorProto.Type.TYPE_STRING)
                                .setName("time_millis")
                                .setNumber(4)
                                .setLabel(FieldDescriptorProto.Label.LABEL_REQUIRED)
                                .build());

        assertThat(descriptor.findFieldByNumber(5).toProto())
                .isEqualTo(
                        FieldDescriptorProto.newBuilder()
                                .setType(FieldDescriptorProto.Type.TYPE_STRING)
                                .setName("lts_micros")
                                .setNumber(5)
                                .setLabel(FieldDescriptorProto.Label.LABEL_REQUIRED)
                                .build());

        assertThat(descriptor.findFieldByNumber(6).toProto())
                .isEqualTo(
                        FieldDescriptorProto.newBuilder()
                                .setType(FieldDescriptorProto.Type.TYPE_STRING)
                                .setName("lts_millis")
                                .setNumber(6)
                                .setLabel(FieldDescriptorProto.Label.LABEL_REQUIRED)
                                .build());

        assertThat(descriptor.findFieldByNumber(7).toProto())
                .isEqualTo(
                        FieldDescriptorProto.newBuilder()
                                .setType(FieldDescriptorProto.Type.TYPE_INT32)
                                .setName("date")
                                .setNumber(7)
                                .setLabel(FieldDescriptorProto.Label.LABEL_REQUIRED)
                                .build());

        assertThat(descriptor.findFieldByNumber(8).toProto())
                .isEqualTo(
                        FieldDescriptorProto.newBuilder()
                                .setType(FieldDescriptorProto.Type.TYPE_BYTES)
                                .setName("decimal")
                                .setNumber(8)
                                .setLabel(FieldDescriptorProto.Label.LABEL_REQUIRED)
                                .build());

        assertThat(descriptor.findFieldByNumber(9).toProto())
                .isEqualTo(
                        FieldDescriptorProto.newBuilder()
                                .setType(FieldDescriptorProto.Type.TYPE_STRING)
                                .setName("uuid")
                                .setNumber(9)
                                .setLabel(FieldDescriptorProto.Label.LABEL_REQUIRED)
                                .build());

        assertThat(descriptor.findFieldByNumber(10).toProto())
                .isEqualTo(
                        FieldDescriptorProto.newBuilder()
                                .setType(FieldDescriptorProto.Type.TYPE_STRING)
                                .setName("geography")
                                .setNumber(10)
                                .setLabel(FieldDescriptorProto.Label.LABEL_REQUIRED)
                                .build());
    }

    @Test
<<<<<<< HEAD
    public void testMultipleDatatypeUnionSchemaConversion() {
=======
    public void testUnionOfMultipleDatatypeSchemaConversion() {
>>>>>>> cff1f60d
        String fieldString =
                " \"fields\": [\n"
                        + "{\"name\": \"multiple_type_union\","
                        + " \"type\":[\"null\", \"string\", \"int\"]"
                        + "}"
                        + " ]\n";

        Schema avroSchema = getAvroSchemaFromFieldString(fieldString);
        IllegalArgumentException exception =
                assertThrows(
                        IllegalArgumentException.class,
                        () -> AvroToProtoSerializer.getDescriptorSchemaFromAvroSchema(avroSchema));
        assertThat(exception)
                .hasMessageThat()
                .contains("Multiple non-null union types are not supported.");
    }

    @Test
    public void testNestedArraysSchemaConversion() {
        String fieldString =
                " \"fields\": [\n"
                        + "{\"name\": \"nested_arrays\", \"type\":{\"type\": \"array\", \"items\": "
                        + "{\"name\": \"array_inside\", \"type\": \"array\", \"items\": \"long\"}"
                        + "}}"
                        + " ]\n";

        Schema avroSchema = getAvroSchemaFromFieldString(fieldString);

        IllegalStateException exception =
                assertThrows(
                        IllegalStateException.class,
                        () -> AvroToProtoSerializer.getDescriptorSchemaFromAvroSchema(avroSchema));
        assertThat(exception).hasMessageThat().contains("Nested arrays not supported by BigQuery.");
    }

    @Test
    public void testDefaultValueSchemaConversion() throws DescriptorValidationException {
        String fieldString =
                " \"fields\": [\n"
                        + "{\"name\": \"long_with_default\", \"type\": [\"long\", \"null\"], \"default\": 100}"
                        + " ]\n";

        Schema avroSchema = getAvroSchemaFromFieldString(fieldString);
        BigQueryProtoSerializer<GenericRecord> avroToProtoSerializer =
                new AvroToProtoSerializer(avroSchema);
        Descriptor descriptor = avroToProtoSerializer.getDescriptor();

        FieldDescriptorProto fieldDescriptorProto = descriptor.findFieldByNumber(1).toProto();
        assertThat(fieldDescriptorProto.getName()).isEqualTo("long_with_default");
        assertThat(fieldDescriptorProto.getNumber()).isEqualTo(1);
        assertThat(fieldDescriptorProto.getLabel())
                .isEqualTo(FieldDescriptorProto.Label.LABEL_OPTIONAL);
        assertThat(fieldDescriptorProto.getType()).isEqualTo(FieldDescriptorProto.Type.TYPE_INT64);
        assertThat(fieldDescriptorProto.hasDefaultValue()).isTrue();
        assertThat(fieldDescriptorProto.getDefaultValue()).isEqualTo("100");
    }

    @Test
<<<<<<< HEAD
    public void testArrayWithUnionValueSchemaConversion() throws DescriptorValidationException {
=======
    public void testArrayOfUnionValueSchemaConversion() throws DescriptorValidationException {
>>>>>>> cff1f60d
        String fieldString =
                " \"fields\": [\n"
                        + "{\"name\": \"array_with_union\", \"type\": "
                        + "{\"type\": \"array\", \"items\":  [\"long\", \"null\"]}}"
                        + " ]\n";

        Schema avroSchema = getAvroSchemaFromFieldString(fieldString);
        IllegalArgumentException exception =
                assertThrows(
                        IllegalArgumentException.class,
                        () -> AvroToProtoSerializer.getDescriptorSchemaFromAvroSchema(avroSchema));
        assertThat(exception).hasMessageThat().contains("Array cannot have a NULLABLE element");
    }

    @Test
<<<<<<< HEAD
    public void testMapOfUnionSchemaConversion() throws DescriptorValidationException {
=======
    public void testMapOfUnionTypeSchemaConversion() throws DescriptorValidationException {
>>>>>>> cff1f60d

        String fieldString =
                " \"fields\": [\n"
                        + "   {\"name\": \"map_of_union\", \"type\": {\"type\": \"map\", \"values\": [\"float\", \"null\"]}}\n"
                        + " ]\n";

        Schema avroSchema = getAvroSchemaFromFieldString(fieldString);
        BigQueryProtoSerializer<GenericRecord> avroToProtoSerializer =
                new AvroToProtoSerializer(avroSchema);
        Descriptor descriptor = avroToProtoSerializer.getDescriptor();

        FieldDescriptorProto field = descriptor.findFieldByNumber(1).toProto();
        assertThat(field.getType()).isEqualTo(FieldDescriptorProto.Type.TYPE_MESSAGE);
        assertThat(field.getName()).isEqualTo("map_of_union");
        assertThat(field.getNumber()).isEqualTo(1);
        assertThat(field.getLabel()).isEqualTo(FieldDescriptorProto.Label.LABEL_REPEATED);
        assertThat(field.hasTypeName()).isTrue();
        Descriptors.Descriptor nestedDescriptor =
                descriptor.findNestedTypeByName(field.getTypeName());
        FieldDescriptorProto fieldDescriptor = nestedDescriptor.findFieldByNumber(1).toProto();
        assertThat(fieldDescriptor.getName()).isEqualTo("key");
        assertThat(fieldDescriptor.getNumber()).isEqualTo(1);
        assertThat(fieldDescriptor.getType()).isEqualTo(FieldDescriptorProto.Type.TYPE_STRING);
        assertThat(fieldDescriptor.getLabel()).isEqualTo(FieldDescriptorProto.Label.LABEL_REQUIRED);
        fieldDescriptor = nestedDescriptor.findFieldByNumber(2).toProto();
        assertThat(fieldDescriptor.getName()).isEqualTo("value");
        assertThat(fieldDescriptor.getNumber()).isEqualTo(2);
        assertThat(fieldDescriptor.getType()).isEqualTo(FieldDescriptorProto.Type.TYPE_FLOAT);
        assertThat(fieldDescriptor.getLabel()).isEqualTo(FieldDescriptorProto.Label.LABEL_OPTIONAL);
    }

    @Test
    public void testMapOfArraySchemaConversion() throws DescriptorValidationException {

        String fieldString =
                " \"fields\": [\n"
                        + "   {\"name\": \"map_of_array\", \"type\": {\"type\": \"map\", \"values\": {\"type\": \"array\", \"items\": \"long\", \"name\": \"array_in_map\"}}}\n"
                        + " ]\n";

        Schema avroSchema = getAvroSchemaFromFieldString(fieldString);
        BigQueryProtoSerializer<GenericRecord> avroToProtoSerializer =
                new AvroToProtoSerializer(avroSchema);
        Descriptor descriptor = avroToProtoSerializer.getDescriptor();

        FieldDescriptorProto field = descriptor.findFieldByNumber(1).toProto();
        assertThat(field.getType()).isEqualTo(FieldDescriptorProto.Type.TYPE_MESSAGE);
        assertThat(field.getName()).isEqualTo("map_of_array");
        assertThat(field.getNumber()).isEqualTo(1);
        assertThat(field.getLabel()).isEqualTo(FieldDescriptorProto.Label.LABEL_REPEATED);
        assertThat(field.hasTypeName()).isTrue();
        Descriptors.Descriptor nestedDescriptor =
                descriptor.findNestedTypeByName(field.getTypeName());
        FieldDescriptorProto fieldDescriptor = nestedDescriptor.findFieldByNumber(1).toProto();
        assertThat(fieldDescriptor.getName()).isEqualTo("key");
        assertThat(fieldDescriptor.getNumber()).isEqualTo(1);
        assertThat(fieldDescriptor.getType()).isEqualTo(FieldDescriptorProto.Type.TYPE_STRING);
        assertThat(fieldDescriptor.getLabel()).isEqualTo(FieldDescriptorProto.Label.LABEL_REQUIRED);
        fieldDescriptor = nestedDescriptor.findFieldByNumber(2).toProto();
        assertThat(fieldDescriptor.getName()).isEqualTo("value");
        assertThat(fieldDescriptor.getNumber()).isEqualTo(2);
        assertThat(fieldDescriptor.getType()).isEqualTo(FieldDescriptorProto.Type.TYPE_INT64);
        assertThat(fieldDescriptor.getLabel()).isEqualTo(FieldDescriptorProto.Label.LABEL_REPEATED);
    }

    @Test
    public void testMapInRecordSchemaConversion() throws DescriptorValidationException {

        String fieldString =
                " \"fields\": [\n"
                        + "   {\"name\": \"record_with_map\", "
                        + "\"type\": {\"name\": \"actual_record\", \"type\": \"record\", \"fields\": [{\"name\": \"map_in_record\", \"type\": { \"type\": \"map\", \"values\": \"long\"}}]}}\n"
                        + " ]\n";

        Schema avroSchema = getAvroSchemaFromFieldString(fieldString);
        BigQueryProtoSerializer<GenericRecord> avroToProtoSerializer =
                new AvroToProtoSerializer(avroSchema);
        Descriptor descriptor = avroToProtoSerializer.getDescriptor();

        FieldDescriptorProto field = descriptor.findFieldByNumber(1).toProto();
        assertThat(field.getType()).isEqualTo(FieldDescriptorProto.Type.TYPE_MESSAGE);
        assertThat(field.getName()).isEqualTo("record_with_map");
        assertThat(field.getNumber()).isEqualTo(1);
        assertThat(field.getLabel()).isEqualTo(FieldDescriptorProto.Label.LABEL_REQUIRED);
        assertThat(field.hasTypeName()).isTrue();

        Descriptors.Descriptor nestedDescriptor =
                descriptor.findNestedTypeByName(field.getTypeName());
        FieldDescriptorProto fieldDescriptorProto = nestedDescriptor.findFieldByNumber(1).toProto();
        assertThat(fieldDescriptorProto.getName()).isEqualTo("map_in_record");
        assertThat(fieldDescriptorProto.getNumber()).isEqualTo(1);
        assertThat(fieldDescriptorProto.getType())
                .isEqualTo(FieldDescriptorProto.Type.TYPE_MESSAGE);
        assertThat(fieldDescriptorProto.getLabel())
                .isEqualTo(FieldDescriptorProto.Label.LABEL_REPEATED);
        assertThat(fieldDescriptorProto.hasTypeName()).isTrue();

        nestedDescriptor =
                nestedDescriptor.findNestedTypeByName(fieldDescriptorProto.getTypeName());
        fieldDescriptorProto = nestedDescriptor.findFieldByNumber(1).toProto();
        assertThat(fieldDescriptorProto.getName()).isEqualTo("key");
        assertThat(fieldDescriptorProto.getNumber()).isEqualTo(1);
        assertThat(fieldDescriptorProto.getType()).isEqualTo(FieldDescriptorProto.Type.TYPE_STRING);
        assertThat(fieldDescriptorProto.getLabel())
                .isEqualTo(FieldDescriptorProto.Label.LABEL_REQUIRED);
        fieldDescriptorProto = nestedDescriptor.findFieldByNumber(2).toProto();
        assertThat(fieldDescriptorProto.getName()).isEqualTo("value");
        assertThat(fieldDescriptorProto.getNumber()).isEqualTo(2);
        assertThat(fieldDescriptorProto.getType()).isEqualTo(FieldDescriptorProto.Type.TYPE_INT64);
        assertThat(fieldDescriptorProto.getLabel())
                .isEqualTo(FieldDescriptorProto.Label.LABEL_REQUIRED);
    }
}<|MERGE_RESOLUTION|>--- conflicted
+++ resolved
@@ -63,18 +63,6 @@
     private final TableSchema tableSchema = new TableSchema().setFields(fields);
 
     @Test
-<<<<<<< HEAD
-=======
-    public void testSerializeIsUnsupported() {
-        UnsupportedOperationException exception =
-                assertThrows(
-                        UnsupportedOperationException.class,
-                        () -> new AvroToProtoSerializer(tableSchema).serialize(null));
-        assertThat(exception).hasMessageThat().contains("serialize method is not supported");
-    }
-
-    @Test
->>>>>>> cff1f60d
     public void testPrimitiveTypesConversion() throws DescriptorValidationException {
 
         BigQueryProtoSerializer<GenericRecord> avroToProtoSerializer =
@@ -384,11 +372,7 @@
     }
 
     @Test
-<<<<<<< HEAD
-    public void testAllUnionLogicalSchemaConversion() throws DescriptorValidationException {
-=======
     public void testAllUnionOfLogicalSchemaConversion() throws DescriptorValidationException {
->>>>>>> cff1f60d
 
         String fieldString =
                 " \"fields\": [\n"
@@ -501,11 +485,8 @@
     }
 
     @Test
-<<<<<<< HEAD
     public void testAllUnionPrimitiveSchemaConversion() throws DescriptorValidationException {
-=======
     public void testAllUnionOfPrimitiveSchemaConversion() throws DescriptorValidationException {
->>>>>>> cff1f60d
 
         String fieldString =
                 " \"fields\": [\n"
@@ -609,11 +590,7 @@
     }
 
     @Test
-<<<<<<< HEAD
-    public void testUnionInRecordSchemaConversation() throws DescriptorValidationException {
-=======
     public void testRecordOfUnionFieldSchemaConversion() throws DescriptorValidationException {
->>>>>>> cff1f60d
 
         String fieldString =
                 " \"fields\": [\n"
@@ -645,11 +622,7 @@
     }
 
     @Test
-<<<<<<< HEAD
-    public void testMapOfUnionSpecialSchemaConversion() {
-=======
     public void testUnionofMapSchemaConversion() {
->>>>>>> cff1f60d
         String fieldString =
                 " \"fields\": [\n"
                         + "   {\"name\": \"map_field_union\", \"type\": [\"null\", {\"type\": \"map\", \"values\": \"long\"}]}\n"
@@ -657,15 +630,6 @@
 
         Schema avroSchema = getAvroSchemaFromFieldString(fieldString);
 
-<<<<<<< HEAD
-        assertThrows(
-                UnsupportedOperationException.class,
-                () -> AvroToProtoSerializer.getDescriptorSchemaFromAvroSchema(avroSchema));
-    }
-
-    @Test
-    public void testMapOfArraySpecialSchemaConversion() {
-=======
         UnsupportedOperationException exception =
                 assertThrows(
                         UnsupportedOperationException.class,
@@ -677,7 +641,6 @@
 
     @Test
     public void testUnionOfArraySchemaConversion() {
->>>>>>> cff1f60d
         String fieldString =
                 " \"fields\": [\n"
                         + "   {\"name\": \"array_field_union\", \"type\": [\"null\", {\"type\": \"array\", \"items\": \"float\"}]}\n"
@@ -685,29 +648,6 @@
 
         Schema avroSchema = getAvroSchemaFromFieldString(fieldString);
 
-<<<<<<< HEAD
-        assertThrows(
-                UnsupportedOperationException.class,
-                () -> AvroToProtoSerializer.getDescriptorSchemaFromAvroSchema(avroSchema));
-    }
-
-    @Test
-    public void testAllUnionSpecialSchemaConversion() throws DescriptorValidationException {
-
-        String fieldString =
-                " \"fields\": [\n"
-                        + "{\"name\": \"record_field_union\","
-                        + " \"type\": [\"null\", "
-                        + "{\"name\": \"inside_record\", "
-                        + "\"type\": \"record\", "
-                        + "\"fields\": "
-                        + "["
-                        + "{\"name\": \"value\", \"type\": \"long\"},"
-                        + "{\"name\": \"another_value\",\"type\": \"string\"}"
-                        + "]"
-                        + "}]},\n"
-                        + "   {\"name\": \"record_field\", \"type\": {\"name\": \"inside_record_2\", \"type\": \"record\", \"fields\": [{\"name\": \"value\", \"type\": \"long\"},{\"name\": \"another_value\", \"type\": \"string\"}]}},\n"
-=======
         UnsupportedOperationException exception =
                 assertThrows(
                         UnsupportedOperationException.class,
@@ -725,7 +665,6 @@
                         + "   {\"name\": \"record_field\", \"type\": "
                         + getRecord("inside_record")
                         + "},\n"
->>>>>>> cff1f60d
                         + "   {\"name\": \"map_field\", \"type\": {\"type\": \"map\", \"values\": \"long\"}},\n"
                         + "   {\"name\": \"array_field\", \"type\": {\"type\": \"array\", \"items\": \"float\"}}\n"
                         + " ]\n";
@@ -737,15 +676,9 @@
 
         FieldDescriptorProto field = descriptor.findFieldByNumber(1).toProto();
         assertThat(field.getType()).isEqualTo(FieldDescriptorProto.Type.TYPE_MESSAGE);
-<<<<<<< HEAD
-        assertThat(field.getName()).isEqualTo("record_field_union");
-        assertThat(field.getNumber()).isEqualTo(1);
-        assertThat(field.getLabel()).isEqualTo(FieldDescriptorProto.Label.LABEL_OPTIONAL);
-=======
         assertThat(field.getName()).isEqualTo("record_field");
         assertThat(field.getNumber()).isEqualTo(1);
         assertThat(field.getLabel()).isEqualTo(FieldDescriptorProto.Label.LABEL_REQUIRED);
->>>>>>> cff1f60d
         assertThat(field.hasTypeName()).isTrue();
         assertThat(descriptor.findNestedTypeByName(field.getTypeName()).toProto())
                 .isEqualTo(
@@ -769,15 +702,9 @@
 
         field = descriptor.findFieldByNumber(2).toProto();
         assertThat(field.getType()).isEqualTo(FieldDescriptorProto.Type.TYPE_MESSAGE);
-<<<<<<< HEAD
-        assertThat(field.getName()).isEqualTo("record_field");
-        assertThat(field.getNumber()).isEqualTo(2);
-        assertThat(field.getLabel()).isEqualTo(FieldDescriptorProto.Label.LABEL_REQUIRED);
-=======
         assertThat(field.getName()).isEqualTo("map_field");
         assertThat(field.getNumber()).isEqualTo(2);
         assertThat(field.getLabel()).isEqualTo(FieldDescriptorProto.Label.LABEL_REPEATED);
->>>>>>> cff1f60d
         assertThat(field.hasTypeName()).isTrue();
         assertThat(descriptor.findNestedTypeByName(field.getTypeName()).toProto())
                 .isEqualTo(
@@ -785,37 +712,21 @@
                                 .setName(field.getTypeName())
                                 .addField(
                                         FieldDescriptorProto.newBuilder()
-<<<<<<< HEAD
-                                                .setType(FieldDescriptorProto.Type.TYPE_INT64)
-                                                .setName("value")
-=======
                                                 .setType(FieldDescriptorProto.Type.TYPE_STRING)
                                                 .setName("key")
->>>>>>> cff1f60d
                                                 .setNumber(1)
                                                 .setLabel(FieldDescriptorProto.Label.LABEL_REQUIRED)
                                                 .build())
                                 .addField(
                                         FieldDescriptorProto.newBuilder()
-<<<<<<< HEAD
-                                                .setType(FieldDescriptorProto.Type.TYPE_STRING)
-                                                .setName("another_value")
-=======
                                                 .setType(FieldDescriptorProto.Type.TYPE_INT64)
                                                 .setName("value")
->>>>>>> cff1f60d
                                                 .setNumber(2)
                                                 .setLabel(FieldDescriptorProto.Label.LABEL_REQUIRED)
                                                 .build())
                                 .build());
 
         field = descriptor.findFieldByNumber(3).toProto();
-<<<<<<< HEAD
-        assertThat(field.getType()).isEqualTo(FieldDescriptorProto.Type.TYPE_MESSAGE);
-        assertThat(field.getName()).isEqualTo("map_field");
-        assertThat(field.getNumber()).isEqualTo(3);
-        assertThat(field.getLabel()).isEqualTo(FieldDescriptorProto.Label.LABEL_REPEATED);
-=======
         assertThat(field.getType()).isEqualTo(FieldDescriptorProto.Type.TYPE_FLOAT);
         assertThat(field.getName()).isEqualTo("array_field");
         assertThat(field.getNumber()).isEqualTo(3);
@@ -843,107 +754,6 @@
         assertThat(field.getName()).isEqualTo("record_field_union");
         assertThat(field.getNumber()).isEqualTo(1);
         assertThat(field.getLabel()).isEqualTo(FieldDescriptorProto.Label.LABEL_OPTIONAL);
->>>>>>> cff1f60d
-        assertThat(field.hasTypeName()).isTrue();
-        assertThat(descriptor.findNestedTypeByName(field.getTypeName()).toProto())
-                .isEqualTo(
-                        DescriptorProto.newBuilder()
-                                .setName(field.getTypeName())
-                                .addField(
-                                        FieldDescriptorProto.newBuilder()
-<<<<<<< HEAD
-                                                .setType(FieldDescriptorProto.Type.TYPE_STRING)
-                                                .setName("key")
-=======
-                                                .setType(FieldDescriptorProto.Type.TYPE_INT64)
-                                                .setName("value")
->>>>>>> cff1f60d
-                                                .setNumber(1)
-                                                .setLabel(FieldDescriptorProto.Label.LABEL_REQUIRED)
-                                                .build())
-                                .addField(
-                                        FieldDescriptorProto.newBuilder()
-<<<<<<< HEAD
-                                                .setType(FieldDescriptorProto.Type.TYPE_INT64)
-                                                .setName("value")
-=======
-                                                .setType(FieldDescriptorProto.Type.TYPE_STRING)
-                                                .setName("another_value")
->>>>>>> cff1f60d
-                                                .setNumber(2)
-                                                .setLabel(FieldDescriptorProto.Label.LABEL_REQUIRED)
-                                                .build())
-                                .build());
-<<<<<<< HEAD
-
-        field = descriptor.findFieldByNumber(4).toProto();
-        assertThat(field.getType()).isEqualTo(FieldDescriptorProto.Type.TYPE_FLOAT);
-        assertThat(field.getName()).isEqualTo("array_field");
-        assertThat(field.getNumber()).isEqualTo(4);
-        assertThat(field.getLabel()).isEqualTo(FieldDescriptorProto.Label.LABEL_REPEATED);
-=======
->>>>>>> cff1f60d
-    }
-
-    private String getRecord(String name) {
-        return "{\"name\": "
-                + "\""
-                + name
-                + "\", "
-                + "\"type\": \"record\", "
-                + "\"fields\": "
-                + "["
-                + "{\"name\": \"value\", \"type\": \"long\"},"
-                + "{\"name\": \"another_value\",\"type\": \"string\"}"
-                + "]"
-                + "}";
-    }
-
-    @Test
-<<<<<<< HEAD
-    public void testUnionArrayOfRecordSchemaConversion() {
-=======
-    public void testUnionOfArrayOfRecordSchemaConversion() {
->>>>>>> cff1f60d
-
-        String fieldString =
-                " \"fields\": [\n"
-                        + "   {\"name\": \"array_of_records_union\", \"type\": [\"null\", {\"type\": \"array\", \"items\": "
-                        + getRecord("inside_record_union")
-                        + "}]}\n"
-                        + " ]\n";
-
-        Schema avroSchema = getAvroSchemaFromFieldString(fieldString);
-
-        UnsupportedOperationException exception =
-                assertThrows(
-                        UnsupportedOperationException.class,
-                        () -> AvroToProtoSerializer.getDescriptorSchemaFromAvroSchema(avroSchema));
-        assertThat(exception)
-                .hasMessageThat()
-                .contains("MAP/ARRAYS in UNION types are not supported");
-    }
-
-    @Test
-    public void testArrayOfRecordSchemaConversion() throws DescriptorValidationException {
-
-        String fieldString =
-                " \"fields\": [\n"
-                        + "{\"name\": \"array_of_records\", \"type\":{\"type\": \"array\", \"items\": "
-                        + getRecord("inside_record")
-                        + "}}"
-                        + " ]\n";
-
-        Schema avroSchema = getAvroSchemaFromFieldString(fieldString);
-        BigQueryProtoSerializer<GenericRecord> avroToProtoSerializer =
-                new AvroToProtoSerializer(avroSchema);
-        Descriptor descriptor = avroToProtoSerializer.getDescriptor();
-
-        FieldDescriptorProto field = descriptor.findFieldByNumber(1).toProto();
-        assertThat(field.getType()).isEqualTo(FieldDescriptorProto.Type.TYPE_MESSAGE);
-        assertThat(field.getName()).isEqualTo("array_of_records");
-        assertThat(field.getNumber()).isEqualTo(1);
-        assertThat(field.getLabel()).isEqualTo(FieldDescriptorProto.Label.LABEL_REPEATED);
         assertThat(field.hasTypeName()).isTrue();
         assertThat(descriptor.findNestedTypeByName(field.getTypeName()).toProto())
                 .isEqualTo(
@@ -966,33 +776,32 @@
                                 .build());
     }
 
-    @Test
-    public void testArrayOfMapSchemaConversion() {
-        String fieldString =
-                " \"fields\": [\n"
-                        + "   {\"name\": \"array_of_map\", \"type\": {\"type\": \"array\", \"items\": {\"type\": \"map\", \"values\": \"bytes\"}}}\n"
-                        + " ]\n";
-        Schema avroSchema = getAvroSchemaFromFieldString(fieldString);
-        UnsupportedOperationException exception =
-                assertThrows(
-                        UnsupportedOperationException.class,
-                        () -> AvroToProtoSerializer.getDescriptorSchemaFromAvroSchema(avroSchema));
-        assertThat(exception).hasMessageThat().contains("Array of Type MAP not supported yet.");
-    }
-
-    @Test
-<<<<<<< HEAD
-    public void testArrayOfUnionMapSchemaConversion() {
-=======
-    public void testArrayOfUnionOfMapSchemaConversion() {
->>>>>>> cff1f60d
-
-        String fieldString =
-                " \"fields\": [\n"
-                        + "   {\"name\": \"array_of_map_union\", \"type\": [\"null\", {\"type\": \"array\", \"items\": {\"type\": \"map\", \"values\": \"bytes\"}}]}\n"
-                        + " ]\n";
-
-        Schema avroSchema = getAvroSchemaFromFieldString(fieldString);
+    private String getRecord(String name) {
+        return "{\"name\": "
+                + "\""
+                + name
+                + "\", "
+                + "\"type\": \"record\", "
+                + "\"fields\": "
+                + "["
+                + "{\"name\": \"value\", \"type\": \"long\"},"
+                + "{\"name\": \"another_value\",\"type\": \"string\"}"
+                + "]"
+                + "}";
+    }
+
+    @Test
+    public void testUnionOfArrayOfRecordSchemaConversion() {
+
+        String fieldString =
+                " \"fields\": [\n"
+                        + "   {\"name\": \"array_of_records_union\", \"type\": [\"null\", {\"type\": \"array\", \"items\": "
+                        + getRecord("inside_record_union")
+                        + "}]}\n"
+                        + " ]\n";
+
+        Schema avroSchema = getAvroSchemaFromFieldString(fieldString);
+
         UnsupportedOperationException exception =
                 assertThrows(
                         UnsupportedOperationException.class,
@@ -1003,11 +812,81 @@
     }
 
     @Test
-<<<<<<< HEAD
-    public void testArrayInRecordSchemaConversion() throws DescriptorValidationException {
-=======
+    public void testArrayOfRecordSchemaConversion() throws DescriptorValidationException {
+
+        String fieldString =
+                " \"fields\": [\n"
+                        + "{\"name\": \"array_of_records\", \"type\":{\"type\": \"array\", \"items\": "
+                        + getRecord("inside_record")
+                        + "}}"
+                        + " ]\n";
+
+        Schema avroSchema = getAvroSchemaFromFieldString(fieldString);
+        BigQueryProtoSerializer<GenericRecord> avroToProtoSerializer =
+                new AvroToProtoSerializer(avroSchema);
+        Descriptor descriptor = avroToProtoSerializer.getDescriptor();
+
+        FieldDescriptorProto field = descriptor.findFieldByNumber(1).toProto();
+        assertThat(field.getType()).isEqualTo(FieldDescriptorProto.Type.TYPE_MESSAGE);
+        assertThat(field.getName()).isEqualTo("array_of_records");
+        assertThat(field.getNumber()).isEqualTo(1);
+        assertThat(field.getLabel()).isEqualTo(FieldDescriptorProto.Label.LABEL_REPEATED);
+        assertThat(field.hasTypeName()).isTrue();
+        assertThat(descriptor.findNestedTypeByName(field.getTypeName()).toProto())
+                .isEqualTo(
+                        DescriptorProto.newBuilder()
+                                .setName(field.getTypeName())
+                                .addField(
+                                        FieldDescriptorProto.newBuilder()
+                                                .setType(FieldDescriptorProto.Type.TYPE_INT64)
+                                                .setName("value")
+                                                .setNumber(1)
+                                                .setLabel(FieldDescriptorProto.Label.LABEL_REQUIRED)
+                                                .build())
+                                .addField(
+                                        FieldDescriptorProto.newBuilder()
+                                                .setType(FieldDescriptorProto.Type.TYPE_STRING)
+                                                .setName("another_value")
+                                                .setNumber(2)
+                                                .setLabel(FieldDescriptorProto.Label.LABEL_REQUIRED)
+                                                .build())
+                                .build());
+    }
+
+    @Test
+    public void testArrayOfMapSchemaConversion() {
+        String fieldString =
+                " \"fields\": [\n"
+                        + "   {\"name\": \"array_of_map\", \"type\": {\"type\": \"array\", \"items\": {\"type\": \"map\", \"values\": \"bytes\"}}}\n"
+                        + " ]\n";
+        Schema avroSchema = getAvroSchemaFromFieldString(fieldString);
+        UnsupportedOperationException exception =
+                assertThrows(
+                        UnsupportedOperationException.class,
+                        () -> AvroToProtoSerializer.getDescriptorSchemaFromAvroSchema(avroSchema));
+        assertThat(exception).hasMessageThat().contains("Array of Type MAP not supported yet.");
+    }
+
+    @Test
+    public void testArrayOfUnionOfMapSchemaConversion() {
+
+        String fieldString =
+                " \"fields\": [\n"
+                        + "   {\"name\": \"array_of_map_union\", \"type\": [\"null\", {\"type\": \"array\", \"items\": {\"type\": \"map\", \"values\": \"bytes\"}}]}\n"
+                        + " ]\n";
+
+        Schema avroSchema = getAvroSchemaFromFieldString(fieldString);
+        UnsupportedOperationException exception =
+                assertThrows(
+                        UnsupportedOperationException.class,
+                        () -> AvroToProtoSerializer.getDescriptorSchemaFromAvroSchema(avroSchema));
+        assertThat(exception)
+                .hasMessageThat()
+                .contains("MAP/ARRAYS in UNION types are not supported");
+    }
+
+    @Test
     public void testRecordOfArraySchemaConversion() throws DescriptorValidationException {
->>>>>>> cff1f60d
 
         String fieldString =
                 " \"fields\": [\n"
@@ -1148,11 +1027,7 @@
     }
 
     @Test
-<<<<<<< HEAD
-    public void testRecordInRecordSchemaConversion() throws DescriptorValidationException {
-=======
     public void testRecordOfRecordSchemaConversion() throws DescriptorValidationException {
->>>>>>> cff1f60d
 
         String fieldString =
                 " \"fields\": [\n"
@@ -1332,11 +1207,7 @@
     }
 
     @Test
-<<<<<<< HEAD
-    public void testMultipleDatatypeUnionSchemaConversion() {
-=======
     public void testUnionOfMultipleDatatypeSchemaConversion() {
->>>>>>> cff1f60d
         String fieldString =
                 " \"fields\": [\n"
                         + "{\"name\": \"multiple_type_union\","
@@ -1395,11 +1266,7 @@
     }
 
     @Test
-<<<<<<< HEAD
-    public void testArrayWithUnionValueSchemaConversion() throws DescriptorValidationException {
-=======
     public void testArrayOfUnionValueSchemaConversion() throws DescriptorValidationException {
->>>>>>> cff1f60d
         String fieldString =
                 " \"fields\": [\n"
                         + "{\"name\": \"array_with_union\", \"type\": "
@@ -1415,11 +1282,7 @@
     }
 
     @Test
-<<<<<<< HEAD
-    public void testMapOfUnionSchemaConversion() throws DescriptorValidationException {
-=======
     public void testMapOfUnionTypeSchemaConversion() throws DescriptorValidationException {
->>>>>>> cff1f60d
 
         String fieldString =
                 " \"fields\": [\n"
