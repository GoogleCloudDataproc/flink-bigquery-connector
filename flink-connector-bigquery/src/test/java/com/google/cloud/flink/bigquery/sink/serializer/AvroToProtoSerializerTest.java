/*
 * Copyright (C) 2023 Google Inc.
 *
 * Licensed under the Apache License, Version 2.0 (the "License"); you may not
 * use this file except in compliance with the License. You may obtain a copy of
 * the License at
 *
 * http://www.apache.org/licenses/LICENSE-2.0
 *
 * Unless required by applicable law or agreed to in writing, software
 * distributed under the License is distributed on an "AS IS" BASIS, WITHOUT
 * WARRANTIES OR CONDITIONS OF ANY KIND, either express or implied. See the
 * License for the specific language governing permissions and limitations under
 * the License.
 */

package com.google.cloud.flink.bigquery.sink.serializer;

import com.google.api.services.bigquery.model.TableFieldSchema;
import com.google.api.services.bigquery.model.TableSchema;
import com.google.protobuf.DescriptorProtos.DescriptorProto;
import com.google.protobuf.DescriptorProtos.FieldDescriptorProto;
import com.google.protobuf.Descriptors;
import org.apache.avro.Schema;
import org.apache.avro.generic.GenericRecord;
import org.junit.Test;

import java.util.Arrays;
import java.util.List;

import static com.google.common.truth.Truth.assertThat;
import static org.junit.Assert.assertThrows;

/** Tests for {@link AvroToProtoSerializer}. */
public class AvroToProtoSerializerTest {

    private final List<TableFieldSchema> subFieldsNullable =
            Arrays.asList(
                    new TableFieldSchema()
                            .setName("species")
                            .setType("STRING")
                            .setMode("REQUIRED"));

    private final List<TableFieldSchema> fields =
            Arrays.asList(
                    new TableFieldSchema().setName("number").setType("INTEGER").setMode("REQUIRED"),
                    new TableFieldSchema().setName("price").setType("FLOAT").setMode("REQUIRED"),
                    new TableFieldSchema().setName("species").setType("STRING").setMode("REQUIRED"),
                    new TableFieldSchema()
                            .setName("flighted")
                            .setType("BOOLEAN")
                            .setMode("REQUIRED"),
                    new TableFieldSchema().setName("sound").setType("BYTES").setMode("REQUIRED"),
                    new TableFieldSchema()
                            .setName("required_record_field")
                            .setType("RECORD")
                            .setMode("REQUIRED")
                            .setFields(subFieldsNullable));
    private final TableSchema tableSchema = new TableSchema().setFields(fields);

    @Test
    public void testSerializeIsUnsupported() {
        UnsupportedOperationException exception =
                assertThrows(
                        UnsupportedOperationException.class,
                        () -> new AvroToProtoSerializer(tableSchema).serialize(null));
        assertThat(exception).hasMessageThat().contains("serialize method is not supported");
    }

    @Test
    public void testPrimitiveTypesConversion() throws Descriptors.DescriptorValidationException {

        BigQueryProtoSerializer<GenericRecord> avroToProtoSerializer =
                new AvroToProtoSerializer(tableSchema);
        DescriptorProto descriptorProto = avroToProtoSerializer.getDescriptorProto();
        Descriptors.Descriptor descriptor =
                BigQueryProtoSerializer.getDescriptorFromDescriptorProto(descriptorProto);

        assertThat(descriptor.findFieldByNumber(1).toProto())
                .isEqualTo(
                        FieldDescriptorProto.newBuilder()
                                .setType(FieldDescriptorProto.Type.TYPE_INT64)
                                .setName("number")
                                .setNumber(1)
                                .setLabel(FieldDescriptorProto.Label.LABEL_REQUIRED)
                                .build());

        assertThat(descriptor.findFieldByNumber(2).toProto())
                .isEqualTo(
                        FieldDescriptorProto.newBuilder()
                                .setType(FieldDescriptorProto.Type.TYPE_DOUBLE)
                                .setName("price")
                                .setNumber(2)
                                .setLabel(FieldDescriptorProto.Label.LABEL_REQUIRED)
                                .build());

        assertThat(descriptor.findFieldByNumber(3).toProto())
                .isEqualTo(
                        FieldDescriptorProto.newBuilder()
                                .setType(FieldDescriptorProto.Type.TYPE_STRING)
                                .setName("species")
                                .setNumber(3)
                                .setLabel(FieldDescriptorProto.Label.LABEL_REQUIRED)
                                .build());

        assertThat(descriptor.findFieldByNumber(4).toProto())
                .isEqualTo(
                        FieldDescriptorProto.newBuilder()
                                .setType(FieldDescriptorProto.Type.TYPE_BOOL)
                                .setName("flighted")
                                .setNumber(4)
                                .setLabel(FieldDescriptorProto.Label.LABEL_REQUIRED)
                                .build());

        assertThat(descriptor.findFieldByNumber(5).toProto())
                .isEqualTo(
                        FieldDescriptorProto.newBuilder()
                                .setType(FieldDescriptorProto.Type.TYPE_BYTES)
                                .setName("sound")
                                .setNumber(5)
                                .setLabel(FieldDescriptorProto.Label.LABEL_REQUIRED)
                                .build());

        assertThat(descriptor.findFieldByNumber(6).toProto())
                .isEqualTo(
                        FieldDescriptorProto.newBuilder()
                                .setType(FieldDescriptorProto.Type.TYPE_MESSAGE)
                                .setName("required_record_field")
                                .setNumber(6)
                                .setTypeName(
                                        descriptor.findFieldByNumber(6).toProto().getTypeName())
                                .setLabel(FieldDescriptorProto.Label.LABEL_REQUIRED)
                                .build());

        assertThat(descriptor.getNestedTypes()).hasSize(1);

        assertThat(
                        descriptor
                                .findNestedTypeByName(
                                        descriptor.findFieldByNumber(6).toProto().getTypeName())
                                .findFieldByNumber(1)
                                .toProto())
                .isEqualTo(
                        FieldDescriptorProto.newBuilder()
                                .setType(FieldDescriptorProto.Type.TYPE_STRING)
                                .setName("species")
                                .setNumber(1)
                                .setLabel(FieldDescriptorProto.Label.LABEL_REQUIRED)
                                .build());
    }

    private Schema getAvroSchemaFromFieldString(String fieldString) {
        String avroSchemaString =
                "{\"namespace\": \"project.dataset\",\n"
                        + " \"type\": \"record\",\n"
                        + " \"name\": \"table\",\n"
                        + " \"doc\": \"Translated Avro Schema for project.dataset.table\",\n"
                        + fieldString
                        + "}";

        return new Schema.Parser().parse(avroSchemaString);
    }

    @Test
    public void testAllPrimitiveSchemaConversion()
            throws Descriptors.DescriptorValidationException {

        String fieldString =
                " \"fields\": [\n"
                        + "   {\"name\": \"name\", \"type\": \"string\"},\n"
                        + "   {\"name\": \"number\", \"type\": \"long\"},\n"
                        + "   {\"name\": \"quantity\", \"type\": \"int\"},\n"
                        + "   {\"name\": \"fixed_field\", \"type\": {\"type\": \"fixed\", \"size\": 10,\"name\": \"hash\" }},\n"
                        + "   {\"name\": \"price\", \"type\": \"float\"},\n"
                        + "   {\"name\": \"double_field\", \"type\": \"double\"},\n"
                        + "   {\"name\": \"boolean_field\", \"type\": \"boolean\"},\n"
                        + "   {\"name\": \"enum_field\", \"type\": {\"type\":\"enum\", \"symbols\": [\"A\", \"B\", \"C\", \"D\"], \"name\": \"ALPHABET\"}},\n"
                        + "   {\"name\": \"byte_field\", \"type\": \"bytes\"}\n"
                        + " ]\n";

        Schema avroSchema = getAvroSchemaFromFieldString(fieldString);

        DescriptorProto descriptorProto =
                AvroToProtoSerializer.getDescriptorSchemaFromAvroSchema(avroSchema);

        Descriptors.Descriptor descriptor =
                BigQueryProtoSerializer.getDescriptorFromDescriptorProto(descriptorProto);

        assertThat(descriptor.findFieldByNumber(1).toProto())
                .isEqualTo(
                        FieldDescriptorProto.newBuilder()
                                .setType(FieldDescriptorProto.Type.TYPE_STRING)
                                .setName("name")
                                .setNumber(1)
                                .setLabel(FieldDescriptorProto.Label.LABEL_REQUIRED)
                                .build());

        assertThat(descriptor.findFieldByNumber(2).toProto())
                .isEqualTo(
                        FieldDescriptorProto.newBuilder()
                                .setType(FieldDescriptorProto.Type.TYPE_INT64)
                                .setName("number")
                                .setNumber(2)
                                .setLabel(FieldDescriptorProto.Label.LABEL_REQUIRED)
                                .build());

        assertThat(descriptor.findFieldByNumber(3).toProto())
                .isEqualTo(
                        FieldDescriptorProto.newBuilder()
                                .setType(FieldDescriptorProto.Type.TYPE_INT64)
                                .setName("quantity")
                                .setNumber(3)
                                .setLabel(FieldDescriptorProto.Label.LABEL_REQUIRED)
                                .build());

        // TODO: This is different than beam
        assertThat(descriptor.findFieldByNumber(4).toProto())
                .isEqualTo(
                        FieldDescriptorProto.newBuilder()
                                .setType(FieldDescriptorProto.Type.TYPE_FIXED64)
                                .setName("fixed_field")
                                .setNumber(4)
                                .setLabel(FieldDescriptorProto.Label.LABEL_REQUIRED)
                                .build());

        // TODO: This is different than beam
        assertThat(descriptor.findFieldByNumber(5).toProto())
                .isEqualTo(
                        FieldDescriptorProto.newBuilder()
                                .setType(FieldDescriptorProto.Type.TYPE_FLOAT)
                                .setName("price")
                                .setNumber(5)
                                .setLabel(FieldDescriptorProto.Label.LABEL_REQUIRED)
                                .build());

        assertThat(descriptor.findFieldByNumber(6).toProto())
                .isEqualTo(
                        FieldDescriptorProto.newBuilder()
                                .setType(FieldDescriptorProto.Type.TYPE_DOUBLE)
                                .setName("double_field")
                                .setNumber(6)
                                .setLabel(FieldDescriptorProto.Label.LABEL_REQUIRED)
                                .build());

        assertThat(descriptor.findFieldByNumber(7).toProto())
                .isEqualTo(
                        FieldDescriptorProto.newBuilder()
                                .setType(FieldDescriptorProto.Type.TYPE_BOOL)
                                .setName("boolean_field")
                                .setNumber(7)
                                .setLabel(FieldDescriptorProto.Label.LABEL_REQUIRED)
                                .build());

        assertThat(descriptor.findFieldByNumber(8).toProto())
                .isEqualTo(
                        FieldDescriptorProto.newBuilder()
                                .setType(FieldDescriptorProto.Type.TYPE_STRING)
                                .setName("enum_field")
                                .setNumber(8)
                                .setLabel(FieldDescriptorProto.Label.LABEL_REQUIRED)
                                .build());

        assertThat(descriptor.findFieldByNumber(9).toProto())
                .isEqualTo(
                        FieldDescriptorProto.newBuilder()
                                .setType(FieldDescriptorProto.Type.TYPE_BYTES)
                                .setName("byte_field")
                                .setNumber(9)
                                .setLabel(FieldDescriptorProto.Label.LABEL_REQUIRED)
                                .build());
    }

    @Test
    public void testAllLogicalSchemaConversion() throws Descriptors.DescriptorValidationException {

        String fieldString =
                " \"fields\": [\n"
                        + "   {\"name\": \"tsMicros\", \"type\": {\"type\": \"long\", \"logicalType\": \"timestamp-micros\"}},\n"
                        + "   {\"name\": \"tsMillis\", \"type\": {\"type\": \"long\", \"logicalType\": \"timestamp-millis\"}},\n"
                        + "   {\"name\": \"timeMicros\", \"type\": {\"type\": \"long\", \"logicalType\": \"time-micros\"}},\n"
                        + "   {\"name\": \"timeMillis\", \"type\": {\"type\": \"int\", \"logicalType\": \"time-millis\"}},\n"
                        + "   {\"name\": \"ltsMicros\", \"type\": {\"type\": \"long\", \"logicalType\": \"local-timestamp-micros\"}},\n"
                        + "   {\"name\": \"ltsMillis\", \"type\": {\"type\": \"long\", \"logicalType\": \"local-timestamp-millis\"}},\n"
                        + "   {\"name\": \"date\", \"type\": {\"type\": \"int\", \"logicalType\": \"date\"}},\n"
                        + "   {\"name\": \"decimal\", \"type\": {\"type\": \"bytes\", \"logicalType\": \"decimal\", \"precision\": 4, \"scale\": 2}},\n"
                        + "   {\"name\": \"uuid\", \"type\": {\"type\": \"string\", \"logicalType\": \"uuid\"}},\n"
                        + "   {\"name\": \"geography\", \"type\": {\"type\": \"string\", \"logicalType\": \"geography_wkt\"}}\n"
                        + " ]\n";

        Schema avroSchema = getAvroSchemaFromFieldString(fieldString);

        DescriptorProto descriptorProto =
                AvroToProtoSerializer.getDescriptorSchemaFromAvroSchema(avroSchema);

        Descriptors.Descriptor descriptor =
                BigQueryProtoSerializer.getDescriptorFromDescriptorProto(descriptorProto);

        assertThat(descriptor.findFieldByNumber(1).toProto())
                .isEqualTo(
                        FieldDescriptorProto.newBuilder()
                                .setType(FieldDescriptorProto.Type.TYPE_INT64)
                                .setName("tsmicros")
                                .setNumber(1)
                                .setLabel(FieldDescriptorProto.Label.LABEL_REQUIRED)
                                .build());

        assertThat(descriptor.findFieldByNumber(2).toProto())
                .isEqualTo(
                        FieldDescriptorProto.newBuilder()
                                .setType(FieldDescriptorProto.Type.TYPE_INT64)
                                .setName("tsmillis")
                                .setNumber(2)
                                .setLabel(FieldDescriptorProto.Label.LABEL_REQUIRED)
                                .build());

        assertThat(descriptor.findFieldByNumber(3).toProto())
                .isEqualTo(
                        FieldDescriptorProto.newBuilder()
                                .setType(FieldDescriptorProto.Type.TYPE_INT64)
                                .setName("timemicros")
                                .setNumber(3)
                                .setLabel(FieldDescriptorProto.Label.LABEL_REQUIRED)
                                .build());

        assertThat(descriptor.findFieldByNumber(4).toProto())
                .isEqualTo(
                        FieldDescriptorProto.newBuilder()
                                .setType(FieldDescriptorProto.Type.TYPE_INT64)
                                .setName("timemillis")
                                .setNumber(4)
                                .setLabel(FieldDescriptorProto.Label.LABEL_REQUIRED)
                                .build());

        assertThat(descriptor.findFieldByNumber(5).toProto())
                .isEqualTo(
                        FieldDescriptorProto.newBuilder()
                                .setType(FieldDescriptorProto.Type.TYPE_INT64)
                                .setName("ltsmicros")
                                .setNumber(5)
                                .setLabel(FieldDescriptorProto.Label.LABEL_REQUIRED)
                                .build());

        assertThat(descriptor.findFieldByNumber(6).toProto())
                .isEqualTo(
                        FieldDescriptorProto.newBuilder()
                                .setType(FieldDescriptorProto.Type.TYPE_INT64)
                                .setName("ltsmillis")
                                .setNumber(6)
                                .setLabel(FieldDescriptorProto.Label.LABEL_REQUIRED)
                                .build());

        assertThat(descriptor.findFieldByNumber(7).toProto())
                .isEqualTo(
                        FieldDescriptorProto.newBuilder()
                                .setType(FieldDescriptorProto.Type.TYPE_INT32)
                                .setName("date")
                                .setNumber(7)
                                .setLabel(FieldDescriptorProto.Label.LABEL_REQUIRED)
                                .build());

        assertThat(descriptor.findFieldByNumber(8).toProto())
                .isEqualTo(
                        FieldDescriptorProto.newBuilder()
                                .setType(FieldDescriptorProto.Type.TYPE_BYTES)
                                .setName("decimal")
                                .setNumber(8)
                                .setLabel(FieldDescriptorProto.Label.LABEL_REQUIRED)
                                .build());

        assertThat(descriptor.findFieldByNumber(9).toProto())
                .isEqualTo(
                        FieldDescriptorProto.newBuilder()
                                .setType(FieldDescriptorProto.Type.TYPE_STRING)
                                .setName("uuid")
                                .setNumber(9)
                                .setLabel(FieldDescriptorProto.Label.LABEL_REQUIRED)
                                .build());

        assertThat(descriptor.findFieldByNumber(10).toProto())
                .isEqualTo(
                        FieldDescriptorProto.newBuilder()
                                .setType(FieldDescriptorProto.Type.TYPE_STRING)
                                .setName("geography")
                                .setNumber(10)
                                .setLabel(FieldDescriptorProto.Label.LABEL_REQUIRED)
                                .build());
    }

    @Test
    public void testAllUnionLogicalSchemaConversion()
            throws Descriptors.DescriptorValidationException {

        String fieldString =
                " \"fields\": [\n"
                        + "   {\"name\": \"tsMicros\", \"type\": [\"null\", {\"type\": \"long\", \"logicalType\": \"timestamp-micros\"}]},\n"
                        + "   {\"name\": \"tsMillis\", \"type\": [\"null\",{\"type\": \"long\", \"logicalType\": \"timestamp-millis\"}]},\n"
                        + "   {\"name\": \"timeMicros\", \"type\": [\"null\",{\"type\": \"long\", \"logicalType\": \"time-micros\"}]},\n"
                        + "   {\"name\": \"timeMillis\", \"type\": [\"null\",{\"type\": \"int\", \"logicalType\": \"time-millis\"}]},\n"
                        + "   {\"name\": \"ltsMicros\", \"type\": [\"null\",{\"type\": \"long\", \"logicalType\": \"local-timestamp-micros\"}]},\n"
                        + "   {\"name\": \"ltsMillis\", \"type\": [\"null\",{\"type\": \"long\", \"logicalType\": \"local-timestamp-millis\"}]},\n"
                        + "   {\"name\": \"date\", \"type\": [\"null\",{\"type\": \"int\", \"logicalType\": \"date\"}]},\n"
                        + "   {\"name\": \"decimal\", \"type\": [\"null\",{\"type\": \"bytes\", \"logicalType\": \"decimal\", \"precision\": 4, \"scale\": 2}]},\n"
                        + "   {\"name\": \"uuid\", \"type\": [\"null\",{\"type\": \"string\", \"logicalType\": \"uuid\"}]},\n"
                        + "   {\"name\": \"geography\", \"type\": [\"null\",{\"type\": \"string\", \"logicalType\": \"geography_wkt\"}]}\n"
                        + " ]\n";

        Schema avroSchema = getAvroSchemaFromFieldString(fieldString);

        DescriptorProto descriptorProto =
                AvroToProtoSerializer.getDescriptorSchemaFromAvroSchema(avroSchema);

        Descriptors.Descriptor descriptor =
                BigQueryProtoSerializer.getDescriptorFromDescriptorProto(descriptorProto);

        assertThat(descriptor.findFieldByNumber(1).toProto())
                .isEqualTo(
                        FieldDescriptorProto.newBuilder()
                                .setType(FieldDescriptorProto.Type.TYPE_INT64)
                                .setName("tsmicros")
                                .setNumber(1)
                                .setLabel(FieldDescriptorProto.Label.LABEL_OPTIONAL)
                                .build());

        assertThat(descriptor.findFieldByNumber(2).toProto())
                .isEqualTo(
                        FieldDescriptorProto.newBuilder()
                                .setType(FieldDescriptorProto.Type.TYPE_INT64)
                                .setName("tsmillis")
                                .setNumber(2)
                                .setLabel(FieldDescriptorProto.Label.LABEL_OPTIONAL)
                                .build());

        assertThat(descriptor.findFieldByNumber(3).toProto())
                .isEqualTo(
                        FieldDescriptorProto.newBuilder()
                                .setType(FieldDescriptorProto.Type.TYPE_INT64)
                                .setName("timemicros")
                                .setNumber(3)
                                .setLabel(FieldDescriptorProto.Label.LABEL_OPTIONAL)
                                .build());

        assertThat(descriptor.findFieldByNumber(4).toProto())
                .isEqualTo(
                        FieldDescriptorProto.newBuilder()
                                .setType(FieldDescriptorProto.Type.TYPE_INT64)
                                .setName("timemillis")
                                .setNumber(4)
                                .setLabel(FieldDescriptorProto.Label.LABEL_OPTIONAL)
                                .build());

        assertThat(descriptor.findFieldByNumber(5).toProto())
                .isEqualTo(
                        FieldDescriptorProto.newBuilder()
                                .setType(FieldDescriptorProto.Type.TYPE_INT64)
                                .setName("ltsmicros")
                                .setNumber(5)
                                .setLabel(FieldDescriptorProto.Label.LABEL_OPTIONAL)
                                .build());

        assertThat(descriptor.findFieldByNumber(6).toProto())
                .isEqualTo(
                        FieldDescriptorProto.newBuilder()
                                .setType(FieldDescriptorProto.Type.TYPE_INT64)
                                .setName("ltsmillis")
                                .setNumber(6)
                                .setLabel(FieldDescriptorProto.Label.LABEL_OPTIONAL)
                                .build());

        assertThat(descriptor.findFieldByNumber(7).toProto())
                .isEqualTo(
                        FieldDescriptorProto.newBuilder()
                                .setType(FieldDescriptorProto.Type.TYPE_INT32)
                                .setName("date")
                                .setNumber(7)
                                .setLabel(FieldDescriptorProto.Label.LABEL_OPTIONAL)
                                .build());

        assertThat(descriptor.findFieldByNumber(8).toProto())
                .isEqualTo(
                        FieldDescriptorProto.newBuilder()
                                .setType(FieldDescriptorProto.Type.TYPE_BYTES)
                                .setName("decimal")
                                .setNumber(8)
                                .setLabel(FieldDescriptorProto.Label.LABEL_OPTIONAL)
                                .build());

        assertThat(descriptor.findFieldByNumber(9).toProto())
                .isEqualTo(
                        FieldDescriptorProto.newBuilder()
                                .setType(FieldDescriptorProto.Type.TYPE_STRING)
                                .setName("uuid")
                                .setNumber(9)
                                .setLabel(FieldDescriptorProto.Label.LABEL_OPTIONAL)
                                .build());

        assertThat(descriptor.findFieldByNumber(10).toProto())
                .isEqualTo(
                        FieldDescriptorProto.newBuilder()
                                .setType(FieldDescriptorProto.Type.TYPE_STRING)
                                .setName("geography")
                                .setNumber(10)
                                .setLabel(FieldDescriptorProto.Label.LABEL_OPTIONAL)
                                .build());
    }

    @Test
    public void testAllUnionPrimitiveSchemaConversion()
            throws Descriptors.DescriptorValidationException {

        String fieldString =
                " \"fields\": [\n"
                        + "   {\"name\": \"name\", \"type\": [\"null\", \"string\"]},\n"
                        + "   {\"name\": \"number\", \"type\": [\"null\",\"long\"]},\n"
                        + "   {\"name\": \"quantity\", \"type\": [\"null\",\"int\"]},\n"
                        + "   {\"name\": \"fixed_field\", \"type\": [\"null\",{\"type\": \"fixed\", \"size\": 10,\"name\": \"hash\"}]},\n"
                        + "   {\"name\": \"price\", \"type\": [\"null\",\"float\"]},\n"
                        + "   {\"name\": \"double_field\", \"type\": [\"null\",\"double\"]},\n"
                        + "   {\"name\": \"boolean_field\", \"type\": [\"null\",\"boolean\"]},\n"
                        + "   {\"name\": \"enum_field\", \"type\": [\"null\",{\"type\":\"enum\", \"symbols\": [\"A\", \"B\", \"C\", \"D\"], \"name\": \"ALPHABET\"}]},\n"
                        + "   {\"name\": \"byte_field\", \"type\": [\"null\",\"bytes\"]}\n"
                        + " ]\n";

        Schema avroSchema = getAvroSchemaFromFieldString(fieldString);

        DescriptorProto descriptorProto =
                AvroToProtoSerializer.getDescriptorSchemaFromAvroSchema(avroSchema);

        Descriptors.Descriptor descriptor =
                BigQueryProtoSerializer.getDescriptorFromDescriptorProto(descriptorProto);

        assertThat(descriptor.findFieldByNumber(1).toProto())
                .isEqualTo(
                        FieldDescriptorProto.newBuilder()
                                .setType(FieldDescriptorProto.Type.TYPE_STRING)
                                .setName("name")
                                .setNumber(1)
                                .setLabel(FieldDescriptorProto.Label.LABEL_OPTIONAL)
                                .build());

        assertThat(descriptor.findFieldByNumber(2).toProto())
                .isEqualTo(
                        FieldDescriptorProto.newBuilder()
                                .setType(FieldDescriptorProto.Type.TYPE_INT64)
                                .setName("number")
                                .setNumber(2)
                                .setLabel(FieldDescriptorProto.Label.LABEL_OPTIONAL)
                                .build());

        assertThat(descriptor.findFieldByNumber(3).toProto())
                .isEqualTo(
                        FieldDescriptorProto.newBuilder()
                                .setType(FieldDescriptorProto.Type.TYPE_INT64)
                                .setName("quantity")
                                .setNumber(3)
                                .setLabel(FieldDescriptorProto.Label.LABEL_OPTIONAL)
                                .build());

        // TODO: This is different than beam
        assertThat(descriptor.findFieldByNumber(4).toProto())
                .isEqualTo(
                        FieldDescriptorProto.newBuilder()
                                .setType(FieldDescriptorProto.Type.TYPE_FIXED64)
                                .setName("fixed_field")
                                .setNumber(4)
                                .setLabel(FieldDescriptorProto.Label.LABEL_OPTIONAL)
                                .build());

        // TODO: This is different than beam
        assertThat(descriptor.findFieldByNumber(5).toProto())
                .isEqualTo(
                        FieldDescriptorProto.newBuilder()
                                .setType(FieldDescriptorProto.Type.TYPE_FLOAT)
                                .setName("price")
                                .setNumber(5)
                                .setLabel(FieldDescriptorProto.Label.LABEL_OPTIONAL)
                                .build());

        assertThat(descriptor.findFieldByNumber(6).toProto())
                .isEqualTo(
                        FieldDescriptorProto.newBuilder()
                                .setType(FieldDescriptorProto.Type.TYPE_DOUBLE)
                                .setName("double_field")
                                .setNumber(6)
                                .setLabel(FieldDescriptorProto.Label.LABEL_OPTIONAL)
                                .build());

        assertThat(descriptor.findFieldByNumber(7).toProto())
                .isEqualTo(
                        FieldDescriptorProto.newBuilder()
                                .setType(FieldDescriptorProto.Type.TYPE_BOOL)
                                .setName("boolean_field")
                                .setNumber(7)
                                .setLabel(FieldDescriptorProto.Label.LABEL_OPTIONAL)
                                .build());

        assertThat(descriptor.findFieldByNumber(8).toProto())
                .isEqualTo(
                        FieldDescriptorProto.newBuilder()
                                .setType(FieldDescriptorProto.Type.TYPE_STRING)
                                .setName("enum_field")
                                .setNumber(8)
                                .setLabel(FieldDescriptorProto.Label.LABEL_OPTIONAL)
                                .build());

        assertThat(descriptor.findFieldByNumber(9).toProto())
                .isEqualTo(
                        FieldDescriptorProto.newBuilder()
                                .setType(FieldDescriptorProto.Type.TYPE_BYTES)
                                .setName("byte_field")
                                .setNumber(9)
                                .setLabel(FieldDescriptorProto.Label.LABEL_OPTIONAL)
                                .build());
    }

    @Test
<<<<<<< HEAD
=======
    public void testMapOfUnionSpecialSchemaConversion() {
        String fieldString =
                " \"fields\": [\n"
                        + "   {\"name\": \"map_field_union\", \"type\": [\"null\", {\"type\": \"map\", \"values\": \"long\"}]}\n"
                        + " ]\n";

        Schema avroSchema = getAvroSchemaFromFieldString(fieldString);

        assertThrows(
                UnsupportedOperationException.class,
                () -> AvroToProtoSerializer.getDescriptorSchemaFromAvroSchema(avroSchema));
    }

    @Test
    public void testMapOfArraySpecialSchemaConversion() {
        String fieldString =
                " \"fields\": [\n"
                        + "   {\"name\": \"array_field_union\", \"type\": [\"null\", {\"type\": \"array\", \"items\": \"float\"}]}\n"
                        + " ]\n";

        Schema avroSchema = getAvroSchemaFromFieldString(fieldString);

        assertThrows(
                UnsupportedOperationException.class,
                () -> AvroToProtoSerializer.getDescriptorSchemaFromAvroSchema(avroSchema));
    }

    @Test
>>>>>>> 45ceabb9
    public void testAllUnionSpecialSchemaConversion()
            throws Descriptors.DescriptorValidationException {

        String fieldString =
                " \"fields\": [\n"
                        + "{\"name\": \"record_field_union\","
                        + " \"type\": [\"null\", "
                        + "{\"name\": \"inside_record\", "
                        + "\"type\": \"record\", "
                        + "\"fields\": "
                        + "["
                        + "{\"name\": \"value\", \"type\": \"long\"},"
                        + "{\"name\": \"another_value\",\"type\": \"string\"}"
                        + "]"
                        + "}]},\n"
<<<<<<< HEAD
                        + "   {\"name\": \"map_field_union\", \"type\": [\"null\", {\"type\": \"map\", \"values\": \"long\"}]},\n"
                        + "   {\"name\": \"array_field_union\", \"type\": [\"null\", {\"type\": \"array\", \"items\": \"float\"}]},\n"
=======
>>>>>>> 45ceabb9
                        + "   {\"name\": \"record_field\", \"type\": {\"name\": \"inside_record_2\", \"type\": \"record\", \"fields\": [{\"name\": \"value\", \"type\": \"long\"},{\"name\": \"another_value\", \"type\": \"string\"}]}},\n"
                        + "   {\"name\": \"map_field\", \"type\": {\"type\": \"map\", \"values\": \"long\"}},\n"
                        + "   {\"name\": \"array_field\", \"type\": {\"type\": \"array\", \"items\": \"float\"}}\n"
                        + " ]\n";

        Schema avroSchema = getAvroSchemaFromFieldString(fieldString);

        DescriptorProto descriptorProto =
                AvroToProtoSerializer.getDescriptorSchemaFromAvroSchema(avroSchema);

        Descriptors.Descriptor descriptor =
                BigQueryProtoSerializer.getDescriptorFromDescriptorProto(descriptorProto);

        FieldDescriptorProto field = descriptor.findFieldByNumber(1).toProto();
        assertThat(field.getType()).isEqualTo(FieldDescriptorProto.Type.TYPE_MESSAGE);
        assertThat(field.getName()).isEqualTo("record_field_union");
        assertThat(field.getNumber()).isEqualTo(1);
        assertThat(field.getLabel()).isEqualTo(FieldDescriptorProto.Label.LABEL_OPTIONAL);
        assertThat(field.hasTypeName()).isTrue();
        assertThat(descriptor.findNestedTypeByName(field.getTypeName()).toProto())
                .isEqualTo(
                        DescriptorProto.newBuilder()
                                .setName(field.getTypeName())
                                .addField(
                                        FieldDescriptorProto.newBuilder()
                                                .setType(FieldDescriptorProto.Type.TYPE_INT64)
                                                .setName("value")
                                                .setNumber(1)
                                                .setLabel(FieldDescriptorProto.Label.LABEL_REQUIRED)
                                                .build())
                                .addField(
                                        FieldDescriptorProto.newBuilder()
                                                .setType(FieldDescriptorProto.Type.TYPE_STRING)
                                                .setName("another_value")
                                                .setNumber(2)
                                                .setLabel(FieldDescriptorProto.Label.LABEL_REQUIRED)
                                                .build())
                                .build());

        field = descriptor.findFieldByNumber(2).toProto();
        assertThat(field.getType()).isEqualTo(FieldDescriptorProto.Type.TYPE_MESSAGE);
<<<<<<< HEAD
        assertThat(field.getName()).isEqualTo("map_field_union");
        assertThat(field.getNumber()).isEqualTo(2);
        assertThat(field.getLabel()).isEqualTo(FieldDescriptorProto.Label.LABEL_REPEATED);
        assertThat(field.hasTypeName()).isTrue();
        assertThat(descriptor.findNestedTypeByName(field.getTypeName()).toProto())
                .isEqualTo(
                        DescriptorProto.newBuilder()
                                .setName(field.getTypeName())
                                .addField(
                                        FieldDescriptorProto.newBuilder()
                                                .setType(FieldDescriptorProto.Type.TYPE_STRING)
                                                .setName("key")
                                                .setNumber(1)
                                                .setLabel(FieldDescriptorProto.Label.LABEL_REQUIRED)
                                                .build())
                                .addField(
                                        FieldDescriptorProto.newBuilder()
                                                .setType(FieldDescriptorProto.Type.TYPE_INT64)
                                                .setName("value")
                                                .setNumber(2)
                                                .setLabel(FieldDescriptorProto.Label.LABEL_REQUIRED)
                                                .build())
                                .build());

        field = descriptor.findFieldByNumber(3).toProto();
        assertThat(field.getType()).isEqualTo(FieldDescriptorProto.Type.TYPE_FLOAT);
        assertThat(field.getName()).isEqualTo("array_field_union");
        assertThat(field.getNumber()).isEqualTo(3);
        assertThat(field.getLabel()).isEqualTo(FieldDescriptorProto.Label.LABEL_REPEATED);

        field = descriptor.findFieldByNumber(4).toProto();
        assertThat(field.getType()).isEqualTo(FieldDescriptorProto.Type.TYPE_MESSAGE);
        assertThat(field.getName()).isEqualTo("record_field");
        assertThat(field.getNumber()).isEqualTo(4);
=======
        assertThat(field.getName()).isEqualTo("record_field");
        assertThat(field.getNumber()).isEqualTo(2);
>>>>>>> 45ceabb9
        assertThat(field.getLabel()).isEqualTo(FieldDescriptorProto.Label.LABEL_REQUIRED);
        assertThat(field.hasTypeName()).isTrue();
        assertThat(descriptor.findNestedTypeByName(field.getTypeName()).toProto())
                .isEqualTo(
                        DescriptorProto.newBuilder()
                                .setName(field.getTypeName())
                                .addField(
                                        FieldDescriptorProto.newBuilder()
                                                .setType(FieldDescriptorProto.Type.TYPE_INT64)
                                                .setName("value")
                                                .setNumber(1)
                                                .setLabel(FieldDescriptorProto.Label.LABEL_REQUIRED)
                                                .build())
                                .addField(
                                        FieldDescriptorProto.newBuilder()
                                                .setType(FieldDescriptorProto.Type.TYPE_STRING)
                                                .setName("another_value")
                                                .setNumber(2)
                                                .setLabel(FieldDescriptorProto.Label.LABEL_REQUIRED)
                                                .build())
                                .build());

<<<<<<< HEAD
        field = descriptor.findFieldByNumber(5).toProto();
        assertThat(field.getType()).isEqualTo(FieldDescriptorProto.Type.TYPE_MESSAGE);
        assertThat(field.getName()).isEqualTo("map_field");
        assertThat(field.getNumber()).isEqualTo(5);
=======
        field = descriptor.findFieldByNumber(3).toProto();
        assertThat(field.getType()).isEqualTo(FieldDescriptorProto.Type.TYPE_MESSAGE);
        assertThat(field.getName()).isEqualTo("map_field");
        assertThat(field.getNumber()).isEqualTo(3);
>>>>>>> 45ceabb9
        assertThat(field.getLabel()).isEqualTo(FieldDescriptorProto.Label.LABEL_REPEATED);
        assertThat(field.hasTypeName()).isTrue();
        assertThat(descriptor.findNestedTypeByName(field.getTypeName()).toProto())
                .isEqualTo(
                        DescriptorProto.newBuilder()
                                .setName(field.getTypeName())
                                .addField(
                                        FieldDescriptorProto.newBuilder()
                                                .setType(FieldDescriptorProto.Type.TYPE_STRING)
                                                .setName("key")
                                                .setNumber(1)
                                                .setLabel(FieldDescriptorProto.Label.LABEL_REQUIRED)
                                                .build())
                                .addField(
                                        FieldDescriptorProto.newBuilder()
                                                .setType(FieldDescriptorProto.Type.TYPE_INT64)
                                                .setName("value")
                                                .setNumber(2)
                                                .setLabel(FieldDescriptorProto.Label.LABEL_REQUIRED)
                                                .build())
                                .build());

<<<<<<< HEAD
        field = descriptor.findFieldByNumber(6).toProto();
        assertThat(field.getType()).isEqualTo(FieldDescriptorProto.Type.TYPE_FLOAT);
        assertThat(field.getName()).isEqualTo("array_field");
        assertThat(field.getNumber()).isEqualTo(6);
=======
        field = descriptor.findFieldByNumber(4).toProto();
        assertThat(field.getType()).isEqualTo(FieldDescriptorProto.Type.TYPE_FLOAT);
        assertThat(field.getName()).isEqualTo("array_field");
        assertThat(field.getNumber()).isEqualTo(4);
>>>>>>> 45ceabb9
        assertThat(field.getLabel()).isEqualTo(FieldDescriptorProto.Label.LABEL_REPEATED);
    }

    private String getRecord(String name) {
        String record =
                "{\"name\": "
                        + "\""
                        + name
                        + "\", "
                        + "\"type\": \"record\", "
                        + "\"fields\": "
                        + "["
                        + "{\"name\": \"value\", \"type\": \"long\"},"
                        + "{\"name\": \"another_value\",\"type\": \"string\"}"
                        + "]"
                        + "}";

        return record;
    }

    @Test
<<<<<<< HEAD
    public void testArrayOfRecordSchemaConversion()
            throws Descriptors.DescriptorValidationException {

        String fieldString =
                " \"fields\": [\n"
                        + "   {\"name\": \"array_of_records\", \"type\":{\"type\": \"array\", \"items\": "
                        + getRecord("inside_record")
                        + "}},\n"
=======
    public void testUnionArrayOfRecordSchemaConversion() {

        String fieldString =
                " \"fields\": [\n"
>>>>>>> 45ceabb9
                        + "   {\"name\": \"array_of_records_union\", \"type\": [\"null\", {\"type\": \"array\", \"items\": "
                        + getRecord("inside_record_union")
                        + "}]}\n"
                        + " ]\n";

        Schema avroSchema = getAvroSchemaFromFieldString(fieldString);

<<<<<<< HEAD
=======
        UnsupportedOperationException exception =
                assertThrows(
                        UnsupportedOperationException.class,
                        () -> AvroToProtoSerializer.getDescriptorSchemaFromAvroSchema(avroSchema));
        assertThat(exception)
                .hasMessageThat()
                .contains("MAP/ARRAYS in UNION types are not supported");
    }

    @Test
    public void testArrayOfRecordSchemaConversion()
            throws Descriptors.DescriptorValidationException {

        String fieldString =
                " \"fields\": [\n"
                        + "{\"name\": \"array_of_records\", \"type\":{\"type\": \"array\", \"items\": "
                        + getRecord("inside_record")
                        + "}}"
                        + " ]\n";

        Schema avroSchema = getAvroSchemaFromFieldString(fieldString);

>>>>>>> 45ceabb9
        DescriptorProto descriptorProto =
                AvroToProtoSerializer.getDescriptorSchemaFromAvroSchema(avroSchema);

        Descriptors.Descriptor descriptor =
                BigQueryProtoSerializer.getDescriptorFromDescriptorProto(descriptorProto);

        FieldDescriptorProto field = descriptor.findFieldByNumber(1).toProto();
        assertThat(field.getType()).isEqualTo(FieldDescriptorProto.Type.TYPE_MESSAGE);
        assertThat(field.getName()).isEqualTo("array_of_records");
        assertThat(field.getNumber()).isEqualTo(1);
        assertThat(field.getLabel()).isEqualTo(FieldDescriptorProto.Label.LABEL_REPEATED);
        assertThat(field.hasTypeName()).isTrue();
        assertThat(descriptor.findNestedTypeByName(field.getTypeName()).toProto())
                .isEqualTo(
                        DescriptorProto.newBuilder()
                                .setName(field.getTypeName())
                                .addField(
                                        FieldDescriptorProto.newBuilder()
                                                .setType(FieldDescriptorProto.Type.TYPE_INT64)
                                                .setName("value")
                                                .setNumber(1)
                                                .setLabel(FieldDescriptorProto.Label.LABEL_REQUIRED)
                                                .build())
                                .addField(
                                        FieldDescriptorProto.newBuilder()
                                                .setType(FieldDescriptorProto.Type.TYPE_STRING)
                                                .setName("another_value")
                                                .setNumber(2)
                                                .setLabel(FieldDescriptorProto.Label.LABEL_REQUIRED)
                                                .build())
                                .build());
<<<<<<< HEAD

        field = descriptor.findFieldByNumber(2).toProto();
        assertThat(field.getType()).isEqualTo(FieldDescriptorProto.Type.TYPE_MESSAGE);
        assertThat(field.getName()).isEqualTo("array_of_records_union");
        assertThat(field.getNumber()).isEqualTo(2);
        assertThat(field.getLabel()).isEqualTo(FieldDescriptorProto.Label.LABEL_REPEATED);
        assertThat(field.hasTypeName()).isTrue();
        assertThat(descriptor.findNestedTypeByName(field.getTypeName()).toProto())
                .isEqualTo(
                        DescriptorProto.newBuilder()
                                .setName(field.getTypeName())
                                .addField(
                                        FieldDescriptorProto.newBuilder()
                                                .setType(FieldDescriptorProto.Type.TYPE_INT64)
                                                .setName("value")
                                                .setNumber(1)
                                                .setLabel(FieldDescriptorProto.Label.LABEL_REQUIRED)
                                                .build())
                                .addField(
                                        FieldDescriptorProto.newBuilder()
                                                .setType(FieldDescriptorProto.Type.TYPE_STRING)
                                                .setName("another_value")
                                                .setNumber(2)
                                                .setLabel(FieldDescriptorProto.Label.LABEL_REQUIRED)
                                                .build())
                                .build());
    }

    @Test
    public void testArrayOfMapSchemaConversion() throws Descriptors.DescriptorValidationException {

        String fieldString =
                " \"fields\": [\n"
                        + "   {\"name\": \"array_of_map\", \"type\": {\"type\": \"array\", \"items\": {\"type\": \"map\", \"values\": \"bytes\"}}},\n"
=======
    }

    @Test
    public void testArrayOfMapSchemaConversion() {
        String fieldString =
                " \"fields\": [\n"
                        + "   {\"name\": \"array_of_map\", \"type\": {\"type\": \"array\", \"items\": {\"type\": \"map\", \"values\": \"bytes\"}}}\n"
                        + " ]\n";
        Schema avroSchema = getAvroSchemaFromFieldString(fieldString);
        UnsupportedOperationException exception =
                assertThrows(
                        UnsupportedOperationException.class,
                        () -> AvroToProtoSerializer.getDescriptorSchemaFromAvroSchema(avroSchema));
        assertThat(exception).hasMessageThat().contains("Array of Type MAP not supported yet.");
    }

    @Test
    public void testArrayOfUnionMapSchemaConversion() {

        String fieldString =
                " \"fields\": [\n"
>>>>>>> 45ceabb9
                        + "   {\"name\": \"array_of_map_union\", \"type\": [\"null\", {\"type\": \"array\", \"items\": {\"type\": \"map\", \"values\": \"bytes\"}}]}\n"
                        + " ]\n";

        Schema avroSchema = getAvroSchemaFromFieldString(fieldString);
<<<<<<< HEAD

        DescriptorProto descriptorProto =
                AvroToProtoSerializer.getDescriptorSchemaFromAvroSchema(avroSchema);

        Descriptors.Descriptor descriptor =
                BigQueryProtoSerializer.getDescriptorFromDescriptorProto(descriptorProto);

        FieldDescriptorProto field = descriptor.findFieldByNumber(1).toProto();
        assertThat(field.getType()).isEqualTo(FieldDescriptorProto.Type.TYPE_MESSAGE);
        assertThat(field.getName()).isEqualTo("array_of_map");
        assertThat(field.getNumber()).isEqualTo(1);
        assertThat(field.getLabel()).isEqualTo(FieldDescriptorProto.Label.LABEL_REPEATED);
        assertThat(field.hasTypeName()).isTrue();
        assertThat(descriptor.findNestedTypeByName(field.getTypeName()).toProto())
                .isEqualTo(
                        DescriptorProto.newBuilder()
                                .setName(field.getTypeName())
                                .addField(
                                        FieldDescriptorProto.newBuilder()
                                                .setType(FieldDescriptorProto.Type.TYPE_STRING)
                                                .setName("key")
                                                .setNumber(1)
                                                .setLabel(FieldDescriptorProto.Label.LABEL_REQUIRED)
                                                .build())
                                .addField(
                                        FieldDescriptorProto.newBuilder()
                                                .setType(FieldDescriptorProto.Type.TYPE_BYTES)
                                                .setName("value")
                                                .setNumber(2)
                                                .setLabel(FieldDescriptorProto.Label.LABEL_REQUIRED)
                                                .build())
                                .build());

        field = descriptor.findFieldByNumber(2).toProto();
        assertThat(field.getType()).isEqualTo(FieldDescriptorProto.Type.TYPE_MESSAGE);
        assertThat(field.getName()).isEqualTo("array_of_map_union");
        assertThat(field.getNumber()).isEqualTo(2);
        assertThat(field.getLabel()).isEqualTo(FieldDescriptorProto.Label.LABEL_REPEATED);
        assertThat(field.hasTypeName()).isTrue();
        assertThat(descriptor.findNestedTypeByName(field.getTypeName()).toProto())
                .isEqualTo(
                        DescriptorProto.newBuilder()
                                .setName(field.getTypeName())
                                .addField(
                                        FieldDescriptorProto.newBuilder()
                                                .setType(FieldDescriptorProto.Type.TYPE_STRING)
                                                .setName("key")
                                                .setNumber(1)
                                                .setLabel(FieldDescriptorProto.Label.LABEL_REQUIRED)
                                                .build())
                                .addField(
                                        FieldDescriptorProto.newBuilder()
                                                .setType(FieldDescriptorProto.Type.TYPE_BYTES)
                                                .setName("value")
                                                .setNumber(2)
                                                .setLabel(FieldDescriptorProto.Label.LABEL_REQUIRED)
                                                .build())
                                .build());
=======
        UnsupportedOperationException exception =
                assertThrows(
                        UnsupportedOperationException.class,
                        () -> AvroToProtoSerializer.getDescriptorSchemaFromAvroSchema(avroSchema));
        assertThat(exception)
                .hasMessageThat()
                .contains("MAP/ARRAYS in UNION types are not supported");
>>>>>>> 45ceabb9
    }

    @Test
    public void testArrayInRecordSchemaConversion()
            throws Descriptors.DescriptorValidationException {

        String fieldString =
                " \"fields\": [\n"
                        + "   {\"name\": \"record_with_array\", \"type\": {\"name\": \"record_with_array_field\", \"type\": \"record\", \"fields\": [{\"name\": \"array_in_record\", \"type\": {\"type\": \"array\", \"items\": \"boolean\"}}]}}\n"
                        + " ]\n";

        Schema avroSchema = getAvroSchemaFromFieldString(fieldString);

        DescriptorProto descriptorProto =
                AvroToProtoSerializer.getDescriptorSchemaFromAvroSchema(avroSchema);

        Descriptors.Descriptor descriptor =
                BigQueryProtoSerializer.getDescriptorFromDescriptorProto(descriptorProto);

        FieldDescriptorProto field = descriptor.findFieldByNumber(1).toProto();
        assertThat(field.getType()).isEqualTo(FieldDescriptorProto.Type.TYPE_MESSAGE);
        assertThat(field.getName()).isEqualTo("record_with_array");
        assertThat(field.getNumber()).isEqualTo(1);
        assertThat(field.getLabel()).isEqualTo(FieldDescriptorProto.Label.LABEL_REQUIRED);
        assertThat(field.hasTypeName()).isTrue();
        assertThat(descriptor.findNestedTypeByName(field.getTypeName()).toProto())
                .isEqualTo(
                        DescriptorProto.newBuilder()
                                .setName(field.getTypeName())
                                .addField(
                                        FieldDescriptorProto.newBuilder()
                                                .setType(FieldDescriptorProto.Type.TYPE_BOOL)
                                                .setName("array_in_record")
                                                .setNumber(1)
                                                .setLabel(FieldDescriptorProto.Label.LABEL_REPEATED)
                                                .build())
                                .build());
    }

    @Test
    public void testMapOfRecordSchemaConversion() throws Descriptors.DescriptorValidationException {

        String fieldString =
                " \"fields\": [\n"
                        + "   {\"name\": \"map_of_records\", \"type\": {\"type\": \"map\", \"values\": "
                        + getRecord("record_inside_map")
                        + "}}\n"
                        + " ]\n";

        Schema avroSchema = getAvroSchemaFromFieldString(fieldString);

        DescriptorProto descriptorProto =
                AvroToProtoSerializer.getDescriptorSchemaFromAvroSchema(avroSchema);

        Descriptors.Descriptor descriptor =
                BigQueryProtoSerializer.getDescriptorFromDescriptorProto(descriptorProto);

        FieldDescriptorProto field = descriptor.findFieldByNumber(1).toProto();
        assertThat(field.getType()).isEqualTo(FieldDescriptorProto.Type.TYPE_MESSAGE);
        assertThat(field.getName()).isEqualTo("map_of_records");
        assertThat(field.getNumber()).isEqualTo(1);
        assertThat(field.getLabel()).isEqualTo(FieldDescriptorProto.Label.LABEL_REPEATED);
        assertThat(field.hasTypeName()).isTrue();
        Descriptors.Descriptor nestedDescriptor =
                descriptor.findNestedTypeByName(field.getTypeName());
        FieldDescriptorProto fieldDescriptor = nestedDescriptor.findFieldByNumber(1).toProto();
        assertThat(fieldDescriptor.getName()).isEqualTo("key");
        assertThat(fieldDescriptor.getNumber()).isEqualTo(1);
        assertThat(fieldDescriptor.getType()).isEqualTo(FieldDescriptorProto.Type.TYPE_STRING);
        assertThat(fieldDescriptor.getLabel()).isEqualTo(FieldDescriptorProto.Label.LABEL_REQUIRED);
        fieldDescriptor = nestedDescriptor.findFieldByNumber(2).toProto();
        assertThat(fieldDescriptor.getName()).isEqualTo("value");
        assertThat(fieldDescriptor.getNumber()).isEqualTo(2);
        assertThat(fieldDescriptor.getType()).isEqualTo(FieldDescriptorProto.Type.TYPE_MESSAGE);
        assertThat(fieldDescriptor.getLabel()).isEqualTo(FieldDescriptorProto.Label.LABEL_REQUIRED);
        assertThat(fieldDescriptor.hasTypeName()).isTrue();
        assertThat(nestedDescriptor.findNestedTypeByName(fieldDescriptor.getTypeName()).toProto())
                .isEqualTo(
                        DescriptorProto.newBuilder()
                                .setName(fieldDescriptor.getTypeName())
                                .addField(
                                        FieldDescriptorProto.newBuilder()
                                                .setType(FieldDescriptorProto.Type.TYPE_INT64)
                                                .setName("value")
                                                .setNumber(1)
                                                .setLabel(FieldDescriptorProto.Label.LABEL_REQUIRED)
                                                .build())
                                .addField(
                                        FieldDescriptorProto.newBuilder()
                                                .setType(FieldDescriptorProto.Type.TYPE_STRING)
                                                .setName("another_value")
                                                .setNumber(2)
                                                .setLabel(FieldDescriptorProto.Label.LABEL_REQUIRED)
                                                .build())
                                .build());
    }

    @Test
    public void testMapOfMapSchemaConversion() throws Descriptors.DescriptorValidationException {

        String fieldString =
                " \"fields\": [\n"
                        + "   {\"name\": \"map_of_map\", \"type\": {\"type\": \"map\", \"values\": {\"type\": \"map\", \"values\": \"bytes\"}}}\n"
                        + " ]\n";

        Schema avroSchema = getAvroSchemaFromFieldString(fieldString);

        DescriptorProto descriptorProto =
                AvroToProtoSerializer.getDescriptorSchemaFromAvroSchema(avroSchema);

        Descriptors.Descriptor descriptor =
                BigQueryProtoSerializer.getDescriptorFromDescriptorProto(descriptorProto);

        FieldDescriptorProto field = descriptor.findFieldByNumber(1).toProto();
        assertThat(field.getType()).isEqualTo(FieldDescriptorProto.Type.TYPE_MESSAGE);
        assertThat(field.getName()).isEqualTo("map_of_map");
        assertThat(field.getNumber()).isEqualTo(1);
        assertThat(field.getLabel()).isEqualTo(FieldDescriptorProto.Label.LABEL_REPEATED);
        assertThat(field.hasTypeName()).isTrue();
        Descriptors.Descriptor nestedDescriptor =
                descriptor.findNestedTypeByName(field.getTypeName());
        FieldDescriptorProto fieldDescriptor = nestedDescriptor.findFieldByNumber(1).toProto();
        assertThat(fieldDescriptor.getName()).isEqualTo("key");
        assertThat(fieldDescriptor.getNumber()).isEqualTo(1);
        assertThat(fieldDescriptor.getType()).isEqualTo(FieldDescriptorProto.Type.TYPE_STRING);
        assertThat(fieldDescriptor.getLabel()).isEqualTo(FieldDescriptorProto.Label.LABEL_REQUIRED);
        fieldDescriptor = nestedDescriptor.findFieldByNumber(2).toProto();
        assertThat(fieldDescriptor.getName()).isEqualTo("value");
        assertThat(fieldDescriptor.getNumber()).isEqualTo(2);
        assertThat(fieldDescriptor.getType()).isEqualTo(FieldDescriptorProto.Type.TYPE_MESSAGE);
        assertThat(fieldDescriptor.getLabel()).isEqualTo(FieldDescriptorProto.Label.LABEL_REPEATED);
        assertThat(fieldDescriptor.hasTypeName()).isTrue();
        assertThat(nestedDescriptor.findNestedTypeByName(fieldDescriptor.getTypeName()).toProto())
                .isEqualTo(
                        DescriptorProto.newBuilder()
                                .setName(fieldDescriptor.getTypeName())
                                .addField(
                                        FieldDescriptorProto.newBuilder()
                                                .setType(FieldDescriptorProto.Type.TYPE_STRING)
                                                .setName("key")
                                                .setNumber(1)
                                                .setLabel(FieldDescriptorProto.Label.LABEL_REQUIRED)
                                                .build())
                                .addField(
                                        FieldDescriptorProto.newBuilder()
                                                .setType(FieldDescriptorProto.Type.TYPE_BYTES)
                                                .setName("value")
                                                .setNumber(2)
                                                .setLabel(FieldDescriptorProto.Label.LABEL_REQUIRED)
                                                .build())
                                .build());
    }

    @Test
    public void testRecordInRecordSchemaConversion()
            throws Descriptors.DescriptorValidationException {

        String fieldString =
                " \"fields\": [\n"
                        + "   {\"name\": \"record_in_record\", \"type\": {\"name\": \"record_name\", \"type\": \"record\", \"fields\": "
                        + "[{ \"name\":\"record_field\", \"type\": "
                        + getRecord("record_inside_record")
                        + "}]"
                        + "}}\n"
                        + " ]\n";

        Schema avroSchema = getAvroSchemaFromFieldString(fieldString);

        DescriptorProto descriptorProto =
                AvroToProtoSerializer.getDescriptorSchemaFromAvroSchema(avroSchema);

        Descriptors.Descriptor descriptor =
                BigQueryProtoSerializer.getDescriptorFromDescriptorProto(descriptorProto);

        FieldDescriptorProto field = descriptor.findFieldByNumber(1).toProto();
        assertThat(field.getType()).isEqualTo(FieldDescriptorProto.Type.TYPE_MESSAGE);
        assertThat(field.getName()).isEqualTo("record_in_record");
        assertThat(field.getNumber()).isEqualTo(1);
        assertThat(field.getLabel()).isEqualTo(FieldDescriptorProto.Label.LABEL_REQUIRED);
        assertThat(field.hasTypeName()).isTrue();
        Descriptors.Descriptor nestedDescriptor =
                descriptor.findNestedTypeByName(field.getTypeName());

        field = nestedDescriptor.findFieldByNumber(1).toProto();
        assertThat(field.getType()).isEqualTo(FieldDescriptorProto.Type.TYPE_MESSAGE);
        assertThat(field.getName()).isEqualTo("record_field");
        assertThat(field.getNumber()).isEqualTo(1);
        assertThat(field.getLabel()).isEqualTo(FieldDescriptorProto.Label.LABEL_REQUIRED);
        assertThat(field.hasTypeName()).isTrue();

        nestedDescriptor = nestedDescriptor.findNestedTypeByName(field.getTypeName());
        field = nestedDescriptor.findFieldByNumber(1).toProto();
        assertThat(field.getType()).isEqualTo(FieldDescriptorProto.Type.TYPE_INT64);
        assertThat(field.getName()).isEqualTo("value");
        assertThat(field.getNumber()).isEqualTo(1);
        assertThat(field.getLabel()).isEqualTo(FieldDescriptorProto.Label.LABEL_REQUIRED);

        field = nestedDescriptor.findFieldByNumber(2).toProto();
        assertThat(field.getType()).isEqualTo(FieldDescriptorProto.Type.TYPE_STRING);
        assertThat(field.getName()).isEqualTo("another_value");
        assertThat(field.getNumber()).isEqualTo(2);
        assertThat(field.getLabel()).isEqualTo(FieldDescriptorProto.Label.LABEL_REQUIRED);
    }

    @Test
    public void testRecordOfLogicalTypeSchemaConversion()
            throws Descriptors.DescriptorValidationException {

        String fieldString =
                " \"fields\": [\n"
                        + "{\"name\": \"record_of_logical_type\","
                        + " \"type\": "
                        + "{"
                        + "\"name\": \"record_name\", "
                        + "\"type\": \"record\","
                        + " \"fields\": "
                        + "["
                        + "   {\"name\": \"tsMicros\", \"type\": {\"type\": \"long\", \"logicalType\": \"timestamp-micros\"}},\n"
                        + "   {\"name\": \"tsMillis\", \"type\": {\"type\": \"long\", \"logicalType\": \"timestamp-millis\"}},\n"
                        + "   {\"name\": \"timeMicros\", \"type\": {\"type\": \"long\", \"logicalType\": \"time-micros\"}},\n"
                        + "   {\"name\": \"timeMillis\", \"type\": {\"type\": \"int\", \"logicalType\": \"time-millis\"}},\n"
                        + "   {\"name\": \"ltsMicros\", \"type\": {\"type\": \"long\", \"logicalType\": \"local-timestamp-micros\"}},\n"
                        + "   {\"name\": \"ltsMillis\", \"type\": {\"type\": \"long\", \"logicalType\": \"local-timestamp-millis\"}},\n"
                        + "   {\"name\": \"date\", \"type\": {\"type\": \"int\", \"logicalType\": \"date\"}},\n"
                        + "   {\"name\": \"decimal\", \"type\": {\"type\": \"bytes\", \"logicalType\": \"decimal\", \"precision\": 4, \"scale\": 2}},\n"
                        + "   {\"name\": \"uuid\", \"type\": {\"type\": \"string\", \"logicalType\": \"uuid\"}},\n"
                        + "   {\"name\": \"geography\", \"type\": {\"type\": \"string\", \"logicalType\": \"geography_wkt\"}}\n"
                        + "]"
                        + "}"
                        + "}\n"
                        + " ]\n";

        Schema avroSchema = getAvroSchemaFromFieldString(fieldString);

        DescriptorProto descriptorProto =
                AvroToProtoSerializer.getDescriptorSchemaFromAvroSchema(avroSchema);

        Descriptors.Descriptor descriptor =
                BigQueryProtoSerializer.getDescriptorFromDescriptorProto(descriptorProto);

        FieldDescriptorProto fieldDescriptorProto = descriptor.findFieldByNumber(1).toProto();
        assertThat(fieldDescriptorProto.getName()).isEqualTo("record_of_logical_type");
        assertThat(fieldDescriptorProto.getNumber()).isEqualTo(1);
        assertThat(fieldDescriptorProto.getLabel())
                .isEqualTo(FieldDescriptorProto.Label.LABEL_REQUIRED);
        assertThat(fieldDescriptorProto.getType())
                .isEqualTo(FieldDescriptorProto.Type.TYPE_MESSAGE);
        assertThat(fieldDescriptorProto.hasTypeName()).isTrue();
        descriptor = descriptor.findNestedTypeByName(fieldDescriptorProto.getTypeName());

        assertThat(descriptor.findFieldByNumber(1).toProto())
                .isEqualTo(
                        FieldDescriptorProto.newBuilder()
                                .setType(FieldDescriptorProto.Type.TYPE_INT64)
                                .setName("tsmicros")
                                .setNumber(1)
                                .setLabel(FieldDescriptorProto.Label.LABEL_REQUIRED)
                                .build());

        assertThat(descriptor.findFieldByNumber(2).toProto())
                .isEqualTo(
                        FieldDescriptorProto.newBuilder()
                                .setType(FieldDescriptorProto.Type.TYPE_INT64)
                                .setName("tsmillis")
                                .setNumber(2)
                                .setLabel(FieldDescriptorProto.Label.LABEL_REQUIRED)
                                .build());

        assertThat(descriptor.findFieldByNumber(3).toProto())
                .isEqualTo(
                        FieldDescriptorProto.newBuilder()
                                .setType(FieldDescriptorProto.Type.TYPE_INT64)
                                .setName("timemicros")
                                .setNumber(3)
                                .setLabel(FieldDescriptorProto.Label.LABEL_REQUIRED)
                                .build());

        assertThat(descriptor.findFieldByNumber(4).toProto())
                .isEqualTo(
                        FieldDescriptorProto.newBuilder()
                                .setType(FieldDescriptorProto.Type.TYPE_INT64)
                                .setName("timemillis")
                                .setNumber(4)
                                .setLabel(FieldDescriptorProto.Label.LABEL_REQUIRED)
                                .build());

        assertThat(descriptor.findFieldByNumber(5).toProto())
                .isEqualTo(
                        FieldDescriptorProto.newBuilder()
                                .setType(FieldDescriptorProto.Type.TYPE_INT64)
                                .setName("ltsmicros")
                                .setNumber(5)
                                .setLabel(FieldDescriptorProto.Label.LABEL_REQUIRED)
                                .build());

        assertThat(descriptor.findFieldByNumber(6).toProto())
                .isEqualTo(
                        FieldDescriptorProto.newBuilder()
                                .setType(FieldDescriptorProto.Type.TYPE_INT64)
                                .setName("ltsmillis")
                                .setNumber(6)
                                .setLabel(FieldDescriptorProto.Label.LABEL_REQUIRED)
                                .build());

        assertThat(descriptor.findFieldByNumber(7).toProto())
                .isEqualTo(
                        FieldDescriptorProto.newBuilder()
                                .setType(FieldDescriptorProto.Type.TYPE_INT32)
                                .setName("date")
                                .setNumber(7)
                                .setLabel(FieldDescriptorProto.Label.LABEL_REQUIRED)
                                .build());

        assertThat(descriptor.findFieldByNumber(8).toProto())
                .isEqualTo(
                        FieldDescriptorProto.newBuilder()
                                .setType(FieldDescriptorProto.Type.TYPE_BYTES)
                                .setName("decimal")
                                .setNumber(8)
                                .setLabel(FieldDescriptorProto.Label.LABEL_REQUIRED)
                                .build());

        assertThat(descriptor.findFieldByNumber(9).toProto())
                .isEqualTo(
                        FieldDescriptorProto.newBuilder()
                                .setType(FieldDescriptorProto.Type.TYPE_STRING)
                                .setName("uuid")
                                .setNumber(9)
                                .setLabel(FieldDescriptorProto.Label.LABEL_REQUIRED)
                                .build());

        assertThat(descriptor.findFieldByNumber(10).toProto())
                .isEqualTo(
                        FieldDescriptorProto.newBuilder()
                                .setType(FieldDescriptorProto.Type.TYPE_STRING)
                                .setName("geography")
                                .setNumber(10)
                                .setLabel(FieldDescriptorProto.Label.LABEL_REQUIRED)
                                .build());
<<<<<<< HEAD
=======
    }

    @Test
    public void testMultipleDatatypeUnionSchemaConversion() {
        String fieldString =
                " \"fields\": [\n"
                        + "{\"name\": \"multiple_type_union\","
                        + " \"type\":[\"null\", \"string\", \"int\"]"
                        + "}"
                        + " ]\n";

        Schema avroSchema = getAvroSchemaFromFieldString(fieldString);
        IllegalArgumentException exception =
                assertThrows(
                        IllegalArgumentException.class,
                        () -> AvroToProtoSerializer.getDescriptorSchemaFromAvroSchema(avroSchema));
        assertThat(exception)
                .hasMessageThat()
                .contains("Multiple non-null union types are not supported.");
    }

    @Test
    public void testNestedArraysSchemaConversion() {
        String fieldString =
                " \"fields\": [\n"
                        + "{\"name\": \"nested_arrays\", \"type\":{\"type\": \"array\", \"items\": "
                        + "{\"name\": \"array_inside\", \"type\": \"array\", \"items\": \"long\"}"
                        + "}}"
                        + " ]\n";

        Schema avroSchema = getAvroSchemaFromFieldString(fieldString);

        IllegalStateException exception =
                assertThrows(
                        IllegalStateException.class,
                        () -> AvroToProtoSerializer.getDescriptorSchemaFromAvroSchema(avroSchema));
        assertThat(exception).hasMessageThat().contains("Nested arrays not supported by BigQuery.");
    }

    @Test
    public void testDefaultValueSchemaConversion()
            throws Descriptors.DescriptorValidationException {
        String fieldString =
                " \"fields\": [\n"
                        + "{\"name\": \"long_with_default\", \"type\": [\"long\", \"null\"], \"default\": 100}"
                        + " ]\n";

        Schema avroSchema = getAvroSchemaFromFieldString(fieldString);
        DescriptorProto descriptorProto =
                AvroToProtoSerializer.getDescriptorSchemaFromAvroSchema(avroSchema);

        Descriptors.Descriptor descriptor =
                BigQueryProtoSerializer.getDescriptorFromDescriptorProto(descriptorProto);

        FieldDescriptorProto fieldDescriptorProto = descriptor.findFieldByNumber(1).toProto();
        assertThat(fieldDescriptorProto.getName()).isEqualTo("long_with_default");
        assertThat(fieldDescriptorProto.getNumber()).isEqualTo(1);
        assertThat(fieldDescriptorProto.getLabel())
                .isEqualTo(FieldDescriptorProto.Label.LABEL_OPTIONAL);
        assertThat(fieldDescriptorProto.getType()).isEqualTo(FieldDescriptorProto.Type.TYPE_INT64);
        assertThat(fieldDescriptorProto.hasDefaultValue()).isTrue();
        assertThat(fieldDescriptorProto.getDefaultValue()).isEqualTo("100");
    }

    @Test
    public void testArrayWithUnionValueSchemaConversion()
            throws Descriptors.DescriptorValidationException {
        String fieldString =
                " \"fields\": [\n"
                        + "{\"name\": \"array_with_union\", \"type\": "
                        + "{\"type\": \"array\", \"items\":  [\"long\", \"null\"]}}"
                        + " ]\n";

        Schema avroSchema = getAvroSchemaFromFieldString(fieldString);
        IllegalArgumentException exception =
                assertThrows(
                        IllegalArgumentException.class,
                        () -> AvroToProtoSerializer.getDescriptorSchemaFromAvroSchema(avroSchema));
        assertThat(exception).hasMessageThat().contains("Array cannot have a NULLABLE element");
>>>>>>> 45ceabb9
    }
}<|MERGE_RESOLUTION|>--- conflicted
+++ resolved
@@ -613,8 +613,6 @@
     }
 
     @Test
-<<<<<<< HEAD
-=======
     public void testMapOfUnionSpecialSchemaConversion() {
         String fieldString =
                 " \"fields\": [\n"
@@ -643,7 +641,6 @@
     }
 
     @Test
->>>>>>> 45ceabb9
     public void testAllUnionSpecialSchemaConversion()
             throws Descriptors.DescriptorValidationException {
 
@@ -659,11 +656,6 @@
                         + "{\"name\": \"another_value\",\"type\": \"string\"}"
                         + "]"
                         + "}]},\n"
-<<<<<<< HEAD
-                        + "   {\"name\": \"map_field_union\", \"type\": [\"null\", {\"type\": \"map\", \"values\": \"long\"}]},\n"
-                        + "   {\"name\": \"array_field_union\", \"type\": [\"null\", {\"type\": \"array\", \"items\": \"float\"}]},\n"
-=======
->>>>>>> 45ceabb9
                         + "   {\"name\": \"record_field\", \"type\": {\"name\": \"inside_record_2\", \"type\": \"record\", \"fields\": [{\"name\": \"value\", \"type\": \"long\"},{\"name\": \"another_value\", \"type\": \"string\"}]}},\n"
                         + "   {\"name\": \"map_field\", \"type\": {\"type\": \"map\", \"values\": \"long\"}},\n"
                         + "   {\"name\": \"array_field\", \"type\": {\"type\": \"array\", \"items\": \"float\"}}\n"
@@ -705,9 +697,34 @@
 
         field = descriptor.findFieldByNumber(2).toProto();
         assertThat(field.getType()).isEqualTo(FieldDescriptorProto.Type.TYPE_MESSAGE);
-<<<<<<< HEAD
-        assertThat(field.getName()).isEqualTo("map_field_union");
+        assertThat(field.getName()).isEqualTo("record_field");
         assertThat(field.getNumber()).isEqualTo(2);
+        assertThat(field.getLabel()).isEqualTo(FieldDescriptorProto.Label.LABEL_REQUIRED);
+        assertThat(field.hasTypeName()).isTrue();
+        assertThat(descriptor.findNestedTypeByName(field.getTypeName()).toProto())
+                .isEqualTo(
+                        DescriptorProto.newBuilder()
+                                .setName(field.getTypeName())
+                                .addField(
+                                        FieldDescriptorProto.newBuilder()
+                                                .setType(FieldDescriptorProto.Type.TYPE_INT64)
+                                                .setName("value")
+                                                .setNumber(1)
+                                                .setLabel(FieldDescriptorProto.Label.LABEL_REQUIRED)
+                                                .build())
+                                .addField(
+                                        FieldDescriptorProto.newBuilder()
+                                                .setType(FieldDescriptorProto.Type.TYPE_STRING)
+                                                .setName("another_value")
+                                                .setNumber(2)
+                                                .setLabel(FieldDescriptorProto.Label.LABEL_REQUIRED)
+                                                .build())
+                                .build());
+
+        field = descriptor.findFieldByNumber(3).toProto();
+        assertThat(field.getType()).isEqualTo(FieldDescriptorProto.Type.TYPE_MESSAGE);
+        assertThat(field.getName()).isEqualTo("map_field");
+        assertThat(field.getNumber()).isEqualTo(3);
         assertThat(field.getLabel()).isEqualTo(FieldDescriptorProto.Label.LABEL_REPEATED);
         assertThat(field.hasTypeName()).isTrue();
         assertThat(descriptor.findNestedTypeByName(field.getTypeName()).toProto())
@@ -730,21 +747,75 @@
                                                 .build())
                                 .build());
 
-        field = descriptor.findFieldByNumber(3).toProto();
+        field = descriptor.findFieldByNumber(4).toProto();
         assertThat(field.getType()).isEqualTo(FieldDescriptorProto.Type.TYPE_FLOAT);
-        assertThat(field.getName()).isEqualTo("array_field_union");
-        assertThat(field.getNumber()).isEqualTo(3);
+        assertThat(field.getName()).isEqualTo("array_field");
+        assertThat(field.getNumber()).isEqualTo(4);
         assertThat(field.getLabel()).isEqualTo(FieldDescriptorProto.Label.LABEL_REPEATED);
-
-        field = descriptor.findFieldByNumber(4).toProto();
+    }
+
+    private String getRecord(String name) {
+        String record =
+                "{\"name\": "
+                        + "\""
+                        + name
+                        + "\", "
+                        + "\"type\": \"record\", "
+                        + "\"fields\": "
+                        + "["
+                        + "{\"name\": \"value\", \"type\": \"long\"},"
+                        + "{\"name\": \"another_value\",\"type\": \"string\"}"
+                        + "]"
+                        + "}";
+
+        return record;
+    }
+
+    @Test
+    public void testUnionArrayOfRecordSchemaConversion() {
+
+        String fieldString =
+                " \"fields\": [\n"
+                        + "   {\"name\": \"array_of_records_union\", \"type\": [\"null\", {\"type\": \"array\", \"items\": "
+                        + getRecord("inside_record_union")
+                        + "}]}\n"
+                        + " ]\n";
+
+        Schema avroSchema = getAvroSchemaFromFieldString(fieldString);
+
+        UnsupportedOperationException exception =
+                assertThrows(
+                        UnsupportedOperationException.class,
+                        () -> AvroToProtoSerializer.getDescriptorSchemaFromAvroSchema(avroSchema));
+        assertThat(exception)
+                .hasMessageThat()
+                .contains("MAP/ARRAYS in UNION types are not supported");
+    }
+
+    @Test
+    public void testArrayOfRecordSchemaConversion()
+            throws Descriptors.DescriptorValidationException {
+
+        String fieldString =
+                " \"fields\": [\n"
+                        + "{\"name\": \"array_of_records\", \"type\":{\"type\": \"array\", \"items\": "
+                        + getRecord("inside_record")
+                        + "}}"
+                        + " ]\n";
+
+        Schema avroSchema = getAvroSchemaFromFieldString(fieldString);
+
+        DescriptorProto descriptorProto =
+                AvroToProtoSerializer.getDescriptorSchemaFromAvroSchema(avroSchema);
+
+        Descriptors.Descriptor descriptor =
+                BigQueryProtoSerializer.getDescriptorFromDescriptorProto(descriptorProto);
+
+        FieldDescriptorProto field = descriptor.findFieldByNumber(1).toProto();
         assertThat(field.getType()).isEqualTo(FieldDescriptorProto.Type.TYPE_MESSAGE);
-        assertThat(field.getName()).isEqualTo("record_field");
-        assertThat(field.getNumber()).isEqualTo(4);
-=======
-        assertThat(field.getName()).isEqualTo("record_field");
-        assertThat(field.getNumber()).isEqualTo(2);
->>>>>>> 45ceabb9
-        assertThat(field.getLabel()).isEqualTo(FieldDescriptorProto.Label.LABEL_REQUIRED);
+        assertThat(field.getName()).isEqualTo("array_of_records");
+        assertThat(field.getNumber()).isEqualTo(1);
+        assertThat(field.getLabel()).isEqualTo(FieldDescriptorProto.Label.LABEL_REPEATED);
         assertThat(field.hasTypeName()).isTrue();
         assertThat(descriptor.findNestedTypeByName(field.getTypeName()).toProto())
                 .isEqualTo(
@@ -765,96 +836,31 @@
                                                 .setLabel(FieldDescriptorProto.Label.LABEL_REQUIRED)
                                                 .build())
                                 .build());
-
-<<<<<<< HEAD
-        field = descriptor.findFieldByNumber(5).toProto();
-        assertThat(field.getType()).isEqualTo(FieldDescriptorProto.Type.TYPE_MESSAGE);
-        assertThat(field.getName()).isEqualTo("map_field");
-        assertThat(field.getNumber()).isEqualTo(5);
-=======
-        field = descriptor.findFieldByNumber(3).toProto();
-        assertThat(field.getType()).isEqualTo(FieldDescriptorProto.Type.TYPE_MESSAGE);
-        assertThat(field.getName()).isEqualTo("map_field");
-        assertThat(field.getNumber()).isEqualTo(3);
->>>>>>> 45ceabb9
-        assertThat(field.getLabel()).isEqualTo(FieldDescriptorProto.Label.LABEL_REPEATED);
-        assertThat(field.hasTypeName()).isTrue();
-        assertThat(descriptor.findNestedTypeByName(field.getTypeName()).toProto())
-                .isEqualTo(
-                        DescriptorProto.newBuilder()
-                                .setName(field.getTypeName())
-                                .addField(
-                                        FieldDescriptorProto.newBuilder()
-                                                .setType(FieldDescriptorProto.Type.TYPE_STRING)
-                                                .setName("key")
-                                                .setNumber(1)
-                                                .setLabel(FieldDescriptorProto.Label.LABEL_REQUIRED)
-                                                .build())
-                                .addField(
-                                        FieldDescriptorProto.newBuilder()
-                                                .setType(FieldDescriptorProto.Type.TYPE_INT64)
-                                                .setName("value")
-                                                .setNumber(2)
-                                                .setLabel(FieldDescriptorProto.Label.LABEL_REQUIRED)
-                                                .build())
-                                .build());
-
-<<<<<<< HEAD
-        field = descriptor.findFieldByNumber(6).toProto();
-        assertThat(field.getType()).isEqualTo(FieldDescriptorProto.Type.TYPE_FLOAT);
-        assertThat(field.getName()).isEqualTo("array_field");
-        assertThat(field.getNumber()).isEqualTo(6);
-=======
-        field = descriptor.findFieldByNumber(4).toProto();
-        assertThat(field.getType()).isEqualTo(FieldDescriptorProto.Type.TYPE_FLOAT);
-        assertThat(field.getName()).isEqualTo("array_field");
-        assertThat(field.getNumber()).isEqualTo(4);
->>>>>>> 45ceabb9
-        assertThat(field.getLabel()).isEqualTo(FieldDescriptorProto.Label.LABEL_REPEATED);
-    }
-
-    private String getRecord(String name) {
-        String record =
-                "{\"name\": "
-                        + "\""
-                        + name
-                        + "\", "
-                        + "\"type\": \"record\", "
-                        + "\"fields\": "
-                        + "["
-                        + "{\"name\": \"value\", \"type\": \"long\"},"
-                        + "{\"name\": \"another_value\",\"type\": \"string\"}"
-                        + "]"
-                        + "}";
-
-        return record;
-    }
-
-    @Test
-<<<<<<< HEAD
-    public void testArrayOfRecordSchemaConversion()
-            throws Descriptors.DescriptorValidationException {
-
-        String fieldString =
-                " \"fields\": [\n"
-                        + "   {\"name\": \"array_of_records\", \"type\":{\"type\": \"array\", \"items\": "
-                        + getRecord("inside_record")
-                        + "}},\n"
-=======
-    public void testUnionArrayOfRecordSchemaConversion() {
-
-        String fieldString =
-                " \"fields\": [\n"
->>>>>>> 45ceabb9
-                        + "   {\"name\": \"array_of_records_union\", \"type\": [\"null\", {\"type\": \"array\", \"items\": "
-                        + getRecord("inside_record_union")
-                        + "}]}\n"
-                        + " ]\n";
-
-        Schema avroSchema = getAvroSchemaFromFieldString(fieldString);
-
-<<<<<<< HEAD
-=======
+    }
+
+    @Test
+    public void testArrayOfMapSchemaConversion() {
+        String fieldString =
+                " \"fields\": [\n"
+                        + "   {\"name\": \"array_of_map\", \"type\": {\"type\": \"array\", \"items\": {\"type\": \"map\", \"values\": \"bytes\"}}}\n"
+                        + " ]\n";
+        Schema avroSchema = getAvroSchemaFromFieldString(fieldString);
+        UnsupportedOperationException exception =
+                assertThrows(
+                        UnsupportedOperationException.class,
+                        () -> AvroToProtoSerializer.getDescriptorSchemaFromAvroSchema(avroSchema));
+        assertThat(exception).hasMessageThat().contains("Array of Type MAP not supported yet.");
+    }
+
+    @Test
+    public void testArrayOfUnionMapSchemaConversion() {
+
+        String fieldString =
+                " \"fields\": [\n"
+                        + "   {\"name\": \"array_of_map_union\", \"type\": [\"null\", {\"type\": \"array\", \"items\": {\"type\": \"map\", \"values\": \"bytes\"}}]}\n"
+                        + " ]\n";
+
+        Schema avroSchema = getAvroSchemaFromFieldString(fieldString);
         UnsupportedOperationException exception =
                 assertThrows(
                         UnsupportedOperationException.class,
@@ -862,183 +868,6 @@
         assertThat(exception)
                 .hasMessageThat()
                 .contains("MAP/ARRAYS in UNION types are not supported");
-    }
-
-    @Test
-    public void testArrayOfRecordSchemaConversion()
-            throws Descriptors.DescriptorValidationException {
-
-        String fieldString =
-                " \"fields\": [\n"
-                        + "{\"name\": \"array_of_records\", \"type\":{\"type\": \"array\", \"items\": "
-                        + getRecord("inside_record")
-                        + "}}"
-                        + " ]\n";
-
-        Schema avroSchema = getAvroSchemaFromFieldString(fieldString);
-
->>>>>>> 45ceabb9
-        DescriptorProto descriptorProto =
-                AvroToProtoSerializer.getDescriptorSchemaFromAvroSchema(avroSchema);
-
-        Descriptors.Descriptor descriptor =
-                BigQueryProtoSerializer.getDescriptorFromDescriptorProto(descriptorProto);
-
-        FieldDescriptorProto field = descriptor.findFieldByNumber(1).toProto();
-        assertThat(field.getType()).isEqualTo(FieldDescriptorProto.Type.TYPE_MESSAGE);
-        assertThat(field.getName()).isEqualTo("array_of_records");
-        assertThat(field.getNumber()).isEqualTo(1);
-        assertThat(field.getLabel()).isEqualTo(FieldDescriptorProto.Label.LABEL_REPEATED);
-        assertThat(field.hasTypeName()).isTrue();
-        assertThat(descriptor.findNestedTypeByName(field.getTypeName()).toProto())
-                .isEqualTo(
-                        DescriptorProto.newBuilder()
-                                .setName(field.getTypeName())
-                                .addField(
-                                        FieldDescriptorProto.newBuilder()
-                                                .setType(FieldDescriptorProto.Type.TYPE_INT64)
-                                                .setName("value")
-                                                .setNumber(1)
-                                                .setLabel(FieldDescriptorProto.Label.LABEL_REQUIRED)
-                                                .build())
-                                .addField(
-                                        FieldDescriptorProto.newBuilder()
-                                                .setType(FieldDescriptorProto.Type.TYPE_STRING)
-                                                .setName("another_value")
-                                                .setNumber(2)
-                                                .setLabel(FieldDescriptorProto.Label.LABEL_REQUIRED)
-                                                .build())
-                                .build());
-<<<<<<< HEAD
-
-        field = descriptor.findFieldByNumber(2).toProto();
-        assertThat(field.getType()).isEqualTo(FieldDescriptorProto.Type.TYPE_MESSAGE);
-        assertThat(field.getName()).isEqualTo("array_of_records_union");
-        assertThat(field.getNumber()).isEqualTo(2);
-        assertThat(field.getLabel()).isEqualTo(FieldDescriptorProto.Label.LABEL_REPEATED);
-        assertThat(field.hasTypeName()).isTrue();
-        assertThat(descriptor.findNestedTypeByName(field.getTypeName()).toProto())
-                .isEqualTo(
-                        DescriptorProto.newBuilder()
-                                .setName(field.getTypeName())
-                                .addField(
-                                        FieldDescriptorProto.newBuilder()
-                                                .setType(FieldDescriptorProto.Type.TYPE_INT64)
-                                                .setName("value")
-                                                .setNumber(1)
-                                                .setLabel(FieldDescriptorProto.Label.LABEL_REQUIRED)
-                                                .build())
-                                .addField(
-                                        FieldDescriptorProto.newBuilder()
-                                                .setType(FieldDescriptorProto.Type.TYPE_STRING)
-                                                .setName("another_value")
-                                                .setNumber(2)
-                                                .setLabel(FieldDescriptorProto.Label.LABEL_REQUIRED)
-                                                .build())
-                                .build());
-    }
-
-    @Test
-    public void testArrayOfMapSchemaConversion() throws Descriptors.DescriptorValidationException {
-
-        String fieldString =
-                " \"fields\": [\n"
-                        + "   {\"name\": \"array_of_map\", \"type\": {\"type\": \"array\", \"items\": {\"type\": \"map\", \"values\": \"bytes\"}}},\n"
-=======
-    }
-
-    @Test
-    public void testArrayOfMapSchemaConversion() {
-        String fieldString =
-                " \"fields\": [\n"
-                        + "   {\"name\": \"array_of_map\", \"type\": {\"type\": \"array\", \"items\": {\"type\": \"map\", \"values\": \"bytes\"}}}\n"
-                        + " ]\n";
-        Schema avroSchema = getAvroSchemaFromFieldString(fieldString);
-        UnsupportedOperationException exception =
-                assertThrows(
-                        UnsupportedOperationException.class,
-                        () -> AvroToProtoSerializer.getDescriptorSchemaFromAvroSchema(avroSchema));
-        assertThat(exception).hasMessageThat().contains("Array of Type MAP not supported yet.");
-    }
-
-    @Test
-    public void testArrayOfUnionMapSchemaConversion() {
-
-        String fieldString =
-                " \"fields\": [\n"
->>>>>>> 45ceabb9
-                        + "   {\"name\": \"array_of_map_union\", \"type\": [\"null\", {\"type\": \"array\", \"items\": {\"type\": \"map\", \"values\": \"bytes\"}}]}\n"
-                        + " ]\n";
-
-        Schema avroSchema = getAvroSchemaFromFieldString(fieldString);
-<<<<<<< HEAD
-
-        DescriptorProto descriptorProto =
-                AvroToProtoSerializer.getDescriptorSchemaFromAvroSchema(avroSchema);
-
-        Descriptors.Descriptor descriptor =
-                BigQueryProtoSerializer.getDescriptorFromDescriptorProto(descriptorProto);
-
-        FieldDescriptorProto field = descriptor.findFieldByNumber(1).toProto();
-        assertThat(field.getType()).isEqualTo(FieldDescriptorProto.Type.TYPE_MESSAGE);
-        assertThat(field.getName()).isEqualTo("array_of_map");
-        assertThat(field.getNumber()).isEqualTo(1);
-        assertThat(field.getLabel()).isEqualTo(FieldDescriptorProto.Label.LABEL_REPEATED);
-        assertThat(field.hasTypeName()).isTrue();
-        assertThat(descriptor.findNestedTypeByName(field.getTypeName()).toProto())
-                .isEqualTo(
-                        DescriptorProto.newBuilder()
-                                .setName(field.getTypeName())
-                                .addField(
-                                        FieldDescriptorProto.newBuilder()
-                                                .setType(FieldDescriptorProto.Type.TYPE_STRING)
-                                                .setName("key")
-                                                .setNumber(1)
-                                                .setLabel(FieldDescriptorProto.Label.LABEL_REQUIRED)
-                                                .build())
-                                .addField(
-                                        FieldDescriptorProto.newBuilder()
-                                                .setType(FieldDescriptorProto.Type.TYPE_BYTES)
-                                                .setName("value")
-                                                .setNumber(2)
-                                                .setLabel(FieldDescriptorProto.Label.LABEL_REQUIRED)
-                                                .build())
-                                .build());
-
-        field = descriptor.findFieldByNumber(2).toProto();
-        assertThat(field.getType()).isEqualTo(FieldDescriptorProto.Type.TYPE_MESSAGE);
-        assertThat(field.getName()).isEqualTo("array_of_map_union");
-        assertThat(field.getNumber()).isEqualTo(2);
-        assertThat(field.getLabel()).isEqualTo(FieldDescriptorProto.Label.LABEL_REPEATED);
-        assertThat(field.hasTypeName()).isTrue();
-        assertThat(descriptor.findNestedTypeByName(field.getTypeName()).toProto())
-                .isEqualTo(
-                        DescriptorProto.newBuilder()
-                                .setName(field.getTypeName())
-                                .addField(
-                                        FieldDescriptorProto.newBuilder()
-                                                .setType(FieldDescriptorProto.Type.TYPE_STRING)
-                                                .setName("key")
-                                                .setNumber(1)
-                                                .setLabel(FieldDescriptorProto.Label.LABEL_REQUIRED)
-                                                .build())
-                                .addField(
-                                        FieldDescriptorProto.newBuilder()
-                                                .setType(FieldDescriptorProto.Type.TYPE_BYTES)
-                                                .setName("value")
-                                                .setNumber(2)
-                                                .setLabel(FieldDescriptorProto.Label.LABEL_REQUIRED)
-                                                .build())
-                                .build());
-=======
-        UnsupportedOperationException exception =
-                assertThrows(
-                        UnsupportedOperationException.class,
-                        () -> AvroToProtoSerializer.getDescriptorSchemaFromAvroSchema(avroSchema));
-        assertThat(exception)
-                .hasMessageThat()
-                .contains("MAP/ARRAYS in UNION types are not supported");
->>>>>>> 45ceabb9
     }
 
     @Test
@@ -1378,8 +1207,6 @@
                                 .setNumber(10)
                                 .setLabel(FieldDescriptorProto.Label.LABEL_REQUIRED)
                                 .build());
-<<<<<<< HEAD
-=======
     }
 
     @Test
@@ -1459,6 +1286,5 @@
                         IllegalArgumentException.class,
                         () -> AvroToProtoSerializer.getDescriptorSchemaFromAvroSchema(avroSchema));
         assertThat(exception).hasMessageThat().contains("Array cannot have a NULLABLE element");
->>>>>>> 45ceabb9
     }
 }