/*
 * Copyright (C) 2023 Google Inc.
 *
 * Licensed under the Apache License, Version 2.0 (the "License"); you may not
 * use this file except in compliance with the License. You may obtain a copy of
 * the License at
 *
 * http://www.apache.org/licenses/LICENSE-2.0
 *
 * Unless required by applicable law or agreed to in writing, software
 * distributed under the License is distributed on an "AS IS" BASIS, WITHOUT
 * WARRANTIES OR CONDITIONS OF ANY KIND, either express or implied. See the
 * License for the specific language governing permissions and limitations under
 * the License.
 */

package com.google.cloud.flink.bigquery.sink.serializer;

<<<<<<< HEAD
import com.google.api.services.bigquery.model.TableFieldSchema;
import com.google.api.services.bigquery.model.TableSchema;
import com.google.protobuf.DescriptorProtos.DescriptorProto;
import com.google.protobuf.DescriptorProtos.FieldDescriptorProto;
import com.google.protobuf.Descriptors;
import com.google.protobuf.Descriptors.Descriptor;
import com.google.protobuf.Descriptors.DescriptorValidationException;
import com.google.protobuf.Descriptors.FieldDescriptor;
import org.apache.avro.Schema;
import org.apache.avro.generic.GenericRecord;
=======
>>>>>>> ddde84de
import org.junit.Test;

import static com.google.common.truth.Truth.assertThat;
import static org.junit.Assert.assertThrows;

/** Tests for {@link AvroToProtoSerializer}. */
public class AvroToProtoSerializerTest {

    @Test
    public void testSerializeIsUnsupported() {
        UnsupportedOperationException exception =
                assertThrows(
                        UnsupportedOperationException.class,
                        () -> new AvroToProtoSerializer().serialize(null));
        assertThat(exception).hasMessageThat().contains("serialize method is not supported");
    }
<<<<<<< HEAD

    @Test
    public void testPrimitiveTypesConversion() throws DescriptorValidationException {

        BigQueryProtoSerializer<GenericRecord> avroToProtoSerializer =
                new AvroToProtoSerializer(tableSchema);
        Descriptor descriptor = avroToProtoSerializer.getDescriptor();

        assertThat(descriptor.findFieldByNumber(1).toProto())
                .isEqualTo(
                        FieldDescriptorProto.newBuilder()
                                .setType(FieldDescriptorProto.Type.TYPE_INT64)
                                .setName("number")
                                .setNumber(1)
                                .setLabel(FieldDescriptorProto.Label.LABEL_REQUIRED)
                                .build());

        assertThat(descriptor.findFieldByNumber(2).toProto())
                .isEqualTo(
                        FieldDescriptorProto.newBuilder()
                                .setType(FieldDescriptorProto.Type.TYPE_DOUBLE)
                                .setName("price")
                                .setNumber(2)
                                .setLabel(FieldDescriptorProto.Label.LABEL_REQUIRED)
                                .build());

        assertThat(descriptor.findFieldByNumber(3).toProto())
                .isEqualTo(
                        FieldDescriptorProto.newBuilder()
                                .setType(FieldDescriptorProto.Type.TYPE_STRING)
                                .setName("species")
                                .setNumber(3)
                                .setLabel(FieldDescriptorProto.Label.LABEL_REQUIRED)
                                .build());

        assertThat(descriptor.findFieldByNumber(4).toProto())
                .isEqualTo(
                        FieldDescriptorProto.newBuilder()
                                .setType(FieldDescriptorProto.Type.TYPE_BOOL)
                                .setName("flighted")
                                .setNumber(4)
                                .setLabel(FieldDescriptorProto.Label.LABEL_REQUIRED)
                                .build());

        assertThat(descriptor.findFieldByNumber(5).toProto())
                .isEqualTo(
                        FieldDescriptorProto.newBuilder()
                                .setType(FieldDescriptorProto.Type.TYPE_BYTES)
                                .setName("sound")
                                .setNumber(5)
                                .setLabel(FieldDescriptorProto.Label.LABEL_REQUIRED)
                                .build());

        assertThat(descriptor.findFieldByNumber(6).toProto())
                .isEqualTo(
                        FieldDescriptorProto.newBuilder()
                                .setType(FieldDescriptorProto.Type.TYPE_MESSAGE)
                                .setName("required_record_field")
                                .setNumber(6)
                                .setTypeName(
                                        descriptor.findFieldByNumber(6).toProto().getTypeName())
                                .setLabel(FieldDescriptorProto.Label.LABEL_REQUIRED)
                                .build());

        assertThat(descriptor.getNestedTypes()).hasSize(1);

        assertThat(
                        descriptor
                                .findNestedTypeByName(
                                        descriptor.findFieldByNumber(6).toProto().getTypeName())
                                .findFieldByNumber(1)
                                .toProto())
                .isEqualTo(
                        FieldDescriptorProto.newBuilder()
                                .setType(FieldDescriptorProto.Type.TYPE_STRING)
                                .setName("species")
                                .setNumber(1)
                                .setLabel(FieldDescriptorProto.Label.LABEL_REQUIRED)
                                .build());
    }

    private Schema getAvroSchemaFromFieldString(String fieldString) {
        String avroSchemaString =
                "{\"namespace\": \"project.dataset\",\n"
                        + " \"type\": \"record\",\n"
                        + " \"name\": \"table\",\n"
                        + " \"doc\": \"Translated Avro Schema for project.dataset.table\",\n"
                        + fieldString
                        + "}";

        return new Schema.Parser().parse(avroSchemaString);
    }

    private void assertPrimitive(Descriptor descriptor) {
        assertThat(descriptor.findFieldByNumber(1).toProto())
                .isEqualTo(
                        FieldDescriptorProto.newBuilder()
                                .setType(FieldDescriptorProto.Type.TYPE_STRING)
                                .setName("name")
                                .setNumber(1)
                                .setLabel(FieldDescriptorProto.Label.LABEL_REQUIRED)
                                .build());

        assertThat(descriptor.findFieldByNumber(2).toProto())
                .isEqualTo(
                        FieldDescriptorProto.newBuilder()
                                .setType(FieldDescriptorProto.Type.TYPE_INT64)
                                .setName("number")
                                .setNumber(2)
                                .setLabel(FieldDescriptorProto.Label.LABEL_REQUIRED)
                                .build());

        assertThat(descriptor.findFieldByNumber(3).toProto())
                .isEqualTo(
                        FieldDescriptorProto.newBuilder()
                                .setType(FieldDescriptorProto.Type.TYPE_INT64)
                                .setName("quantity")
                                .setNumber(3)
                                .setLabel(FieldDescriptorProto.Label.LABEL_REQUIRED)
                                .build());

        assertThat(descriptor.findFieldByNumber(4).toProto())
                .isEqualTo(
                        FieldDescriptorProto.newBuilder()
                                .setType(FieldDescriptorProto.Type.TYPE_BYTES)
                                .setName("fixed_field")
                                .setNumber(4)
                                .setLabel(FieldDescriptorProto.Label.LABEL_REQUIRED)
                                .build());

        // TODO: This is different than beam
        assertThat(descriptor.findFieldByNumber(5).toProto())
                .isEqualTo(
                        FieldDescriptorProto.newBuilder()
                                .setType(FieldDescriptorProto.Type.TYPE_FLOAT)
                                .setName("price")
                                .setNumber(5)
                                .setLabel(FieldDescriptorProto.Label.LABEL_REQUIRED)
                                .build());

        assertThat(descriptor.findFieldByNumber(6).toProto())
                .isEqualTo(
                        FieldDescriptorProto.newBuilder()
                                .setType(FieldDescriptorProto.Type.TYPE_DOUBLE)
                                .setName("double_field")
                                .setNumber(6)
                                .setLabel(FieldDescriptorProto.Label.LABEL_REQUIRED)
                                .build());

        assertThat(descriptor.findFieldByNumber(7).toProto())
                .isEqualTo(
                        FieldDescriptorProto.newBuilder()
                                .setType(FieldDescriptorProto.Type.TYPE_BOOL)
                                .setName("boolean_field")
                                .setNumber(7)
                                .setLabel(FieldDescriptorProto.Label.LABEL_REQUIRED)
                                .build());

        assertThat(descriptor.findFieldByNumber(8).toProto())
                .isEqualTo(
                        FieldDescriptorProto.newBuilder()
                                .setType(FieldDescriptorProto.Type.TYPE_STRING)
                                .setName("enum_field")
                                .setNumber(8)
                                .setLabel(FieldDescriptorProto.Label.LABEL_REQUIRED)
                                .build());

        assertThat(descriptor.findFieldByNumber(9).toProto())
                .isEqualTo(
                        FieldDescriptorProto.newBuilder()
                                .setType(FieldDescriptorProto.Type.TYPE_BYTES)
                                .setName("byte_field")
                                .setNumber(9)
                                .setLabel(FieldDescriptorProto.Label.LABEL_REQUIRED)
                                .build());
    }

    @Test
    public void testAllPrimitiveSchemaConversion() throws DescriptorValidationException {

        String fieldString =
                " \"fields\": [\n"
                        + "   {\"name\": \"name\", \"type\": \"string\"},\n"
                        + "   {\"name\": \"number\", \"type\": \"long\"},\n"
                        + "   {\"name\": \"quantity\", \"type\": \"int\"},\n"
                        + "   {\"name\": \"fixed_field\", \"type\": {\"type\": \"fixed\", \"size\": 10,\"name\": \"hash\" }},\n"
                        + "   {\"name\": \"price\", \"type\": \"float\"},\n"
                        + "   {\"name\": \"double_field\", \"type\": \"double\"},\n"
                        + "   {\"name\": \"boolean_field\", \"type\": \"boolean\"},\n"
                        + "   {\"name\": \"enum_field\", \"type\": {\"type\":\"enum\", \"symbols\": [\"A\", \"B\", \"C\", \"D\"], \"name\": \"ALPHABET\"}},\n"
                        + "   {\"name\": \"byte_field\", \"type\": \"bytes\"}\n"
                        + " ]\n";

        Schema avroSchema = getAvroSchemaFromFieldString(fieldString);
        BigQueryProtoSerializer<GenericRecord> avroToProtoSerializer =
                new AvroToProtoSerializer(avroSchema);
        Descriptor descriptor = avroToProtoSerializer.getDescriptor();
        assertPrimitive(descriptor);
    }

    @Test
    public void testAllPrimitiveSingleUnionSchemaConversion() throws DescriptorValidationException {

        String fieldString =
                " \"fields\": [\n"
                        + "   {\"name\": \"name\", \"type\": [\"string\"]},\n"
                        + "   {\"name\": \"number\", \"type\": [\"long\"]},\n"
                        + "   {\"name\": \"quantity\", \"type\": [\"int\"]},\n"
                        + "   {\"name\": \"fixed_field\", \"type\": [{\"type\": \"fixed\", \"size\": 10,\"name\": \"hash\" }]},\n"
                        + "   {\"name\": \"price\", \"type\": [\"float\"]},\n"
                        + "   {\"name\": \"double_field\", \"type\": [\"double\"]},\n"
                        + "   {\"name\": \"boolean_field\", \"type\": [\"boolean\"]},\n"
                        + "   {\"name\": \"enum_field\", \"type\": [{\"type\":\"enum\", \"symbols\": [\"A\", \"B\", \"C\", \"D\"], \"name\": \"ALPHABET\"}]},\n"
                        + "   {\"name\": \"byte_field\", \"type\": [\"bytes\"]}\n"
                        + " ]\n";

        Schema avroSchema = getAvroSchemaFromFieldString(fieldString);
        BigQueryProtoSerializer<GenericRecord> avroToProtoSerializer =
                new AvroToProtoSerializer(avroSchema);
        Descriptor descriptor = avroToProtoSerializer.getDescriptor();
        assertPrimitive(descriptor);
    }

    @Test
    public void testAllLogicalSchemaConversion() throws DescriptorValidationException {

        String fieldString =
                " \"fields\": [\n"
                        + "   {\"name\": \"ts_micros\", \"type\": {\"type\": \"long\", \"logicalType\": \"timestamp-micros\"}},\n"
                        + "   {\"name\": \"ts_millis\", \"type\": {\"type\": \"long\", \"logicalType\": \"timestamp-millis\"}},\n"
                        + "   {\"name\": \"time_micros\", \"type\": {\"type\": \"long\", \"logicalType\": \"time-micros\"}},\n"
                        + "   {\"name\": \"time_millis\", \"type\": {\"type\": \"int\", \"logicalType\": \"time-millis\"}},\n"
                        + "   {\"name\": \"lts_micros\", \"type\": {\"type\": \"long\", \"logicalType\": \"local-timestamp-micros\"}},\n"
                        + "   {\"name\": \"lts_millis\", \"type\": {\"type\": \"long\", \"logicalType\": \"local-timestamp-millis\"}},\n"
                        + "   {\"name\": \"date\", \"type\": {\"type\": \"int\", \"logicalType\": \"date\"}},\n"
                        + "   {\"name\": \"decimal\", \"type\": {\"type\": \"bytes\", \"logicalType\": \"decimal\", \"precision\": 4, \"scale\": 2}},\n"
                        + "   {\"name\": \"uuid\", \"type\": {\"type\": \"string\", \"logicalType\": \"uuid\"}},\n"
                        + "   {\"name\": \"geography\", \"type\": {\"type\": \"string\", \"logicalType\": \"geography_wkt\"}}\n"
                        + " ]\n";

        Schema avroSchema = getAvroSchemaFromFieldString(fieldString);
        BigQueryProtoSerializer<GenericRecord> avroToProtoSerializer =
                new AvroToProtoSerializer(avroSchema);
        Descriptor descriptor = avroToProtoSerializer.getDescriptor();

        assertThat(descriptor.findFieldByNumber(1).toProto())
                .isEqualTo(
                        FieldDescriptorProto.newBuilder()
                                .setType(FieldDescriptorProto.Type.TYPE_INT64)
                                .setName("ts_micros")
                                .setNumber(1)
                                .setLabel(FieldDescriptorProto.Label.LABEL_REQUIRED)
                                .build());

        assertThat(descriptor.findFieldByNumber(2).toProto())
                .isEqualTo(
                        FieldDescriptorProto.newBuilder()
                                .setType(FieldDescriptorProto.Type.TYPE_INT64)
                                .setName("ts_millis")
                                .setNumber(2)
                                .setLabel(FieldDescriptorProto.Label.LABEL_REQUIRED)
                                .build());

        assertThat(descriptor.findFieldByNumber(3).toProto())
                .isEqualTo(
                        FieldDescriptorProto.newBuilder()
                                .setType(FieldDescriptorProto.Type.TYPE_STRING)
                                .setName("time_micros")
                                .setNumber(3)
                                .setLabel(FieldDescriptorProto.Label.LABEL_REQUIRED)
                                .build());

        assertThat(descriptor.findFieldByNumber(4).toProto())
                .isEqualTo(
                        FieldDescriptorProto.newBuilder()
                                .setType(FieldDescriptorProto.Type.TYPE_STRING)
                                .setName("time_millis")
                                .setNumber(4)
                                .setLabel(FieldDescriptorProto.Label.LABEL_REQUIRED)
                                .build());

        assertThat(descriptor.findFieldByNumber(5).toProto())
                .isEqualTo(
                        FieldDescriptorProto.newBuilder()
                                .setType(FieldDescriptorProto.Type.TYPE_STRING)
                                .setName("lts_micros")
                                .setNumber(5)
                                .setLabel(FieldDescriptorProto.Label.LABEL_REQUIRED)
                                .build());

        assertThat(descriptor.findFieldByNumber(6).toProto())
                .isEqualTo(
                        FieldDescriptorProto.newBuilder()
                                .setType(FieldDescriptorProto.Type.TYPE_STRING)
                                .setName("lts_millis")
                                .setNumber(6)
                                .setLabel(FieldDescriptorProto.Label.LABEL_REQUIRED)
                                .build());

        assertThat(descriptor.findFieldByNumber(7).toProto())
                .isEqualTo(
                        FieldDescriptorProto.newBuilder()
                                .setType(FieldDescriptorProto.Type.TYPE_INT32)
                                .setName("date")
                                .setNumber(7)
                                .setLabel(FieldDescriptorProto.Label.LABEL_REQUIRED)
                                .build());

        assertThat(descriptor.findFieldByNumber(8).toProto())
                .isEqualTo(
                        FieldDescriptorProto.newBuilder()
                                .setType(FieldDescriptorProto.Type.TYPE_BYTES)
                                .setName("decimal")
                                .setNumber(8)
                                .setLabel(FieldDescriptorProto.Label.LABEL_REQUIRED)
                                .build());

        assertThat(descriptor.findFieldByNumber(9).toProto())
                .isEqualTo(
                        FieldDescriptorProto.newBuilder()
                                .setType(FieldDescriptorProto.Type.TYPE_STRING)
                                .setName("uuid")
                                .setNumber(9)
                                .setLabel(FieldDescriptorProto.Label.LABEL_REQUIRED)
                                .build());

        assertThat(descriptor.findFieldByNumber(10).toProto())
                .isEqualTo(
                        FieldDescriptorProto.newBuilder()
                                .setType(FieldDescriptorProto.Type.TYPE_STRING)
                                .setName("geography")
                                .setNumber(10)
                                .setLabel(FieldDescriptorProto.Label.LABEL_REQUIRED)
                                .build());
    }

    @Test
    public void testAllUnionOfLogicalSchemaConversion() throws DescriptorValidationException {

        String fieldString =
                " \"fields\": [\n"
                        + "   {\"name\": \"ts_micros\", \"type\": [\"null\", {\"type\": \"long\", \"logicalType\": \"timestamp-micros\"}]},\n"
                        + "   {\"name\": \"ts_millis\", \"type\": [\"null\",{\"type\": \"long\", \"logicalType\": \"timestamp-millis\"}]},\n"
                        + "   {\"name\": \"time_micros\", \"type\": [\"null\",{\"type\": \"long\", \"logicalType\": \"time-micros\"}]},\n"
                        + "   {\"name\": \"time_millis\", \"type\": [\"null\",{\"type\": \"int\", \"logicalType\": \"time-millis\"}]},\n"
                        + "   {\"name\": \"lts_micros\", \"type\": [\"null\",{\"type\": \"long\", \"logicalType\": \"local-timestamp-micros\"}]},\n"
                        + "   {\"name\": \"lts_millis\", \"type\": [\"null\",{\"type\": \"long\", \"logicalType\": \"local-timestamp-millis\"}]},\n"
                        + "   {\"name\": \"date\", \"type\": [\"null\",{\"type\": \"int\", \"logicalType\": \"date\"}]},\n"
                        + "   {\"name\": \"decimal\", \"type\": [\"null\",{\"type\": \"bytes\", \"logicalType\": \"decimal\", \"precision\": 4, \"scale\": 2}]},\n"
                        + "   {\"name\": \"uuid\", \"type\": [\"null\",{\"type\": \"string\", \"logicalType\": \"uuid\"}]},\n"
                        + "   {\"name\": \"geography\", \"type\": [\"null\",{\"type\": \"string\", \"logicalType\": \"geography_wkt\"}]}\n"
                        + " ]\n";

        Schema avroSchema = getAvroSchemaFromFieldString(fieldString);
        BigQueryProtoSerializer<GenericRecord> avroToProtoSerializer =
                new AvroToProtoSerializer(avroSchema);
        Descriptor descriptor = avroToProtoSerializer.getDescriptor();

        assertThat(descriptor.findFieldByNumber(1).toProto())
                .isEqualTo(
                        FieldDescriptorProto.newBuilder()
                                .setType(FieldDescriptorProto.Type.TYPE_INT64)
                                .setName("ts_micros")
                                .setNumber(1)
                                .setLabel(FieldDescriptorProto.Label.LABEL_OPTIONAL)
                                .build());

        assertThat(descriptor.findFieldByNumber(2).toProto())
                .isEqualTo(
                        FieldDescriptorProto.newBuilder()
                                .setType(FieldDescriptorProto.Type.TYPE_INT64)
                                .setName("ts_millis")
                                .setNumber(2)
                                .setLabel(FieldDescriptorProto.Label.LABEL_OPTIONAL)
                                .build());

        assertThat(descriptor.findFieldByNumber(3).toProto())
                .isEqualTo(
                        FieldDescriptorProto.newBuilder()
                                .setType(FieldDescriptorProto.Type.TYPE_STRING)
                                .setName("time_micros")
                                .setNumber(3)
                                .setLabel(FieldDescriptorProto.Label.LABEL_OPTIONAL)
                                .build());

        assertThat(descriptor.findFieldByNumber(4).toProto())
                .isEqualTo(
                        FieldDescriptorProto.newBuilder()
                                .setType(FieldDescriptorProto.Type.TYPE_STRING)
                                .setName("time_millis")
                                .setNumber(4)
                                .setLabel(FieldDescriptorProto.Label.LABEL_OPTIONAL)
                                .build());

        assertThat(descriptor.findFieldByNumber(5).toProto())
                .isEqualTo(
                        FieldDescriptorProto.newBuilder()
                                .setType(FieldDescriptorProto.Type.TYPE_STRING)
                                .setName("lts_micros")
                                .setNumber(5)
                                .setLabel(FieldDescriptorProto.Label.LABEL_OPTIONAL)
                                .build());

        assertThat(descriptor.findFieldByNumber(6).toProto())
                .isEqualTo(
                        FieldDescriptorProto.newBuilder()
                                .setType(FieldDescriptorProto.Type.TYPE_STRING)
                                .setName("lts_millis")
                                .setNumber(6)
                                .setLabel(FieldDescriptorProto.Label.LABEL_OPTIONAL)
                                .build());

        assertThat(descriptor.findFieldByNumber(7).toProto())
                .isEqualTo(
                        FieldDescriptorProto.newBuilder()
                                .setType(FieldDescriptorProto.Type.TYPE_INT32)
                                .setName("date")
                                .setNumber(7)
                                .setLabel(FieldDescriptorProto.Label.LABEL_OPTIONAL)
                                .build());

        assertThat(descriptor.findFieldByNumber(8).toProto())
                .isEqualTo(
                        FieldDescriptorProto.newBuilder()
                                .setType(FieldDescriptorProto.Type.TYPE_BYTES)
                                .setName("decimal")
                                .setNumber(8)
                                .setLabel(FieldDescriptorProto.Label.LABEL_OPTIONAL)
                                .build());

        assertThat(descriptor.findFieldByNumber(9).toProto())
                .isEqualTo(
                        FieldDescriptorProto.newBuilder()
                                .setType(FieldDescriptorProto.Type.TYPE_STRING)
                                .setName("uuid")
                                .setNumber(9)
                                .setLabel(FieldDescriptorProto.Label.LABEL_OPTIONAL)
                                .build());

        assertThat(descriptor.findFieldByNumber(10).toProto())
                .isEqualTo(
                        FieldDescriptorProto.newBuilder()
                                .setType(FieldDescriptorProto.Type.TYPE_STRING)
                                .setName("geography")
                                .setNumber(10)
                                .setLabel(FieldDescriptorProto.Label.LABEL_OPTIONAL)
                                .build());
    }

    @Test
    public void testAllUnionOfPrimitiveSchemaConversion() throws DescriptorValidationException {

        String fieldString =
                " \"fields\": [\n"
                        + "   {\"name\": \"name\", \"type\": [\"null\", \"string\"]},\n"
                        + "   {\"name\": \"number\", \"type\": [\"null\",\"long\"]},\n"
                        + "   {\"name\": \"quantity\", \"type\": [\"null\",\"int\"]},\n"
                        + "   {\"name\": \"fixed_field\", \"type\": [\"null\",{\"type\": \"fixed\", \"size\": 10,\"name\": \"hash\"}]},\n"
                        + "   {\"name\": \"price\", \"type\": [\"null\",\"float\"]},\n"
                        + "   {\"name\": \"double_field\", \"type\": [\"null\",\"double\"]},\n"
                        + "   {\"name\": \"boolean_field\", \"type\": [\"null\",\"boolean\"]},\n"
                        + "   {\"name\": \"enum_field\", \"type\": [\"null\",{\"type\":\"enum\", \"symbols\": [\"A\", \"B\", \"C\", \"D\"], \"name\": \"ALPHABET\"}]},\n"
                        + "   {\"name\": \"byte_field\", \"type\": [\"null\",\"bytes\"]}\n"
                        + " ]\n";

        Schema avroSchema = getAvroSchemaFromFieldString(fieldString);
        BigQueryProtoSerializer<GenericRecord> avroToProtoSerializer =
                new AvroToProtoSerializer(avroSchema);
        Descriptor descriptor = avroToProtoSerializer.getDescriptor();

        assertThat(descriptor.findFieldByNumber(1).toProto())
                .isEqualTo(
                        FieldDescriptorProto.newBuilder()
                                .setType(FieldDescriptorProto.Type.TYPE_STRING)
                                .setName("name")
                                .setNumber(1)
                                .setLabel(FieldDescriptorProto.Label.LABEL_OPTIONAL)
                                .build());

        assertThat(descriptor.findFieldByNumber(2).toProto())
                .isEqualTo(
                        FieldDescriptorProto.newBuilder()
                                .setType(FieldDescriptorProto.Type.TYPE_INT64)
                                .setName("number")
                                .setNumber(2)
                                .setLabel(FieldDescriptorProto.Label.LABEL_OPTIONAL)
                                .build());

        assertThat(descriptor.findFieldByNumber(3).toProto())
                .isEqualTo(
                        FieldDescriptorProto.newBuilder()
                                .setType(FieldDescriptorProto.Type.TYPE_INT64)
                                .setName("quantity")
                                .setNumber(3)
                                .setLabel(FieldDescriptorProto.Label.LABEL_OPTIONAL)
                                .build());

        assertThat(descriptor.findFieldByNumber(4).toProto())
                .isEqualTo(
                        FieldDescriptorProto.newBuilder()
                                .setType(FieldDescriptorProto.Type.TYPE_BYTES)
                                .setName("fixed_field")
                                .setNumber(4)
                                .setLabel(FieldDescriptorProto.Label.LABEL_OPTIONAL)
                                .build());

        // TODO: This is different than beam
        assertThat(descriptor.findFieldByNumber(5).toProto())
                .isEqualTo(
                        FieldDescriptorProto.newBuilder()
                                .setType(FieldDescriptorProto.Type.TYPE_FLOAT)
                                .setName("price")
                                .setNumber(5)
                                .setLabel(FieldDescriptorProto.Label.LABEL_OPTIONAL)
                                .build());

        assertThat(descriptor.findFieldByNumber(6).toProto())
                .isEqualTo(
                        FieldDescriptorProto.newBuilder()
                                .setType(FieldDescriptorProto.Type.TYPE_DOUBLE)
                                .setName("double_field")
                                .setNumber(6)
                                .setLabel(FieldDescriptorProto.Label.LABEL_OPTIONAL)
                                .build());

        assertThat(descriptor.findFieldByNumber(7).toProto())
                .isEqualTo(
                        FieldDescriptorProto.newBuilder()
                                .setType(FieldDescriptorProto.Type.TYPE_BOOL)
                                .setName("boolean_field")
                                .setNumber(7)
                                .setLabel(FieldDescriptorProto.Label.LABEL_OPTIONAL)
                                .build());

        assertThat(descriptor.findFieldByNumber(8).toProto())
                .isEqualTo(
                        FieldDescriptorProto.newBuilder()
                                .setType(FieldDescriptorProto.Type.TYPE_STRING)
                                .setName("enum_field")
                                .setNumber(8)
                                .setLabel(FieldDescriptorProto.Label.LABEL_OPTIONAL)
                                .build());

        assertThat(descriptor.findFieldByNumber(9).toProto())
                .isEqualTo(
                        FieldDescriptorProto.newBuilder()
                                .setType(FieldDescriptorProto.Type.TYPE_BYTES)
                                .setName("byte_field")
                                .setNumber(9)
                                .setLabel(FieldDescriptorProto.Label.LABEL_OPTIONAL)
                                .build());
    }

    @Test
    public void testRecordOfUnionFieldSchemaConversion() throws DescriptorValidationException {

        String fieldString =
                " \"fields\": [\n"
                        + "   {\"name\": \"record_with_union\", \"type\": {\"name\": \"record_with_union_field\", \"type\": \"record\", \"fields\": [{\"name\": \"union_in_record\", \"type\": [\"boolean\", \"null\"], \"default\": true}]}}\n"
                        + " ]\n";

        Schema avroSchema = getAvroSchemaFromFieldString(fieldString);
        BigQueryProtoSerializer<GenericRecord> avroToProtoSerializer =
                new AvroToProtoSerializer(avroSchema);
        Descriptor descriptor = avroToProtoSerializer.getDescriptor();

        FieldDescriptorProto fieldDescriptorProto = descriptor.findFieldByNumber(1).toProto();
        assertThat(fieldDescriptorProto.getName()).isEqualTo("record_with_union");
        assertThat(fieldDescriptorProto.getNumber()).isEqualTo(1);
        assertThat(fieldDescriptorProto.getLabel())
                .isEqualTo(FieldDescriptorProto.Label.LABEL_REQUIRED);
        assertThat(fieldDescriptorProto.getType())
                .isEqualTo(FieldDescriptorProto.Type.TYPE_MESSAGE);
        assertThat(fieldDescriptorProto.hasTypeName()).isTrue();

        Descriptor nestedDescriptor =
                descriptor.findNestedTypeByName(fieldDescriptorProto.getTypeName());
        FieldDescriptor fieldDescriptor = nestedDescriptor.findFieldByNumber(1);
        assertThat(fieldDescriptor.isOptional()).isTrue();
        assertThat(fieldDescriptor.getType()).isEqualTo(FieldDescriptor.Type.BOOL);
        assertThat(fieldDescriptor.getName()).isEqualTo("union_in_record");
        assertThat(fieldDescriptor.hasDefaultValue()).isTrue();
        assertThat(fieldDescriptor.getDefaultValue()).isEqualTo(true);
    }

    @Test
    public void testUnionofMapSchemaConversion() {
        String fieldString =
                " \"fields\": [\n"
                        + "   {\"name\": \"map_field_union\", \"type\": [\"null\", {\"type\": \"map\", \"values\": \"long\"}]}\n"
                        + " ]\n";

        Schema avroSchema = getAvroSchemaFromFieldString(fieldString);

        UnsupportedOperationException exception =
                assertThrows(
                        UnsupportedOperationException.class,
                        () -> AvroToProtoSerializer.getDescriptorSchemaFromAvroSchema(avroSchema));
        assertThat(exception)
                .hasMessageThat()
                .contains("MAP/ARRAYS in UNION types are not supported");
    }

    @Test
    public void testUnionOfArraySchemaConversion() {
        String fieldString =
                " \"fields\": [\n"
                        + "   {\"name\": \"array_field_union\", \"type\": [\"null\", {\"type\": \"array\", \"items\": \"float\"}]}\n"
                        + " ]\n";

        Schema avroSchema = getAvroSchemaFromFieldString(fieldString);

        UnsupportedOperationException exception =
                assertThrows(
                        UnsupportedOperationException.class,
                        () -> AvroToProtoSerializer.getDescriptorSchemaFromAvroSchema(avroSchema));
        assertThat(exception)
                .hasMessageThat()
                .contains("MAP/ARRAYS in UNION types are not supported");
    }

    @Test
    public void testSpecialSchemaConversion() throws DescriptorValidationException {

        String fieldString =
                " \"fields\": [\n"
                        + "   {\"name\": \"record_field\", \"type\": "
                        + getRecord("inside_record")
                        + "},\n"
                        + "   {\"name\": \"map_field\", \"type\": {\"type\": \"map\", \"values\": \"long\"}},\n"
                        + "   {\"name\": \"array_field\", \"type\": {\"type\": \"array\", \"items\": \"float\"}}\n"
                        + " ]\n";

        Schema avroSchema = getAvroSchemaFromFieldString(fieldString);
        BigQueryProtoSerializer<GenericRecord> avroToProtoSerializer =
                new AvroToProtoSerializer(avroSchema);
        Descriptor descriptor = avroToProtoSerializer.getDescriptor();

        FieldDescriptorProto field = descriptor.findFieldByNumber(1).toProto();
        assertThat(field.getType()).isEqualTo(FieldDescriptorProto.Type.TYPE_MESSAGE);
        assertThat(field.getName()).isEqualTo("record_field");
        assertThat(field.getNumber()).isEqualTo(1);
        assertThat(field.getLabel()).isEqualTo(FieldDescriptorProto.Label.LABEL_REQUIRED);
        assertThat(field.hasTypeName()).isTrue();
        assertThat(descriptor.findNestedTypeByName(field.getTypeName()).toProto())
                .isEqualTo(
                        DescriptorProto.newBuilder()
                                .setName(field.getTypeName())
                                .addField(
                                        FieldDescriptorProto.newBuilder()
                                                .setType(FieldDescriptorProto.Type.TYPE_INT64)
                                                .setName("value")
                                                .setNumber(1)
                                                .setLabel(FieldDescriptorProto.Label.LABEL_REQUIRED)
                                                .build())
                                .addField(
                                        FieldDescriptorProto.newBuilder()
                                                .setType(FieldDescriptorProto.Type.TYPE_STRING)
                                                .setName("another_value")
                                                .setNumber(2)
                                                .setLabel(FieldDescriptorProto.Label.LABEL_REQUIRED)
                                                .build())
                                .build());

        field = descriptor.findFieldByNumber(2).toProto();
        assertThat(field.getType()).isEqualTo(FieldDescriptorProto.Type.TYPE_MESSAGE);
        assertThat(field.getName()).isEqualTo("map_field");
        assertThat(field.getNumber()).isEqualTo(2);
        assertThat(field.getLabel()).isEqualTo(FieldDescriptorProto.Label.LABEL_REPEATED);
        assertThat(field.hasTypeName()).isTrue();
        assertThat(descriptor.findNestedTypeByName(field.getTypeName()).toProto())
                .isEqualTo(
                        DescriptorProto.newBuilder()
                                .setName(field.getTypeName())
                                .addField(
                                        FieldDescriptorProto.newBuilder()
                                                .setType(FieldDescriptorProto.Type.TYPE_STRING)
                                                .setName("key")
                                                .setNumber(1)
                                                .setLabel(FieldDescriptorProto.Label.LABEL_REQUIRED)
                                                .build())
                                .addField(
                                        FieldDescriptorProto.newBuilder()
                                                .setType(FieldDescriptorProto.Type.TYPE_INT64)
                                                .setName("value")
                                                .setNumber(2)
                                                .setLabel(FieldDescriptorProto.Label.LABEL_REQUIRED)
                                                .build())
                                .build());

        field = descriptor.findFieldByNumber(3).toProto();
        assertThat(field.getType()).isEqualTo(FieldDescriptorProto.Type.TYPE_FLOAT);
        assertThat(field.getName()).isEqualTo("array_field");
        assertThat(field.getNumber()).isEqualTo(3);
        assertThat(field.getLabel()).isEqualTo(FieldDescriptorProto.Label.LABEL_REPEATED);
    }

    @Test
    public void testUnionOfRecordSchemaConversion() throws DescriptorValidationException {

        String fieldString =
                " \"fields\": [\n"
                        + "{\"name\": \"record_field_union\","
                        + " \"type\": [\"null\", "
                        + getRecord("inside_record")
                        + "]}\n"
                        + " ]\n";

        Schema avroSchema = getAvroSchemaFromFieldString(fieldString);
        BigQueryProtoSerializer<GenericRecord> avroToProtoSerializer =
                new AvroToProtoSerializer(avroSchema);
        Descriptor descriptor = avroToProtoSerializer.getDescriptor();

        FieldDescriptorProto field = descriptor.findFieldByNumber(1).toProto();
        assertThat(field.getType()).isEqualTo(FieldDescriptorProto.Type.TYPE_MESSAGE);
        assertThat(field.getName()).isEqualTo("record_field_union");
        assertThat(field.getNumber()).isEqualTo(1);
        assertThat(field.getLabel()).isEqualTo(FieldDescriptorProto.Label.LABEL_OPTIONAL);
        assertThat(field.hasTypeName()).isTrue();
        assertThat(descriptor.findNestedTypeByName(field.getTypeName()).toProto())
                .isEqualTo(
                        DescriptorProto.newBuilder()
                                .setName(field.getTypeName())
                                .addField(
                                        FieldDescriptorProto.newBuilder()
                                                .setType(FieldDescriptorProto.Type.TYPE_INT64)
                                                .setName("value")
                                                .setNumber(1)
                                                .setLabel(FieldDescriptorProto.Label.LABEL_REQUIRED)
                                                .build())
                                .addField(
                                        FieldDescriptorProto.newBuilder()
                                                .setType(FieldDescriptorProto.Type.TYPE_STRING)
                                                .setName("another_value")
                                                .setNumber(2)
                                                .setLabel(FieldDescriptorProto.Label.LABEL_REQUIRED)
                                                .build())
                                .build());
    }

    private String getRecord(String name) {
        return "{\"name\": "
                + "\""
                + name
                + "\", "
                + "\"type\": \"record\", "
                + "\"fields\": "
                + "["
                + "{\"name\": \"value\", \"type\": \"long\"},"
                + "{\"name\": \"another_value\",\"type\": \"string\"}"
                + "]"
                + "}";
    }

    @Test
    public void testUnionOfArrayOfRecordSchemaConversion() {

        String fieldString =
                " \"fields\": [\n"
                        + "   {\"name\": \"array_of_records_union\", \"type\": [\"null\", {\"type\": \"array\", \"items\": "
                        + getRecord("inside_record_union")
                        + "}]}\n"
                        + " ]\n";

        Schema avroSchema = getAvroSchemaFromFieldString(fieldString);

        UnsupportedOperationException exception =
                assertThrows(
                        UnsupportedOperationException.class,
                        () -> AvroToProtoSerializer.getDescriptorSchemaFromAvroSchema(avroSchema));
        assertThat(exception)
                .hasMessageThat()
                .contains("MAP/ARRAYS in UNION types are not supported");
    }

    @Test
    public void testArrayOfRecordSchemaConversion() throws DescriptorValidationException {

        String fieldString =
                " \"fields\": [\n"
                        + "{\"name\": \"array_of_records\", \"type\":{\"type\": \"array\", \"items\": "
                        + getRecord("inside_record")
                        + "}}"
                        + " ]\n";

        Schema avroSchema = getAvroSchemaFromFieldString(fieldString);
        BigQueryProtoSerializer<GenericRecord> avroToProtoSerializer =
                new AvroToProtoSerializer(avroSchema);
        Descriptor descriptor = avroToProtoSerializer.getDescriptor();

        FieldDescriptorProto field = descriptor.findFieldByNumber(1).toProto();
        assertThat(field.getType()).isEqualTo(FieldDescriptorProto.Type.TYPE_MESSAGE);
        assertThat(field.getName()).isEqualTo("array_of_records");
        assertThat(field.getNumber()).isEqualTo(1);
        assertThat(field.getLabel()).isEqualTo(FieldDescriptorProto.Label.LABEL_REPEATED);
        assertThat(field.hasTypeName()).isTrue();
        assertThat(descriptor.findNestedTypeByName(field.getTypeName()).toProto())
                .isEqualTo(
                        DescriptorProto.newBuilder()
                                .setName(field.getTypeName())
                                .addField(
                                        FieldDescriptorProto.newBuilder()
                                                .setType(FieldDescriptorProto.Type.TYPE_INT64)
                                                .setName("value")
                                                .setNumber(1)
                                                .setLabel(FieldDescriptorProto.Label.LABEL_REQUIRED)
                                                .build())
                                .addField(
                                        FieldDescriptorProto.newBuilder()
                                                .setType(FieldDescriptorProto.Type.TYPE_STRING)
                                                .setName("another_value")
                                                .setNumber(2)
                                                .setLabel(FieldDescriptorProto.Label.LABEL_REQUIRED)
                                                .build())
                                .build());
    }

    @Test
    public void testArrayOfMapSchemaConversion() {
        String fieldString =
                " \"fields\": [\n"
                        + "   {\"name\": \"array_of_map\", \"type\": {\"type\": \"array\", \"items\": {\"type\": \"map\", \"values\": \"bytes\"}}}\n"
                        + " ]\n";
        Schema avroSchema = getAvroSchemaFromFieldString(fieldString);
        UnsupportedOperationException exception =
                assertThrows(
                        UnsupportedOperationException.class,
                        () -> AvroToProtoSerializer.getDescriptorSchemaFromAvroSchema(avroSchema));
        assertThat(exception).hasMessageThat().contains("Array of Type MAP not supported yet.");
    }

    @Test
    public void testArrayOfUnionOfMapSchemaConversion() {

        String fieldString =
                " \"fields\": [\n"
                        + "   {\"name\": \"array_of_map_union\", \"type\": [\"null\", {\"type\": \"array\", \"items\": {\"type\": \"map\", \"values\": \"bytes\"}}]}\n"
                        + " ]\n";

        Schema avroSchema = getAvroSchemaFromFieldString(fieldString);
        UnsupportedOperationException exception =
                assertThrows(
                        UnsupportedOperationException.class,
                        () -> AvroToProtoSerializer.getDescriptorSchemaFromAvroSchema(avroSchema));
        assertThat(exception)
                .hasMessageThat()
                .contains("MAP/ARRAYS in UNION types are not supported");
    }

    @Test
    public void testRecordOfArraySchemaConversion() throws DescriptorValidationException {

        String fieldString =
                " \"fields\": [\n"
                        + "   {\"name\": \"record_with_array\", \"type\": {\"name\": \"record_with_array_field\", \"type\": \"record\", \"fields\": [{\"name\": \"array_in_record\", \"type\": {\"type\": \"array\", \"items\": \"boolean\"}}]}}\n"
                        + " ]\n";

        Schema avroSchema = getAvroSchemaFromFieldString(fieldString);
        BigQueryProtoSerializer<GenericRecord> avroToProtoSerializer =
                new AvroToProtoSerializer(avroSchema);
        Descriptor descriptor = avroToProtoSerializer.getDescriptor();

        FieldDescriptorProto field = descriptor.findFieldByNumber(1).toProto();
        assertThat(field.getType()).isEqualTo(FieldDescriptorProto.Type.TYPE_MESSAGE);
        assertThat(field.getName()).isEqualTo("record_with_array");
        assertThat(field.getNumber()).isEqualTo(1);
        assertThat(field.getLabel()).isEqualTo(FieldDescriptorProto.Label.LABEL_REQUIRED);
        assertThat(field.hasTypeName()).isTrue();
        assertThat(descriptor.findNestedTypeByName(field.getTypeName()).toProto())
                .isEqualTo(
                        DescriptorProto.newBuilder()
                                .setName(field.getTypeName())
                                .addField(
                                        FieldDescriptorProto.newBuilder()
                                                .setType(FieldDescriptorProto.Type.TYPE_BOOL)
                                                .setName("array_in_record")
                                                .setNumber(1)
                                                .setLabel(FieldDescriptorProto.Label.LABEL_REPEATED)
                                                .build())
                                .build());
    }

    @Test
    public void testMapOfRecordSchemaConversion() throws DescriptorValidationException {

        String fieldString =
                " \"fields\": [\n"
                        + "   {\"name\": \"map_of_records\", \"type\": {\"type\": \"map\", \"values\": "
                        + getRecord("record_inside_map")
                        + "}}\n"
                        + " ]\n";

        Schema avroSchema = getAvroSchemaFromFieldString(fieldString);
        BigQueryProtoSerializer<GenericRecord> avroToProtoSerializer =
                new AvroToProtoSerializer(avroSchema);
        Descriptor descriptor = avroToProtoSerializer.getDescriptor();

        FieldDescriptorProto field = descriptor.findFieldByNumber(1).toProto();
        assertThat(field.getType()).isEqualTo(FieldDescriptorProto.Type.TYPE_MESSAGE);
        assertThat(field.getName()).isEqualTo("map_of_records");
        assertThat(field.getNumber()).isEqualTo(1);
        assertThat(field.getLabel()).isEqualTo(FieldDescriptorProto.Label.LABEL_REPEATED);
        assertThat(field.hasTypeName()).isTrue();
        Descriptors.Descriptor nestedDescriptor =
                descriptor.findNestedTypeByName(field.getTypeName());
        FieldDescriptorProto fieldDescriptor = nestedDescriptor.findFieldByNumber(1).toProto();
        assertThat(fieldDescriptor.getName()).isEqualTo("key");
        assertThat(fieldDescriptor.getNumber()).isEqualTo(1);
        assertThat(fieldDescriptor.getType()).isEqualTo(FieldDescriptorProto.Type.TYPE_STRING);
        assertThat(fieldDescriptor.getLabel()).isEqualTo(FieldDescriptorProto.Label.LABEL_REQUIRED);
        fieldDescriptor = nestedDescriptor.findFieldByNumber(2).toProto();
        assertThat(fieldDescriptor.getName()).isEqualTo("value");
        assertThat(fieldDescriptor.getNumber()).isEqualTo(2);
        assertThat(fieldDescriptor.getType()).isEqualTo(FieldDescriptorProto.Type.TYPE_MESSAGE);
        assertThat(fieldDescriptor.getLabel()).isEqualTo(FieldDescriptorProto.Label.LABEL_REQUIRED);
        assertThat(fieldDescriptor.hasTypeName()).isTrue();
        assertThat(nestedDescriptor.findNestedTypeByName(fieldDescriptor.getTypeName()).toProto())
                .isEqualTo(
                        DescriptorProto.newBuilder()
                                .setName(fieldDescriptor.getTypeName())
                                .addField(
                                        FieldDescriptorProto.newBuilder()
                                                .setType(FieldDescriptorProto.Type.TYPE_INT64)
                                                .setName("value")
                                                .setNumber(1)
                                                .setLabel(FieldDescriptorProto.Label.LABEL_REQUIRED)
                                                .build())
                                .addField(
                                        FieldDescriptorProto.newBuilder()
                                                .setType(FieldDescriptorProto.Type.TYPE_STRING)
                                                .setName("another_value")
                                                .setNumber(2)
                                                .setLabel(FieldDescriptorProto.Label.LABEL_REQUIRED)
                                                .build())
                                .build());
    }

    @Test
    public void testMapOfMapSchemaConversion() throws DescriptorValidationException {

        String fieldString =
                " \"fields\": [\n"
                        + "   {\"name\": \"map_of_map\", \"type\": {\"type\": \"map\", \"values\": {\"type\": \"map\", \"values\": \"bytes\"}}}\n"
                        + " ]\n";

        Schema avroSchema = getAvroSchemaFromFieldString(fieldString);
        BigQueryProtoSerializer<GenericRecord> avroToProtoSerializer =
                new AvroToProtoSerializer(avroSchema);
        Descriptor descriptor = avroToProtoSerializer.getDescriptor();

        FieldDescriptorProto field = descriptor.findFieldByNumber(1).toProto();
        assertThat(field.getType()).isEqualTo(FieldDescriptorProto.Type.TYPE_MESSAGE);
        assertThat(field.getName()).isEqualTo("map_of_map");
        assertThat(field.getNumber()).isEqualTo(1);
        assertThat(field.getLabel()).isEqualTo(FieldDescriptorProto.Label.LABEL_REPEATED);
        assertThat(field.hasTypeName()).isTrue();
        Descriptors.Descriptor nestedDescriptor =
                descriptor.findNestedTypeByName(field.getTypeName());
        FieldDescriptorProto fieldDescriptor = nestedDescriptor.findFieldByNumber(1).toProto();
        assertThat(fieldDescriptor.getName()).isEqualTo("key");
        assertThat(fieldDescriptor.getNumber()).isEqualTo(1);
        assertThat(fieldDescriptor.getType()).isEqualTo(FieldDescriptorProto.Type.TYPE_STRING);
        assertThat(fieldDescriptor.getLabel()).isEqualTo(FieldDescriptorProto.Label.LABEL_REQUIRED);
        fieldDescriptor = nestedDescriptor.findFieldByNumber(2).toProto();
        assertThat(fieldDescriptor.getName()).isEqualTo("value");
        assertThat(fieldDescriptor.getNumber()).isEqualTo(2);
        assertThat(fieldDescriptor.getType()).isEqualTo(FieldDescriptorProto.Type.TYPE_MESSAGE);
        assertThat(fieldDescriptor.getLabel()).isEqualTo(FieldDescriptorProto.Label.LABEL_REPEATED);
        assertThat(fieldDescriptor.hasTypeName()).isTrue();
        assertThat(nestedDescriptor.findNestedTypeByName(fieldDescriptor.getTypeName()).toProto())
                .isEqualTo(
                        DescriptorProto.newBuilder()
                                .setName(fieldDescriptor.getTypeName())
                                .addField(
                                        FieldDescriptorProto.newBuilder()
                                                .setType(FieldDescriptorProto.Type.TYPE_STRING)
                                                .setName("key")
                                                .setNumber(1)
                                                .setLabel(FieldDescriptorProto.Label.LABEL_REQUIRED)
                                                .build())
                                .addField(
                                        FieldDescriptorProto.newBuilder()
                                                .setType(FieldDescriptorProto.Type.TYPE_BYTES)
                                                .setName("value")
                                                .setNumber(2)
                                                .setLabel(FieldDescriptorProto.Label.LABEL_REQUIRED)
                                                .build())
                                .build());
    }

    @Test
    public void testRecordOfRecordSchemaConversion() throws DescriptorValidationException {

        String fieldString =
                " \"fields\": [\n"
                        + "   {\"name\": \"record_in_record\", \"type\": {\"name\": \"record_name\", \"type\": \"record\", \"fields\": "
                        + "[{ \"name\":\"record_field\", \"type\": "
                        + getRecord("record_inside_record")
                        + "}]"
                        + "}}\n"
                        + " ]\n";

        Schema avroSchema = getAvroSchemaFromFieldString(fieldString);
        BigQueryProtoSerializer<GenericRecord> avroToProtoSerializer =
                new AvroToProtoSerializer(avroSchema);
        Descriptor descriptor = avroToProtoSerializer.getDescriptor();

        FieldDescriptorProto field = descriptor.findFieldByNumber(1).toProto();
        assertThat(field.getType()).isEqualTo(FieldDescriptorProto.Type.TYPE_MESSAGE);
        assertThat(field.getName()).isEqualTo("record_in_record");
        assertThat(field.getNumber()).isEqualTo(1);
        assertThat(field.getLabel()).isEqualTo(FieldDescriptorProto.Label.LABEL_REQUIRED);
        assertThat(field.hasTypeName()).isTrue();
        Descriptors.Descriptor nestedDescriptor =
                descriptor.findNestedTypeByName(field.getTypeName());

        field = nestedDescriptor.findFieldByNumber(1).toProto();
        assertThat(field.getType()).isEqualTo(FieldDescriptorProto.Type.TYPE_MESSAGE);
        assertThat(field.getName()).isEqualTo("record_field");
        assertThat(field.getNumber()).isEqualTo(1);
        assertThat(field.getLabel()).isEqualTo(FieldDescriptorProto.Label.LABEL_REQUIRED);
        assertThat(field.hasTypeName()).isTrue();

        nestedDescriptor = nestedDescriptor.findNestedTypeByName(field.getTypeName());
        field = nestedDescriptor.findFieldByNumber(1).toProto();
        assertThat(field.getType()).isEqualTo(FieldDescriptorProto.Type.TYPE_INT64);
        assertThat(field.getName()).isEqualTo("value");
        assertThat(field.getNumber()).isEqualTo(1);
        assertThat(field.getLabel()).isEqualTo(FieldDescriptorProto.Label.LABEL_REQUIRED);

        field = nestedDescriptor.findFieldByNumber(2).toProto();
        assertThat(field.getType()).isEqualTo(FieldDescriptorProto.Type.TYPE_STRING);
        assertThat(field.getName()).isEqualTo("another_value");
        assertThat(field.getNumber()).isEqualTo(2);
        assertThat(field.getLabel()).isEqualTo(FieldDescriptorProto.Label.LABEL_REQUIRED);
    }

    @Test
    public void testRecordOfLogicalTypeSchemaConversion() throws DescriptorValidationException {

        String fieldString =
                " \"fields\": [\n"
                        + "{\"name\": \"record_of_logical_type\","
                        + " \"type\": "
                        + "{"
                        + "\"name\": \"record_name\", "
                        + "\"type\": \"record\","
                        + " \"fields\": "
                        + "["
                        + "   {\"name\": \"ts_micros\", \"type\": {\"type\": \"long\", \"logicalType\": \"timestamp-micros\"}},\n"
                        + "   {\"name\": \"ts_millis\", \"type\": {\"type\": \"long\", \"logicalType\": \"timestamp-millis\"}},\n"
                        + "   {\"name\": \"time_micros\", \"type\": {\"type\": \"long\", \"logicalType\": \"time-micros\"}},\n"
                        + "   {\"name\": \"time_millis\", \"type\": {\"type\": \"int\", \"logicalType\": \"time-millis\"}},\n"
                        + "   {\"name\": \"lts_micros\", \"type\": {\"type\": \"long\", \"logicalType\": \"local-timestamp-micros\"}},\n"
                        + "   {\"name\": \"lts_millis\", \"type\": {\"type\": \"long\", \"logicalType\": \"local-timestamp-millis\"}},\n"
                        + "   {\"name\": \"date\", \"type\": {\"type\": \"int\", \"logicalType\": \"date\"}},\n"
                        + "   {\"name\": \"decimal\", \"type\": {\"type\": \"bytes\", \"logicalType\": \"decimal\", \"precision\": 4, \"scale\": 2}},\n"
                        + "   {\"name\": \"uuid\", \"type\": {\"type\": \"string\", \"logicalType\": \"uuid\"}},\n"
                        + "   {\"name\": \"geography\", \"type\": {\"type\": \"string\", \"logicalType\": \"geography_wkt\"}}\n"
                        + "]"
                        + "}"
                        + "}\n"
                        + " ]\n";

        Schema avroSchema = getAvroSchemaFromFieldString(fieldString);
        BigQueryProtoSerializer<GenericRecord> avroToProtoSerializer =
                new AvroToProtoSerializer(avroSchema);
        Descriptor descriptor = avroToProtoSerializer.getDescriptor();

        FieldDescriptorProto fieldDescriptorProto = descriptor.findFieldByNumber(1).toProto();
        assertThat(fieldDescriptorProto.getName()).isEqualTo("record_of_logical_type");
        assertThat(fieldDescriptorProto.getNumber()).isEqualTo(1);
        assertThat(fieldDescriptorProto.getLabel())
                .isEqualTo(FieldDescriptorProto.Label.LABEL_REQUIRED);
        assertThat(fieldDescriptorProto.getType())
                .isEqualTo(FieldDescriptorProto.Type.TYPE_MESSAGE);
        assertThat(fieldDescriptorProto.hasTypeName()).isTrue();
        descriptor = descriptor.findNestedTypeByName(fieldDescriptorProto.getTypeName());

        assertThat(descriptor.findFieldByNumber(1).toProto())
                .isEqualTo(
                        FieldDescriptorProto.newBuilder()
                                .setType(FieldDescriptorProto.Type.TYPE_INT64)
                                .setName("ts_micros")
                                .setNumber(1)
                                .setLabel(FieldDescriptorProto.Label.LABEL_REQUIRED)
                                .build());

        assertThat(descriptor.findFieldByNumber(2).toProto())
                .isEqualTo(
                        FieldDescriptorProto.newBuilder()
                                .setType(FieldDescriptorProto.Type.TYPE_INT64)
                                .setName("ts_millis")
                                .setNumber(2)
                                .setLabel(FieldDescriptorProto.Label.LABEL_REQUIRED)
                                .build());

        assertThat(descriptor.findFieldByNumber(3).toProto())
                .isEqualTo(
                        FieldDescriptorProto.newBuilder()
                                .setType(FieldDescriptorProto.Type.TYPE_STRING)
                                .setName("time_micros")
                                .setNumber(3)
                                .setLabel(FieldDescriptorProto.Label.LABEL_REQUIRED)
                                .build());

        assertThat(descriptor.findFieldByNumber(4).toProto())
                .isEqualTo(
                        FieldDescriptorProto.newBuilder()
                                .setType(FieldDescriptorProto.Type.TYPE_STRING)
                                .setName("time_millis")
                                .setNumber(4)
                                .setLabel(FieldDescriptorProto.Label.LABEL_REQUIRED)
                                .build());

        assertThat(descriptor.findFieldByNumber(5).toProto())
                .isEqualTo(
                        FieldDescriptorProto.newBuilder()
                                .setType(FieldDescriptorProto.Type.TYPE_STRING)
                                .setName("lts_micros")
                                .setNumber(5)
                                .setLabel(FieldDescriptorProto.Label.LABEL_REQUIRED)
                                .build());

        assertThat(descriptor.findFieldByNumber(6).toProto())
                .isEqualTo(
                        FieldDescriptorProto.newBuilder()
                                .setType(FieldDescriptorProto.Type.TYPE_STRING)
                                .setName("lts_millis")
                                .setNumber(6)
                                .setLabel(FieldDescriptorProto.Label.LABEL_REQUIRED)
                                .build());

        assertThat(descriptor.findFieldByNumber(7).toProto())
                .isEqualTo(
                        FieldDescriptorProto.newBuilder()
                                .setType(FieldDescriptorProto.Type.TYPE_INT32)
                                .setName("date")
                                .setNumber(7)
                                .setLabel(FieldDescriptorProto.Label.LABEL_REQUIRED)
                                .build());

        assertThat(descriptor.findFieldByNumber(8).toProto())
                .isEqualTo(
                        FieldDescriptorProto.newBuilder()
                                .setType(FieldDescriptorProto.Type.TYPE_BYTES)
                                .setName("decimal")
                                .setNumber(8)
                                .setLabel(FieldDescriptorProto.Label.LABEL_REQUIRED)
                                .build());

        assertThat(descriptor.findFieldByNumber(9).toProto())
                .isEqualTo(
                        FieldDescriptorProto.newBuilder()
                                .setType(FieldDescriptorProto.Type.TYPE_STRING)
                                .setName("uuid")
                                .setNumber(9)
                                .setLabel(FieldDescriptorProto.Label.LABEL_REQUIRED)
                                .build());

        assertThat(descriptor.findFieldByNumber(10).toProto())
                .isEqualTo(
                        FieldDescriptorProto.newBuilder()
                                .setType(FieldDescriptorProto.Type.TYPE_STRING)
                                .setName("geography")
                                .setNumber(10)
                                .setLabel(FieldDescriptorProto.Label.LABEL_REQUIRED)
                                .build());
    }

    @Test
    public void testUnionOfMultipleDatatypeSchemaConversion() {
        String fieldString =
                " \"fields\": [\n"
                        + "{\"name\": \"multiple_type_union\","
                        + " \"type\":[\"null\", \"string\", \"int\"]"
                        + "}"
                        + " ]\n";

        Schema avroSchema = getAvroSchemaFromFieldString(fieldString);
        IllegalArgumentException exception =
                assertThrows(
                        IllegalArgumentException.class,
                        () -> AvroToProtoSerializer.getDescriptorSchemaFromAvroSchema(avroSchema));
        assertThat(exception)
                .hasMessageThat()
                .contains("Multiple non-null union types are not supported.");
    }

    @Test
    public void testNestedArraysSchemaConversion() {
        String fieldString =
                " \"fields\": [\n"
                        + "{\"name\": \"nested_arrays\", \"type\":{\"type\": \"array\", \"items\": "
                        + "{\"name\": \"array_inside\", \"type\": \"array\", \"items\": \"long\"}"
                        + "}}"
                        + " ]\n";

        Schema avroSchema = getAvroSchemaFromFieldString(fieldString);

        IllegalStateException exception =
                assertThrows(
                        IllegalStateException.class,
                        () -> AvroToProtoSerializer.getDescriptorSchemaFromAvroSchema(avroSchema));
        assertThat(exception).hasMessageThat().contains("Nested arrays not supported by BigQuery.");
    }

    @Test
    public void testDefaultValueSchemaConversion() throws DescriptorValidationException {
        String fieldString =
                " \"fields\": [\n"
                        + "{\"name\": \"long_with_default\", \"type\": [\"long\", \"null\"], \"default\": 100}"
                        + " ]\n";

        Schema avroSchema = getAvroSchemaFromFieldString(fieldString);
        BigQueryProtoSerializer<GenericRecord> avroToProtoSerializer =
                new AvroToProtoSerializer(avroSchema);
        Descriptor descriptor = avroToProtoSerializer.getDescriptor();

        FieldDescriptorProto fieldDescriptorProto = descriptor.findFieldByNumber(1).toProto();
        assertThat(fieldDescriptorProto.getName()).isEqualTo("long_with_default");
        assertThat(fieldDescriptorProto.getNumber()).isEqualTo(1);
        assertThat(fieldDescriptorProto.getLabel())
                .isEqualTo(FieldDescriptorProto.Label.LABEL_OPTIONAL);
        assertThat(fieldDescriptorProto.getType()).isEqualTo(FieldDescriptorProto.Type.TYPE_INT64);
        assertThat(fieldDescriptorProto.hasDefaultValue()).isTrue();
        assertThat(fieldDescriptorProto.getDefaultValue()).isEqualTo("100");
    }

    @Test
    public void testArrayOfUnionValueSchemaConversion() throws DescriptorValidationException {
        String fieldString =
                " \"fields\": [\n"
                        + "{\"name\": \"array_with_union\", \"type\": "
                        + "{\"type\": \"array\", \"items\":  [\"long\", \"null\"]}}"
                        + " ]\n";

        Schema avroSchema = getAvroSchemaFromFieldString(fieldString);
        IllegalArgumentException exception =
                assertThrows(
                        IllegalArgumentException.class,
                        () -> AvroToProtoSerializer.getDescriptorSchemaFromAvroSchema(avroSchema));
        assertThat(exception).hasMessageThat().contains("Array cannot have a NULLABLE element");
    }

    @Test
    public void testMapOfUnionTypeSchemaConversion() throws DescriptorValidationException {

        String fieldString =
                " \"fields\": [\n"
                        + "   {\"name\": \"map_of_union\", \"type\": {\"type\": \"map\", \"values\": [\"float\", \"null\"]}}\n"
                        + " ]\n";

        Schema avroSchema = getAvroSchemaFromFieldString(fieldString);
        BigQueryProtoSerializer<GenericRecord> avroToProtoSerializer =
                new AvroToProtoSerializer(avroSchema);
        Descriptor descriptor = avroToProtoSerializer.getDescriptor();

        FieldDescriptorProto field = descriptor.findFieldByNumber(1).toProto();
        assertThat(field.getType()).isEqualTo(FieldDescriptorProto.Type.TYPE_MESSAGE);
        assertThat(field.getName()).isEqualTo("map_of_union");
        assertThat(field.getNumber()).isEqualTo(1);
        assertThat(field.getLabel()).isEqualTo(FieldDescriptorProto.Label.LABEL_REPEATED);
        assertThat(field.hasTypeName()).isTrue();
        Descriptors.Descriptor nestedDescriptor =
                descriptor.findNestedTypeByName(field.getTypeName());
        FieldDescriptorProto fieldDescriptor = nestedDescriptor.findFieldByNumber(1).toProto();
        assertThat(fieldDescriptor.getName()).isEqualTo("key");
        assertThat(fieldDescriptor.getNumber()).isEqualTo(1);
        assertThat(fieldDescriptor.getType()).isEqualTo(FieldDescriptorProto.Type.TYPE_STRING);
        assertThat(fieldDescriptor.getLabel()).isEqualTo(FieldDescriptorProto.Label.LABEL_REQUIRED);
        fieldDescriptor = nestedDescriptor.findFieldByNumber(2).toProto();
        assertThat(fieldDescriptor.getName()).isEqualTo("value");
        assertThat(fieldDescriptor.getNumber()).isEqualTo(2);
        assertThat(fieldDescriptor.getType()).isEqualTo(FieldDescriptorProto.Type.TYPE_FLOAT);
        assertThat(fieldDescriptor.getLabel()).isEqualTo(FieldDescriptorProto.Label.LABEL_OPTIONAL);
    }

    @Test
    public void testMapOfArraySchemaConversion() throws DescriptorValidationException {

        String fieldString =
                " \"fields\": [\n"
                        + "   {\"name\": \"map_of_array\", \"type\": {\"type\": \"map\", \"values\": {\"type\": \"array\", \"items\": \"long\", \"name\": \"array_in_map\"}}}\n"
                        + " ]\n";

        Schema avroSchema = getAvroSchemaFromFieldString(fieldString);
        BigQueryProtoSerializer<GenericRecord> avroToProtoSerializer =
                new AvroToProtoSerializer(avroSchema);
        Descriptor descriptor = avroToProtoSerializer.getDescriptor();

        FieldDescriptorProto field = descriptor.findFieldByNumber(1).toProto();
        assertThat(field.getType()).isEqualTo(FieldDescriptorProto.Type.TYPE_MESSAGE);
        assertThat(field.getName()).isEqualTo("map_of_array");
        assertThat(field.getNumber()).isEqualTo(1);
        assertThat(field.getLabel()).isEqualTo(FieldDescriptorProto.Label.LABEL_REPEATED);
        assertThat(field.hasTypeName()).isTrue();
        Descriptors.Descriptor nestedDescriptor =
                descriptor.findNestedTypeByName(field.getTypeName());
        FieldDescriptorProto fieldDescriptor = nestedDescriptor.findFieldByNumber(1).toProto();
        assertThat(fieldDescriptor.getName()).isEqualTo("key");
        assertThat(fieldDescriptor.getNumber()).isEqualTo(1);
        assertThat(fieldDescriptor.getType()).isEqualTo(FieldDescriptorProto.Type.TYPE_STRING);
        assertThat(fieldDescriptor.getLabel()).isEqualTo(FieldDescriptorProto.Label.LABEL_REQUIRED);
        fieldDescriptor = nestedDescriptor.findFieldByNumber(2).toProto();
        assertThat(fieldDescriptor.getName()).isEqualTo("value");
        assertThat(fieldDescriptor.getNumber()).isEqualTo(2);
        assertThat(fieldDescriptor.getType()).isEqualTo(FieldDescriptorProto.Type.TYPE_INT64);
        assertThat(fieldDescriptor.getLabel()).isEqualTo(FieldDescriptorProto.Label.LABEL_REPEATED);
    }

    @Test
    public void testMapInRecordSchemaConversion() throws DescriptorValidationException {

        String fieldString =
                " \"fields\": [\n"
                        + "   {\"name\": \"record_with_map\", "
                        + "\"type\": {\"name\": \"actual_record\", \"type\": \"record\", \"fields\": [{\"name\": \"map_in_record\", \"type\": { \"type\": \"map\", \"values\": \"long\"}}]}}\n"
                        + " ]\n";

        Schema avroSchema = getAvroSchemaFromFieldString(fieldString);
        BigQueryProtoSerializer<GenericRecord> avroToProtoSerializer =
                new AvroToProtoSerializer(avroSchema);
        Descriptor descriptor = avroToProtoSerializer.getDescriptor();

        FieldDescriptorProto field = descriptor.findFieldByNumber(1).toProto();
        assertThat(field.getType()).isEqualTo(FieldDescriptorProto.Type.TYPE_MESSAGE);
        assertThat(field.getName()).isEqualTo("record_with_map");
        assertThat(field.getNumber()).isEqualTo(1);
        assertThat(field.getLabel()).isEqualTo(FieldDescriptorProto.Label.LABEL_REQUIRED);
        assertThat(field.hasTypeName()).isTrue();

        Descriptors.Descriptor nestedDescriptor =
                descriptor.findNestedTypeByName(field.getTypeName());
        FieldDescriptorProto fieldDescriptorProto = nestedDescriptor.findFieldByNumber(1).toProto();
        assertThat(fieldDescriptorProto.getName()).isEqualTo("map_in_record");
        assertThat(fieldDescriptorProto.getNumber()).isEqualTo(1);
        assertThat(fieldDescriptorProto.getType())
                .isEqualTo(FieldDescriptorProto.Type.TYPE_MESSAGE);
        assertThat(fieldDescriptorProto.getLabel())
                .isEqualTo(FieldDescriptorProto.Label.LABEL_REPEATED);
        assertThat(fieldDescriptorProto.hasTypeName()).isTrue();

        nestedDescriptor =
                nestedDescriptor.findNestedTypeByName(fieldDescriptorProto.getTypeName());
        fieldDescriptorProto = nestedDescriptor.findFieldByNumber(1).toProto();
        assertThat(fieldDescriptorProto.getName()).isEqualTo("key");
        assertThat(fieldDescriptorProto.getNumber()).isEqualTo(1);
        assertThat(fieldDescriptorProto.getType()).isEqualTo(FieldDescriptorProto.Type.TYPE_STRING);
        assertThat(fieldDescriptorProto.getLabel())
                .isEqualTo(FieldDescriptorProto.Label.LABEL_REQUIRED);
        fieldDescriptorProto = nestedDescriptor.findFieldByNumber(2).toProto();
        assertThat(fieldDescriptorProto.getName()).isEqualTo("value");
        assertThat(fieldDescriptorProto.getNumber()).isEqualTo(2);
        assertThat(fieldDescriptorProto.getType()).isEqualTo(FieldDescriptorProto.Type.TYPE_INT64);
        assertThat(fieldDescriptorProto.getLabel())
                .isEqualTo(FieldDescriptorProto.Label.LABEL_REQUIRED);
    }
=======
>>>>>>> ddde84de
}<|MERGE_RESOLUTION|>--- conflicted
+++ resolved
@@ -16,7 +16,6 @@
 
 package com.google.cloud.flink.bigquery.sink.serializer;
 
-<<<<<<< HEAD
 import com.google.api.services.bigquery.model.TableFieldSchema;
 import com.google.api.services.bigquery.model.TableSchema;
 import com.google.protobuf.DescriptorProtos.DescriptorProto;
@@ -27,8 +26,6 @@
 import com.google.protobuf.Descriptors.FieldDescriptor;
 import org.apache.avro.Schema;
 import org.apache.avro.generic.GenericRecord;
-=======
->>>>>>> ddde84de
 import org.junit.Test;
 
 import static com.google.common.truth.Truth.assertThat;
@@ -45,7 +42,6 @@
                         () -> new AvroToProtoSerializer().serialize(null));
         assertThat(exception).hasMessageThat().contains("serialize method is not supported");
     }
-<<<<<<< HEAD
 
     @Test
     public void testPrimitiveTypesConversion() throws DescriptorValidationException {
@@ -1404,6 +1400,4 @@
         assertThat(fieldDescriptorProto.getLabel())
                 .isEqualTo(FieldDescriptorProto.Label.LABEL_REQUIRED);
     }
-=======
->>>>>>> ddde84de
 }