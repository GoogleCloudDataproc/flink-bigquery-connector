--- conflicted
+++ resolved
@@ -199,17 +199,6 @@
             <plugin>
                 <groupId>org.jacoco</groupId>
                 <artifactId>jacoco-maven-plugin</artifactId>
-<<<<<<< HEAD
-                <configuration>
-                    <excludes>
-                        <exclude>**/com/google/cloud/flink/bigquery/common/config/*</exclude>
-                        <exclude>**/com/google/cloud/flink/bigquery/common/utils/GoogleCredentialsSupplier.class</exclude>
-                        <exclude>**/com/google/cloud/flink/bigquery/services/**Impl.class</exclude>
-                        <exclude>**/com/google/cloud/flink/bigquery/source/config/*</exclude>
-                    </excludes>
-                </configuration>
-=======
->>>>>>> fd70b95b
                 <executions>
                     <execution>
                         <id>prepare-agent</id>
