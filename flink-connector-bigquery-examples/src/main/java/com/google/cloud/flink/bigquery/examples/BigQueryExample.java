--- conflicted
+++ resolved
@@ -48,7 +48,8 @@
  * --agg-prop {required; record property to aggregate in Flink job} <br>
  * --restriction {optional; SQL-like filter applied at the BigQuery table before reading} <br>
  * --limit {optional; maximum records to read from BigQuery table} <br>
- * --checkpoint-interval {optional; time interval between state checkpoints in milliseconds}
+ * --checkpoint-interval {optional; time interval between state checkpoints in milliseconds} <br>
+ * --query {optional; SQL query to execute on BigQUery table before reading}
  *
  * <p>Note on row restriction: In case a restriction relies on temporal reference, something like
  * {@code "TIMESTAMP_TRUNC(ingestion_timestamp, HOUR) = '2023-06-20 19:00:00'"}, and if launching
@@ -68,29 +69,24 @@
             LOG.error(
                     "Missing parameters!\n"
                             + "Usage: flink run <additional runtime params> BigQuery.jar"
-<<<<<<< HEAD
-                            + " --gcp-project <gcp-project> --bq-dataset <dataset name>"
-                            + " --bq-table <table name> --agg-prop <payload's property>"
-                            + " --restriction <single-quoted string with row predicate>"
-                            + " --limit <optional: limit records returned> --query <SQL>");
-=======
                             + " --gcp-project <gcp-project>"
                             + " --bq-dataset <dataset name>"
                             + " --bq-table <table name>"
                             + " --agg-prop <record property>"
                             + " --restriction <row filter predicate>"
                             + " --limit <limit records returned>"
-                            + " --checkpoint-interval <milliseconds between state checkpoints>");
->>>>>>> 57402ba8
+                            + " --checkpoint-interval <milliseconds between state checkpoints>"
+                            + " --query <SQL query for table>");
             return;
         }
 
         String projectName = parameterTool.getRequired("gcp-project");
         String query = parameterTool.get("query", "");
         Integer recordLimit = parameterTool.getInt("limit", -1);
-<<<<<<< HEAD
+        Long checkpointInterval = parameterTool.getLong("checkpoint-interval", 60000L);
+
         if (!query.isEmpty()) {
-            runFlinkQueryJob(projectName, query, recordLimit);
+            runFlinkQueryJob(projectName, query, recordLimit, checkpointInterval);
         } else {
             String datasetName = parameterTool.getRequired("bq-dataset");
             String tableName = parameterTool.getRequired("bq-table");
@@ -103,15 +99,17 @@
                     tableName,
                     recordPropertyToAggregate,
                     rowRestriction,
-                    recordLimit);
+                    recordLimit,
+                    checkpointInterval);
         }
     }
 
-    private static void runFlinkQueryJob(String projectName, String query, Integer limit)
+    private static void runFlinkQueryJob(
+            String projectName, String query, Integer limit, Long checkpointInterval)
             throws Exception {
 
         final StreamExecutionEnvironment env = StreamExecutionEnvironment.getExecutionEnvironment();
-        env.enableCheckpointing(60000L);
+        env.enableCheckpointing(checkpointInterval);
 
         /**
          * we will be reading avro generic records from BigQuery, and in this case we are assuming
@@ -129,19 +127,6 @@
                 .print();
 
         env.execute("Flink BigQuery query example");
-=======
-        String recordPropertyToAggregate = parameterTool.getRequired("agg-prop");
-        Long checkpointInterval = parameterTool.getLong("checkpoint-interval", 60000L);
-
-        runFlinkJob(
-                projectName,
-                datasetName,
-                tableName,
-                recordPropertyToAggregate,
-                rowRestriction,
-                recordLimit,
-                checkpointInterval);
->>>>>>> 57402ba8
     }
 
     private static void runFlinkJob(
@@ -178,13 +163,8 @@
 
         env.fromSource(bqSource, WatermarkStrategy.noWatermarks(), "BigQuerySource")
                 .flatMap(new FlatMapper(recordPropertyToAggregate))
-<<<<<<< HEAD
-                .keyBy(t -> t.f0)
+                .keyBy(mappedTuple -> mappedTuple.f0)
                 .sum("f1")
-=======
-                .keyBy(mappedTuple -> mappedTuple.f0)
-                .max("f1")
->>>>>>> 57402ba8
                 .print();
 
         env.execute("Flink BigQuery example");
