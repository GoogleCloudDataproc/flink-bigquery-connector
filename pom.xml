<?xml version="1.0" encoding="UTF-8"?>
<!--
Licensed to the Apache Software Foundation (ASF) under one
or more contributor license agreements.  See the NOTICE file
distributed with this work for additional information
regarding copyright ownership.  The ASF licenses this file
to you under the Apache License, Version 2.0 (the
"License"); you may not use this file except in compliance
with the License.  You may obtain a copy of the License at
  http://www.apache.org/licenses/LICENSE-2.0
Unless required by applicable law or agreed to in writing,
software distributed under the License is distributed on an
"AS IS" BASIS, WITHOUT WARRANTIES OR CONDITIONS OF ANY
KIND, either express or implied.  See the License for the
specific language governing permissions and limitations
under the License.
-->
<project
    xsi:schemaLocation="http://maven.apache.org/POM/4.0.0 http://maven.apache.org/xsd/maven-4.0.0.xsd"
    xmlns="http://maven.apache.org/POM/4.0.0" xmlns:xsi="http://www.w3.org/2001/XMLSchema-instance">

    <modelVersion>4.0.0</modelVersion>

    <parent>
        <groupId>org.apache.flink</groupId>
        <artifactId>flink-connector-parent</artifactId>
        <version>1.0.0</version>
    </parent>

    <groupId>com.google.cloud.flink</groupId>
    <artifactId>flink-connector-bigquery-parent</artifactId>
    <version>${revision}</version>

    <name>Flink : Connectors : Google BigQuery Parent</name>
    <packaging>pom</packaging>
    <url>https://flink.apache.org</url>
    <inceptionYear>2023</inceptionYear>

    <licenses>
        <license>
            <name>The Apache Software License, Version 2.0</name>
            <url>https://www.apache.org/licenses/LICENSE-2.0.txt</url>
            <distribution>repo</distribution>
        </license>
    </licenses>

    <properties>
<<<<<<< HEAD
        <revision>0.1.0-preview</revision>
        <google-lib-bom.version>26.16.0</google-lib-bom.version>
=======
        <google-lib-bom.version>26.33.0</google-lib-bom.version>
>>>>>>> b0ae6c26

        <junit5.version>5.9.3</junit5.version>
        <google-truth.version>1.1.4</google-truth.version>
        <mockito.version>4.11.0</mockito.version>

        <clover.version>4.4.1</clover.version>

        <slf4j.version>1.7.36</slf4j.version>
        <log4j.version>2.17.2</log4j.version>

        <flink.parent.artifactId>flink-connector-bigquery-parent</flink.parent.artifactId>
        <surefire.report.dir>${maven.multiModuleProjectDirectory}/target/test-report</surefire.report.dir>
    </properties>

    <modules>
        <module>flink-connector-bigquery-common</module>
    </modules>

    <dependencies>
        <!-- Root dependencies for all projects -->
        <dependency>
            <groupId>dev.failsafe</groupId>
            <artifactId>failsafe</artifactId>
        </dependency>

        <!-- Logging API -->
        <dependency>
            <groupId>org.slf4j</groupId>
            <artifactId>slf4j-api</artifactId>
            <scope>provided</scope>
        </dependency>

        <!-- 'javax.annotation' classes like '@Nullable' -->
        <dependency>
            <groupId>com.google.code.findbugs</groupId>
            <artifactId>jsr305</artifactId>
            <scope>provided</scope>
        </dependency>

        <!-- Test dependencies -->
        <dependency>
            <groupId>org.junit.jupiter</groupId>
            <artifactId>junit-jupiter</artifactId>
            <scope>test</scope>
        </dependency>

        <dependency>
            <groupId>com.google.truth.extensions</groupId>
            <artifactId>truth-java8-extension</artifactId>
            <scope>test</scope>
        </dependency>

        <dependency>
            <groupId>org.mockito</groupId>
            <artifactId>mockito-inline</artifactId>
            <type>jar</type>
            <scope>test</scope>
        </dependency>

        <dependency>
            <groupId>org.mockito</groupId>
            <artifactId>mockito-core</artifactId>
            <type>jar</type>
            <scope>test</scope>
        </dependency>

        <!-- Tests will have log4j as the default logging framework available -->
        <dependency>
            <groupId>org.apache.logging.log4j</groupId>
            <artifactId>log4j-slf4j-impl</artifactId>
            <scope>test</scope>
        </dependency>

        <dependency>
            <groupId>org.apache.logging.log4j</groupId>
            <artifactId>log4j-api</artifactId>
            <scope>test</scope>
        </dependency>

        <dependency>
            <groupId>org.apache.logging.log4j</groupId>
            <artifactId>log4j-core</artifactId>
            <scope>test</scope>
        </dependency>
    </dependencies>

    <dependencyManagement>
        <dependencies>

            <!-- Google libraries BOM -->
            <dependency>
                <groupId>com.google.cloud</groupId>
                <artifactId>libraries-bom</artifactId>
                <version>${google-lib-bom.version}</version>
                <type>pom</type>
                <scope>import</scope>
            </dependency>

            <!-- Utilities -->
            <dependency>
                <groupId>dev.failsafe</groupId>
                <artifactId>failsafe</artifactId>
                <version>3.3.2</version>
            </dependency>

            <!-- This manages the 'javax.annotation' annotations (JSR305) -->
            <dependency>
                <groupId>com.google.code.findbugs</groupId>
                <artifactId>jsr305</artifactId>
                <version>1.3.9</version>
            </dependency>

            <dependency>
                <groupId>org.slf4j</groupId>
                <artifactId>slf4j-api</artifactId>
                <version>${slf4j.version}</version>
            </dependency>

            <dependency>
                <groupId>org.apache.logging.log4j</groupId>
                <artifactId>log4j-slf4j-impl</artifactId>
                <version>${log4j.version}</version>
            </dependency>

            <dependency>
                <groupId>org.apache.logging.log4j</groupId>
                <artifactId>log4j-api</artifactId>
                <version>${log4j.version}</version>
            </dependency>

            <dependency>
                <groupId>org.apache.logging.log4j</groupId>
                <artifactId>log4j-core</artifactId>
                <version>${log4j.version}</version>
            </dependency>

            <!-- For dependency convergence -->
            <dependency>
                <groupId>com.fasterxml.jackson</groupId>
                <artifactId>jackson-bom</artifactId>
                <type>pom</type>
                <scope>import</scope>
                <version>2.13.4.20221013</version>
            </dependency>

            <!-- For dependency convergence -->
            <dependency>
                <groupId>org.junit</groupId>
                <artifactId>junit-bom</artifactId>
                <version>${junit5.version}</version>
                <type>pom</type>
                <scope>import</scope>
            </dependency>

            <dependency>
                <groupId>org.mockito</groupId>
                <artifactId>mockito-inline</artifactId>
                <version>${mockito.version}</version>
                <type>jar</type>
                <scope>test</scope>
            </dependency>

            <dependency>
                <groupId>org.mockito</groupId>
                <artifactId>mockito-core</artifactId>
                <version>${mockito.version}</version>
                <type>jar</type>
                <scope>test</scope>
            </dependency>

            <dependency>
                <groupId>com.google.truth.extensions</groupId>
                <artifactId>truth-java8-extension</artifactId>
                <version>${google-truth.version}</version>
                <scope>test</scope>
            </dependency>

            <!-- For dependency convergence -->
            <dependency>
                <groupId>com.esotericsoftware.kryo</groupId>
                <artifactId>kryo</artifactId>
                <version>2.24.0</version>
            </dependency>

            <!-- For dependency convergence -->
            <dependency>
                <groupId>org.objenesis</groupId>
                <artifactId>objenesis</artifactId>
                <version>2.1</version>
            </dependency>

            <!-- org.apache.avro - used by SchemaTransform -->
            <!-- Was earlier provided by org.apache.flink:flink-avro -->
            <dependency>
                <groupId>org.apache.avro</groupId>
                <artifactId>avro</artifactId>
                <version>1.12.0-SNAPSHOT</version>
                <scope>compile</scope>
            </dependency>

            <dependency>
                <groupId>org.assertj</groupId>
                <artifactId>assertj-core</artifactId>
                <version>3.24.2</version>
                <scope>test</scope>
            </dependency>
        </dependencies>
    </dependencyManagement>

    <build>
        <plugins>
            <!-- Moved "exec-maven-plugin" to flink specific module -->
            <plugin>
                <groupId>org.apache.maven.plugins</groupId>
                <artifactId>maven-jar-plugin</artifactId>
            </plugin>
            <plugin>
                <groupId>org.apache.rat</groupId>
                <artifactId>apache-rat-plugin</artifactId>
                <inherited>false</inherited>
            </plugin>
            <plugin>
                <groupId>org.apache.maven.plugins</groupId>
                <artifactId>maven-checkstyle-plugin</artifactId>
            </plugin>
            <plugin>
                <groupId>com.diffplug.spotless</groupId>
                <artifactId>spotless-maven-plugin</artifactId>
            </plugin>
            <plugin>
                <groupId>org.apache.maven.plugins</groupId>
                <artifactId>maven-compiler-plugin</artifactId>
            </plugin>

            <plugin>
                <groupId>org.apache.maven.plugins</groupId>
                <artifactId>maven-surefire-plugin</artifactId>
            </plugin>

            <plugin>
                <groupId>org.apache.maven.plugins</groupId>
                <artifactId>maven-enforcer-plugin</artifactId>
            </plugin>

            <plugin>
                <groupId>org.apache.maven.plugins</groupId>
                <artifactId>maven-shade-plugin</artifactId>
            </plugin>
            <plugin>
                <groupId>org.commonjava.maven.plugins</groupId>
                <artifactId>directory-maven-plugin</artifactId>
                <executions>
                    <execution>
                        <id>directories</id>
                        <phase>initialize</phase>
                        <goals>
                            <goal>directory-of</goal>
                        </goals>
                        <configuration>
                            <property>rootDir</property>
                            <project>
                                <groupId>com.google.cloud.flink</groupId>
                                <artifactId>flink-connector-bigquery-parent</artifactId>
                            </project>
                        </configuration>
                    </execution>
                </executions>
            </plugin>
        </plugins>
    </build>
    <profiles>
        <profile>
            <id>flink_1.17</id>
            <modules>
                <module>flink-connector-bigquery-flink-1.17</module>
            </modules>
        </profile>
        <profile>
            <id>clover</id>
            <build>
                <plugins>
                    <plugin>
                        <groupId>org.openclover</groupId>
                        <artifactId>clover-maven-plugin</artifactId>
                        <version>${clover.version}</version>
                        <configuration>
                            <!-- Use custom report descriptor -->
                            <reportDescriptor>${maven.multiModuleProjectDirectory}/tools/maven/clover.xml</reportDescriptor>
                            <targetPercentage>80%</targetPercentage>
                            <excludes>
                                <exclude>**/com/google/cloud/flink/bigquery/common/config/*</exclude>
                                <exclude>**/com/google/cloud/flink/bigquery/common/utils/flink/**</exclude>
                                <exclude>**/com/google/cloud/flink/bigquery/common/utils/GoogleCredentialsSupplier.*</exclude>
                                <exclude>**/com/google/cloud/flink/bigquery/services/**Impl.*</exclude>
                                <exclude>**/com/google/cloud/flink/bigquery/source/config/*</exclude>
                                <exclude>**/com/google/cloud/flink/bigquery/table/config/BigQueryConnectorOptions.*</exclude>
                                <exclude>**/com/google/cloud/flink/bigquery/examples/**</exclude>
                                <exclude>**/com/google/cloud/flink/bigquery/integration/**</exclude>
                            </excludes>
                        </configuration>
                    </plugin>
                    <plugin>
                        <groupId>org.apache.maven.plugins</groupId>
                        <artifactId>maven-surefire-plugin</artifactId>
                        <configuration>
                            <reportsDirectory>${surefire.report.dir}</reportsDirectory>
                        </configuration>
                    </plugin>
                </plugins>
            </build>
            <reporting>
                <plugins>
                    <plugin>
                        <groupId>org.openclover</groupId>
                        <artifactId>clover-maven-plugin</artifactId>
                        <version>${clover.version}</version>
                    </plugin>
                </plugins>
            </reporting>
        </profile>
    </profiles>
</project><|MERGE_RESOLUTION|>--- conflicted
+++ resolved
@@ -45,12 +45,8 @@
     </licenses>
 
     <properties>
-<<<<<<< HEAD
         <revision>0.1.0-preview</revision>
-        <google-lib-bom.version>26.16.0</google-lib-bom.version>
-=======
         <google-lib-bom.version>26.33.0</google-lib-bom.version>
->>>>>>> b0ae6c26
 
         <junit5.version>5.9.3</junit5.version>
         <google-truth.version>1.1.4</google-truth.version>
