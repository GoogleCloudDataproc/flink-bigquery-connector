--- conflicted
+++ resolved
@@ -540,24 +540,6 @@
 | `numberOfRecordsWrittenToBigQuerySinceCheckpoint`  | Counter to keep track of the number of records successfully written to BigQuery since the last checkpoint.                                                                                                                                                                                                                                                                       | At-least Once Sink                                   |
 | `numberOfRecordsBufferedByBigQuerySinceCheckpoint` | Counter to keep track of the number of records currently buffered by the Storage Write API stream before committing them to the BigQuery Table. These records will be added to the Table following [Two Phase Commit Protocol's](https://nightlies.apache.org/flink/flink-docs-release-1.20/api/java/org/apache/flink/api/connector/sink2/Committer.html) `commit()` invocation. | Exactly Once Sink                                    |
 
-<<<<<<< HEAD
-### Viewing Flink Metrics
-* Flink offers a variety of metric reporters which the users could use to view these metrics.
-* Flink’s [Metric Reporters](https://nightlies.apache.org/flink/flink-docs-master/docs/deployment/metric_reporters/) defines various pre-supported reporters that could be used to visualize metrics.
-    * A basic example would be logging in the Flink Log File using [slf4J reporter](https://nightlies.apache.org/flink/flink-docs-master/docs/deployment/metric_reporters/#slf4j).
-    * The following config needs to be added to `flink-conf.yaml` to enable reporting to the log file:
-```yaml
-// Enabling reporting and setting the reporter to slf4j
-metrics.reporter.slf4j.class: org.apache.flink.metrics.slf4j.Slf4jReporter
-// Fine Tune the Reporter Configuration
-metrics.reporter.slf4j.interval: <TIME INTERVAL> //e.g. 10 SECONDS
-```
-* Once the config is modified to enable reporting metrics:
-  * View the metric values in your application's log file.
-  * These could also be viewed using the Flink Metrics UI **during runtime**. ![Sample Flink UI](https://miro.medium.com/v2/resize:fit:1400/0*8Wm2ppRf-kGBZuHg)*Example of Flink UI showing Flink Metrics at Runtime.
-Image Credits: [medium.com](https://medium.com/@coltenpilgreen/part-2-improving-observability-with-metrics-for-apache-flink-custom-metrics-c547249d46fb)*
-=======
->>>>>>> b9326993
 
 ## Example Application
 
